--- conflicted
+++ resolved
@@ -583,19 +583,23 @@
                 parts[info.name] = part
             return parts
 
-<<<<<<< HEAD
-        base_orig = list(base_pitches)
-        while len(base_pitches) < len(self._SECTIONS):
-            base_pitches.append(base_orig[len(base_pitches) % len(base_orig)])
-=======
+# ── after: unified implementation ──
+        # 元の音高列を保持しておく
+        if not base_pitches:
+            raise ValueError("base_pitches must contain at least one pitch")
+
         original_len = len(base_pitches)
+        base_orig = list(base_pitches)          # 参照用コピー
+
+        # _SECTIONS の数に合わせて必要分を追加
         while len(base_pitches) < len(self._SECTIONS):
             if self.voicing_mode == "close":
+                # クローズ Voicing：常に最低音を複製して密集配置
                 idx = 0
             else:
+                # オープン／その他：元配列を循環参照
                 idx = len(base_pitches) % original_len
-            base_pitches.append(base_pitches[idx])
->>>>>>> daef2914
+            base_pitches.append(base_orig[idx])
 
         extras_map: dict[str, list[pitch.Pitch]] = {s.name: [] for s in self._SECTIONS}
         if not self.divisi and len(base_pitches) > len(self._SECTIONS):
