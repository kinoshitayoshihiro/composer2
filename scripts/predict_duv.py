from __future__ import annotations

"""Predict velocity and duration from feature CSV and apply to MIDI.

The command mirrors ``predict_pedal.py`` in spirit but is intentionally
minimal.  Input is a note‑wise CSV with feature columns matching the
statistics saved alongside the checkpoint.  The resulting MIDI will have
predicted velocities and durations applied.
"""

import argparse
import sys
from collections.abc import Sequence
from pathlib import Path

import numpy as np
import pandas as pd
import pretty_midi as pm
import torch

from utilities.csv_io import coerce_columns
from utilities.duv_infer import (
    CSV_FLOAT32_COLUMNS,
    CSV_INT32_COLUMNS,
    OPTIONAL_COLUMNS,
    OPTIONAL_FLOAT32_COLUMNS,
    OPTIONAL_INT32_COLUMNS,
    REQUIRED_COLUMNS,
    duv_sequence_predict,
    duv_verbose,
)
from utilities.ml_velocity import MLVelocityModel

from .eval_duv import (  # reuse helpers
    _ensure_int,
    _duration_predict,
    _get_device,
    _load_duration_model,
    _load_stats,
    _parse_quant,
    load_stats_and_normalize,
)


_duv_sequence_predict = duv_sequence_predict


def _median_smooth(x: np.ndarray, k: int) -> np.ndarray:
    if k <= 1:
        return x
    if k % 2 == 0:
        raise ValueError("median window must be odd")
    pad = k // 2
    x_pad = np.pad(x, (pad, pad), mode="edge")
    out = np.empty_like(x)
    for i in range(out.size):
        out[i] = np.median(x_pad[i : i + k])
    return out


def _first_group_length(df: pd.DataFrame) -> int:
    if df.empty:
        return 0
    group_cols = [c for c in ("track_id", "bar") if c in df.columns]
    if group_cols:
        for _, group in df.groupby(group_cols, sort=False):
            return int(len(group))
    return int(len(df))


def run(args: argparse.Namespace) -> int:
    stats = _load_stats(args.stats_json, args.ckpt)
    if stats is None:
        raise SystemExit("missing or invalid stats json")

    feat_cols = list(stats[0] or [])
    needed_cols = set(feat_cols)
    needed_cols.update(REQUIRED_COLUMNS)
    needed_cols.update(OPTIONAL_COLUMNS)
    needed_cols.update(CSV_FLOAT32_COLUMNS)
    needed_cols.update(CSV_INT32_COLUMNS)

    limit = max(0, int(getattr(args, "limit", 0) or 0))

    header = pd.read_csv(args.csv, nrows=0)
    available_cols = set(header.columns)
    dtype_map: dict[str, object] = {}
    float32_cols = set(feat_cols) | set(CSV_FLOAT32_COLUMNS) | set(OPTIONAL_FLOAT32_COLUMNS)
    int32_cols = set(CSV_INT32_COLUMNS) | (
        {c for c in REQUIRED_COLUMNS if c not in {"velocity", "duration"}}
    ) | set(OPTIONAL_INT32_COLUMNS)
    for col in available_cols & needed_cols:
        if col in float32_cols:
            dtype_map[col] = np.float32
        elif col in int32_cols:
            dtype_map[col] = np.int32

    limit = max(int(getattr(args, "limit", 0) or 0), 0)
    try:
        df = pd.read_csv(
            args.csv,
            low_memory=False,
            usecols=lambda c: c in needed_cols,
            dtype=dtype_map,
<<<<<<< HEAD
            nrows=limit if limit > 0 else None,
=======
            nrows=limit or None,
>>>>>>> e3c039c3
        )
    except ValueError as exc:
        raise ValueError(str(exc)) from exc

    df = df.reset_index(drop=True)
<<<<<<< HEAD

    if getattr(args, "filter_program", None):
        df = df.query(args.filter_program, engine="python")
        df = df.reset_index(drop=True)

    if limit > 0 and len(df) > limit:
        df = df.iloc[:limit].reset_index(drop=True)
=======
    if getattr(args, "filter_program", None):
        df = df.query(args.filter_program, engine="python")
        df = df.reset_index(drop=True)
    if limit and len(df) > limit:
        df = df.iloc[:limit].reset_index(drop=True)
    print({"rows": int(len(df)), "limit": limit or None}, file=sys.stderr)
>>>>>>> e3c039c3
    if "track_id" not in df.columns and "file" in df.columns:
        df["track_id"] = pd.factorize(df["file"])[0].astype("int32")
    float_cols = set(stats[0] or []) | set(CSV_FLOAT32_COLUMNS) | set(OPTIONAL_FLOAT32_COLUMNS)
    int_cols = set(CSV_INT32_COLUMNS) | (
        {c for c in REQUIRED_COLUMNS if c not in {"velocity", "duration"}}
    ) | set(OPTIONAL_INT32_COLUMNS)
    df = coerce_columns(df, float32=float_cols, int32=int_cols)

    print({"rows": int(len(df)), "limit": limit}, file=sys.stderr)

    device = _get_device(args.device)
    vel_model = MLVelocityModel.load(str(args.ckpt))
    loader_type = getattr(vel_model, "_duv_loader", "ts" if str(args.ckpt).endswith((".ts", ".torchscript")) else "ckpt")
    core = getattr(vel_model, "core", vel_model)
    d_model = _ensure_int(getattr(vel_model, "d_model", getattr(core, "d_model", 0)), 0)
    max_len = _ensure_int(getattr(vel_model, "max_len", getattr(core, "max_len", 0)), 0)
    heads = getattr(
        vel_model,
        "heads",
        {
            "vel_reg": bool(getattr(vel_model, "has_vel_head", getattr(core, "head_vel_reg", None))),
            "dur_reg": bool(getattr(vel_model, "has_dur_head", getattr(core, "head_dur_reg", None))),
        },
    )
    extras = {
        "use_bar_beat": bool(getattr(core, "use_bar_beat", False)),
        "section_emb": getattr(core, "section_emb", None) is not None,
        "mood_emb": getattr(core, "mood_emb", None) is not None,
        "vel_bucket_emb": getattr(core, "vel_bucket_emb", None) is not None,
        "dur_bucket_emb": getattr(core, "dur_bucket_emb", None) is not None,
    }
    print(
        {
            "ckpt": str(args.ckpt),
            "loader": loader_type,
            "d_model": d_model or None,
            "max_len": max_len or None,
            "heads": {k: bool(v) for k, v in heads.items()},
            "extras": extras,
        }
    )

    vel_model = vel_model.to(device).eval()
    verbose = duv_verbose(getattr(args, "verbose", False))
    try:
        duv_preds = _duv_sequence_predict(df, vel_model, device, verbose=verbose)
    except Exception as exc:
        raise RuntimeError(f"DUV inference failed (rows={len(df)}): {exc}") from exc

    vel_pred: np.ndarray | None
    vel_mask: np.ndarray | None = None
    if duv_preds is not None and duv_preds["velocity_mask"].any():
        vel_mask = duv_preds["velocity_mask"]
        base = df.get("velocity")
        if base is not None:
            vel_pred = base.to_numpy(dtype="float32", copy=False).copy()
        else:
            vel_pred = np.zeros(len(df), dtype=np.float32)
        vel_pred[vel_mask] = duv_preds["velocity"].astype("float32", copy=False)[vel_mask]
    else:
        if getattr(vel_model, "requires_duv_feats", False):
            missing = sorted(REQUIRED_COLUMNS - set(df.columns))
            detail = f"; missing columns: {', '.join(missing)}" if missing else ""
            raise RuntimeError(
                "DUV checkpoint requires phrase-level features (pitch, velocity, duration, position) "
                "for inference and cannot fall back to dense feature tensors"
                f"{detail}."
            )
        preds: list[np.ndarray] = []
        X, _ = load_stats_and_normalize(df, stats, strict=True)
        with torch.no_grad():
            for start in range(0, X.shape[0], args.batch):
                xb = torch.from_numpy(X[start : start + args.batch]).to(device)
                out = vel_model(xb)
                preds.append(out.cpu().numpy())
        vel_pred = np.concatenate(preds, axis=0).astype("float32")

    if args.vel_smooth > 1:
        smoothed = _median_smooth(vel_pred.copy(), args.vel_smooth)
        if args.smooth_pred_only and vel_mask is not None and vel_mask.any():
            vel_pred[vel_mask] = smoothed[vel_mask]
        else:
            vel_pred = smoothed
    vel_pred = np.clip(vel_pred, 1, 127)

    dur_pred: np.ndarray | None = None
    if duv_preds is not None and duv_preds["duration_mask"].any():
        base = df.get("duration")
        if base is not None:
            dur_pred = base.to_numpy(dtype="float32", copy=False).copy()
        else:
            dur_pred = np.zeros(len(df), dtype=np.float32)
        mask = duv_preds["duration_mask"]
        dur_pred[mask] = duv_preds["duration"].astype("float32", copy=False)[mask]
    elif "duration" in df.columns and "bar" in df.columns and "position" in df.columns and "pitch" in df.columns:
        dmodel = _load_duration_model(args.ckpt).to(device)
        dur_pred, _ = _duration_predict(df, dmodel)
    grid = _parse_quant(args.dur_quant, stats[3])
    if grid > 0 and dur_pred is not None:
        dur_pred = np.maximum(grid, np.round(dur_pred / grid) * grid)
    elif grid <= 0:
        print({"dur_quant": "skipped", "grid": float(grid)}, file=sys.stderr)

<<<<<<< HEAD
    if getattr(args, "verbose", False):
        seq_len = _first_group_length(df)
        preview = vel_pred[:8].astype("float32", copy=False).tolist()
        print(
            {
                "preview": {
                    "seq_len": seq_len,
                    "d_model_effective": d_model or None,
                    "velocity": [float(v) for v in preview],
=======
    if (
        verbose
        and vel_pred is not None
        and (duv_preds is None or not duv_preds["velocity_mask"].any())
    ):
        print(
            {
                "duv_preview": {
                    "velocity_head": [float(v) for v in vel_pred[:8].tolist()],
>>>>>>> e3c039c3
                }
            },
            file=sys.stderr,
        )

    pm_obj = pm.PrettyMIDI()
    inst = pm.Instrument(program=0)
    start_col = "start" if "start" in df.columns else "onset"
    for i, row in df.reset_index(drop=True).iterrows():
        start = float(row.get(start_col, 0.0))
        pitch = int(row.get("pitch", 60))
        dur = float(dur_pred[i]) if dur_pred is not None and i < len(dur_pred) else float(row.get("duration", 0.5))
        vel = int(vel_pred[i])
        end = start + max(dur, 0.0)
        inst.notes.append(pm.Note(velocity=vel, pitch=pitch, start=start, end=end))
    inst.notes.sort(key=lambda n: (n.start, n.pitch))
    pm_obj.instruments.append(inst)
    Path(args.out).parent.mkdir(parents=True, exist_ok=True)
    pm_obj.write(str(args.out))
    return 0


def main(argv: Sequence[str] | None = None) -> int:  # pragma: no cover - CLI
    p = argparse.ArgumentParser(prog="predict_duv.py")
    p.add_argument("--csv", type=Path, required=True)
    p.add_argument(
        "--ckpt",
        type=Path,
        required=True,
        help="Checkpoint (.ckpt state_dict or .ts TorchScript)",
    )
    p.add_argument("--out", type=Path, required=True, help="Output MIDI path")
    p.add_argument("--batch", type=int, default=64)
    p.add_argument("--device", default="cpu")
    p.add_argument("--stats-json", type=Path)
    p.add_argument("--num-workers", dest="num_workers", type=int)
    p.add_argument(
        "--vel-smooth",
        type=int,
        default=1,
        dest="vel_smooth",
        choices=(1, 3, 5),
        help="Velocity median smoothing window; 1 disables, 3/5 apply a median filter",
    )
    p.add_argument(
        "--smooth-pred-only",
        action=argparse.BooleanOptionalAction,
        default=True,
        help="When smoothing velocities, only adjust bins predicted by the model",
    )
    p.add_argument(
        "--dur-quant",
        type=str,
        dest="dur_quant",
        help="Quantise durations to the given fraction (e.g. 1/16); omit to keep predictions",
    )
    p.add_argument(
        "--filter-program",
        dest="filter_program",
        help=(
            "Optional pandas query string applied immediately after loading the CSV (before --limit); "
            "the DataFrame index is reset"
        ),
    )
    p.add_argument(
        "--limit",
        type=int,
        default=0,
        help="Optional maximum number of rows to retain after filtering (0 loads all rows)",
    )
    p.add_argument(
        "--limit",
        type=int,
        default=0,
        help="Limit rows loaded from CSV (0 keeps all rows)",
    )
    p.add_argument(
        "--verbose",
        action="store_true",
        help="Emit additional DUV diagnostics including optional zero-filled feature usage",
    )
    args = p.parse_args(argv)
    return run(args)


if __name__ == "__main__":  # pragma: no cover - CLI
    raise SystemExit(main())<|MERGE_RESOLUTION|>--- conflicted
+++ resolved
@@ -95,24 +95,19 @@
         elif col in int32_cols:
             dtype_map[col] = np.int32
 
-    limit = max(int(getattr(args, "limit", 0) or 0), 0)
-    try:
-        df = pd.read_csv(
-            args.csv,
-            low_memory=False,
-            usecols=lambda c: c in needed_cols,
-            dtype=dtype_map,
-<<<<<<< HEAD
-            nrows=limit if limit > 0 else None,
-=======
-            nrows=limit or None,
->>>>>>> e3c039c3
-        )
+limit = max(int(getattr(args, "limit", 0) or 0), 0)
+try:
+    df = pd.read_csv(
+        args.csv,
+        low_memory=False,
+        usecols=lambda c: c in needed_cols,
+        dtype=dtype_map,
+        nrows=limit if limit > 0 else None,
+    )
     except ValueError as exc:
         raise ValueError(str(exc)) from exc
 
     df = df.reset_index(drop=True)
-<<<<<<< HEAD
 
     if getattr(args, "filter_program", None):
         df = df.query(args.filter_program, engine="python")
@@ -120,14 +115,9 @@
 
     if limit > 0 and len(df) > limit:
         df = df.iloc[:limit].reset_index(drop=True)
-=======
-    if getattr(args, "filter_program", None):
-        df = df.query(args.filter_program, engine="python")
-        df = df.reset_index(drop=True)
-    if limit and len(df) > limit:
-        df = df.iloc[:limit].reset_index(drop=True)
-    print({"rows": int(len(df)), "limit": limit or None}, file=sys.stderr)
->>>>>>> e3c039c3
+
+    if getattr(args, "verbose", False):
+        print({"rows": int(len(df)), "limit": (limit if limit > 0 else None)}, file=sys.stderr)
     if "track_id" not in df.columns and "file" in df.columns:
         df["track_id"] = pd.factorize(df["file"])[0].astype("int32")
     float_cols = set(stats[0] or []) | set(CSV_FLOAT32_COLUMNS) | set(OPTIONAL_FLOAT32_COLUMNS)
@@ -231,27 +221,21 @@
     elif grid <= 0:
         print({"dur_quant": "skipped", "grid": float(grid)}, file=sys.stderr)
 
-<<<<<<< HEAD
-    if getattr(args, "verbose", False):
+    if getattr(args, "verbose", False) and vel_pred is not None:
         seq_len = _first_group_length(df)
-        preview = vel_pred[:8].astype("float32", copy=False).tolist()
+        preview_vals = vel_pred[:8].astype("float32", copy=False).tolist()
+        source = (
+            "dense_fallback"
+            if (duv_preds is None or not duv_preds["velocity_mask"].any())
+            else "duv_sequence"
+            )
         print(
             {
                 "preview": {
-                    "seq_len": seq_len,
+                    "seq_len": int(seq_len) if seq_len is not None else None,
                     "d_model_effective": d_model or None,
-                    "velocity": [float(v) for v in preview],
-=======
-    if (
-        verbose
-        and vel_pred is not None
-        and (duv_preds is None or not duv_preds["velocity_mask"].any())
-    ):
-        print(
-            {
-                "duv_preview": {
-                    "velocity_head": [float(v) for v in vel_pred[:8].tolist()],
->>>>>>> e3c039c3
+                    "source": source,
+                    "velocity": [float(v) for v in preview_vals],
                 }
             },
             file=sys.stderr,
