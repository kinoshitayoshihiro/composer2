from __future__ import annotations

import io
from pathlib import Path
from typing import Literal, overload

import yaml

from utilities.settings import settings

try:
    import torch
    from torch import nn
except Exception:  # pragma: no cover - optional
    torch = None  # type: ignore
    nn = object  # type: ignore

if torch is not None:
    try:
        from torchcrf import CRF  # type: ignore
    except ImportError:
        try:
            from torch_crf import CRF  # type: ignore
        except ImportError:  # pragma: no cover - final fallback
            from TorchCRF import CRF  # type: ignore
else:  # pragma: no cover - optional
    CRF = object  # type: ignore

import music21
import pretty_midi

from data.articulation_dataset import seq_collate
from ml_models import NoteFeatureEmbedder
from utilities.articulation_csv import extract_from_midi
<<<<<<< HEAD
=======

>>>>>>> e50b1139


class ArticulationTagger(nn.Module if torch is not None else object):
    """BiGRU-CRF model for note articulation tagging."""

    def __init__(
        self,
        num_labels: int,
        pitch_dim: int = 16,
        bucket_dim: int = 4,
        pedal_dim: int = 2,
    ) -> None:
        if torch is None:
            raise RuntimeError("torch required")
        super().__init__()
        self.embed = NoteFeatureEmbedder(pitch_dim, bucket_dim, pedal_dim)
        d = pitch_dim + bucket_dim + pedal_dim + 2
        self.rnn = nn.GRU(d, 128, num_layers=2, batch_first=True, bidirectional=True)
        self.dropout = nn.Dropout(0.2)
        self.fc = nn.Linear(256, num_labels)
        self.crf = CRF(num_labels)
        self._emissions: torch.Tensor | None = None

    def forward(
        self,
        pitch: torch.Tensor,
        bucket: torch.Tensor,
        pedal: torch.Tensor,
        velocity: torch.Tensor,
        qlen: torch.Tensor,
        labels: torch.Tensor | None = None,
        pad_mask: torch.Tensor | None = None,
    ) -> torch.Tensor:
        x = self.embed(pitch, bucket, pedal, velocity, qlen)
        x, _ = self.rnn(x)
        x = self.dropout(x)
        emissions = self.fc(x)
        self._emissions = emissions
        mask = pad_mask.bool() if pad_mask is not None else None
        if labels is not None:
            log_likelihood = self.crf(emissions, labels, mask)
            return -log_likelihood.mean()
        return emissions

    def forward_batch(self, batch: dict[str, torch.Tensor]) -> torch.Tensor:
        return self.forward(
            batch["pitch"],
            batch["bucket"],
            batch["pedal"],
            batch["velocity"],
            batch["qlen"],
            labels=batch.get("labels"),
            pad_mask=batch.get("pad_mask"),
        )

    def decode(
        self,
        pitch: torch.Tensor | None = None,
        bucket: torch.Tensor | None = None,
        pedal: torch.Tensor | None = None,
        velocity: torch.Tensor | None = None,
        qlen: torch.Tensor | None = None,
        pad_mask: torch.Tensor | None = None,
    ) -> list[list[int]]:
        if pitch is not None:
            emissions = self.forward(
                pitch, bucket, pedal, velocity, qlen, pad_mask=pad_mask
            )
        else:
            if self._emissions is None:
                raise RuntimeError("call forward() before decode")
            emissions = self._emissions
        mask = pad_mask.bool() if pad_mask is not None else None
        if hasattr(self.crf, "decode"):
            return self.crf.decode(emissions, mask)
        if hasattr(self.crf, "viterbi_decode"):
            return self.crf.viterbi_decode(emissions, mask)
        raise RuntimeError("CRF decode unavailable")

    def decode_batch(self, batch: dict[str, torch.Tensor]) -> list[list[int]]:
        _ = self.forward_batch(batch)
        return self.decode(pad_mask=batch.get("pad_mask"))


class MLArticulationModel(ArticulationTagger):
    @staticmethod
    def load(path: Path, schema: Path | None = None) -> MLArticulationModel:
        """Load a saved model with optional schema validation."""
        if torch is None:
            raise RuntimeError("torch required")

        state = torch.load(path, map_location="cpu")
        if isinstance(state, dict) and "state_dict" in state:
            state = {k.replace("model.", ""): v for k, v in state["state_dict"].items()}

        schema_labels: int | None = None
        if schema is not None:
            mapping = yaml.safe_load(Path(schema).read_text())
            schema_labels = len(mapping)

        state_labels = state.get("fc.weight").shape[0] if "fc.weight" in state else None

        if (
            state_labels is not None
            and schema_labels is not None
            and state_labels != schema_labels
        ):
            raise AssertionError(
                f"state-dict has {state_labels} labels but schema defines {schema_labels}"
            )

        num_labels = state_labels or schema_labels
        if num_labels is None:
            raise ValueError("could not determine number of labels")

        model = MLArticulationModel(num_labels)
        model.load_state_dict(state, strict=False)
        model.eval()
        return model


def load(
    path: Path,
    *,
    num_labels: int | None = None,
    schema: Path | None = None,
) -> MLArticulationModel:
    """Backward-compatible loader used in older tests."""
    if num_labels is not None:
        if torch is None:
            raise RuntimeError("torch required")
        model = MLArticulationModel(num_labels)
        state = torch.load(path, map_location="cpu")
        if isinstance(state, dict) and "state_dict" in state:
            state = {k.replace("model.", ""): v for k, v in state["state_dict"].items()}
        model.load_state_dict(state, strict=False)
        model.eval()
        return model
    return MLArticulationModel.load(path, schema)


@overload
def predict(
    score: music21.stream.Score,
    model: ArticulationTagger,
    schema_path: Path = settings.schema_path,
    *,
    flat: Literal[True] = True,
) -> list[str]: ...


@overload
def predict(
    score: music21.stream.Score,
    model: ArticulationTagger,
    schema_path: Path = settings.schema_path,
    *,
    flat: Literal[False],
) -> list[tuple[music21.note.Note, str]]: ...


def predict(
    score: music21.stream.Score,
    model: ArticulationTagger,
    schema_path: Path = settings.schema_path,
    *,
    flat: bool = True,
) -> list[str] | list[tuple[music21.note.Note, str]]:
    """Predict articulation labels for a score.

    When ``flat`` is ``True`` (default) return just the label list.  Otherwise
    return ``(note, label)`` pairs preserving the input note order.
    """

    try:
        pm = music21.midi.translate.m21ObjectToPrettyMIDI(score)
    except AttributeError:  # pragma: no cover - older music21
        mf = music21.midi.translate.streamToMidiFile(score)
        pm = pretty_midi.PrettyMIDI(io.BytesIO(mf.writestr()))
    df = extract_from_midi(pm)
<<<<<<< HEAD
    # Preserve dataclass rows so attribute access works during feature extraction
=======
>>>>>>> e50b1139
    rows = list(df.itertuples()) if hasattr(df, "itertuples") else list(df)
    batch = seq_collate([
        [
            {
                "pitch": int(r.pitch),
                "bucket": int(r.bucket),
                "pedal_state": int(r.pedal_state),
                "velocity": float(r.velocity),
                "qlen": float(r.duration),
                "label": 0,
            }
            for r in rows
        ]
    ])
    device = next(model.parameters()).device
    for k in batch:
        batch[k] = batch[k].to(device)

    ids = model.decode_batch(batch)[0]
    mapping = yaml.safe_load(Path(schema_path).read_text())
    inv = {v: k for k, v in mapping.items()}
    labels = [inv[i] for i in ids]
    if flat:
        return labels
    notes = list(score.flat.notes)
    return list(zip(notes, labels))


@overload
def predict_many(
    scores: list[music21.stream.Score],
    model: ArticulationTagger,
    *,
    flat: Literal[True] = True,
    schema_path: Path = settings.schema_path,
) -> list[list[str]]: ...


@overload
def predict_many(
    scores: list[music21.stream.Score],
    model: ArticulationTagger,
    *,
    flat: Literal[False],
    schema_path: Path = settings.schema_path,
) -> list[list[tuple[music21.note.Note, str]]]: ...


def predict_many(
    scores: list[music21.stream.Score],
    model: ArticulationTagger,
    *,
    flat: bool = True,
    schema_path: Path = settings.schema_path,
) -> list[list[str] | list[tuple[music21.note.Note, str]]]:
    """Predict articulations for multiple scores in a single batch."""

    pm_list = []
    note_lists: list[list[music21.note.Note]] = []
    for s in scores:
        try:
            pm = music21.midi.translate.m21ObjectToPrettyMIDI(s)
        except AttributeError:  # pragma: no cover - older music21
            mf = music21.midi.translate.streamToMidiFile(s)
            pm = pretty_midi.PrettyMIDI(io.BytesIO(mf.writestr()))
        df = extract_from_midi(pm)
<<<<<<< HEAD
        # Keep dataclass rows instead of converting to dicts
=======
>>>>>>> e50b1139
        rows = list(df.itertuples()) if hasattr(df, "itertuples") else list(df)
        pm_list.append(
            [
                {
                    "pitch": int(r.pitch),
                    "bucket": int(r.bucket),
                    "pedal_state": int(r.pedal_state),
                    "velocity": float(r.velocity),
                    "qlen": float(r.duration),
                    "label": 0,
                }
                for r in rows
            ]
        )
        note_lists.append(list(s.flat.notes))

    batch = seq_collate(pm_list)
    device = next(model.parameters()).device
    for k in batch:
        batch[k] = batch[k].to(device)

    ids_batch = model.decode_batch(batch)
    mapping = yaml.safe_load(Path(schema_path).read_text())
    inv = {v: k for k, v in mapping.items()}
    out = []
    for ids, notes in zip(ids_batch, note_lists):
        labels = [inv[i] for i in ids]
        if flat:
            out.append(labels)
        else:
            out.append(list(zip(notes, labels)))
    return out


__all__ = [
    "MLArticulationModel",
    "ArticulationTagger",
    "NoteFeatureEmbedder",
    "load",
    "predict",
    "predict_many",
]<|MERGE_RESOLUTION|>--- conflicted
+++ resolved
@@ -32,10 +32,6 @@
 from data.articulation_dataset import seq_collate
 from ml_models import NoteFeatureEmbedder
 from utilities.articulation_csv import extract_from_midi
-<<<<<<< HEAD
-=======
-
->>>>>>> e50b1139
 
 
 class ArticulationTagger(nn.Module if torch is not None else object):
@@ -216,10 +212,7 @@
         mf = music21.midi.translate.streamToMidiFile(score)
         pm = pretty_midi.PrettyMIDI(io.BytesIO(mf.writestr()))
     df = extract_from_midi(pm)
-<<<<<<< HEAD
-    # Preserve dataclass rows so attribute access works during feature extraction
-=======
->>>>>>> e50b1139
+
     rows = list(df.itertuples()) if hasattr(df, "itertuples") else list(df)
     batch = seq_collate([
         [
@@ -286,10 +279,7 @@
             mf = music21.midi.translate.streamToMidiFile(s)
             pm = pretty_midi.PrettyMIDI(io.BytesIO(mf.writestr()))
         df = extract_from_midi(pm)
-<<<<<<< HEAD
-        # Keep dataclass rows instead of converting to dicts
-=======
->>>>>>> e50b1139
+
         rows = list(df.itertuples()) if hasattr(df, "itertuples") else list(df)
         pm_list.append(
             [
