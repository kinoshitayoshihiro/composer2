--- conflicted
+++ resolved
@@ -365,7 +365,7 @@
 
 ## Running Tests
 
-<<<<<<< HEAD
+
 Before running the tests make sure the requirements are installed:
 
 ```bash
@@ -373,7 +373,6 @@
 ```
 
 With the dependencies available you can verify the build with:
-=======
 Install the core requirements and the additional test packages before
 running any tests:
 
@@ -383,7 +382,6 @@
 ```
 
 Then verify the build with:
->>>>>>> 14dbed56
 
 ```bash
 pytest -q
