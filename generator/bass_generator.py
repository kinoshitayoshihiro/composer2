--- conflicted
+++ resolved
@@ -12,10 +12,8 @@
     duration as m21duration,
     harmony,
     interval,
-<<<<<<< HEAD
-=======
+
     key,
->>>>>>> 40d681a8
     meter,
     note,
     pitch,
