--- conflicted
+++ resolved
@@ -132,16 +132,13 @@
     trainer = pl.Trainer(**trainer_kwargs, callbacks=callbacks, logger=logger)
     module = LightningModule(cfg)
     trainer.fit(module, train_loader, val_loader)
-<<<<<<< HEAD
     Path("checkpoints").mkdir(exist_ok=True)
     trainer.save_checkpoint("checkpoints/last.ckpt")
     return 0
-=======
     checkpoint_path = cfg.trainer.get("checkpoint_path", getattr(cfg, "out", None))
     if checkpoint_path:
         Path(checkpoint_path).parent.mkdir(parents=True, exist_ok=True)
         trainer.save_checkpoint(checkpoint_path)
->>>>>>> 55d9130f
 
 
 if __name__ == "__main__":
