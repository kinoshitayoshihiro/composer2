# --- START OF FILE generator/bass_generator.py (simplified) ---
import copy
import logging
import math
import random  # 追加
from collections.abc import Sequence
from pathlib import Path
from typing import Any

import music21
from music21 import (
    duration as m21duration,
    harmony,
    interval,
<<<<<<< HEAD
=======

    key,
>>>>>>> 45ee53e3
    meter,
    note,
    pitch,
    scale,
    stream,
    volume as m21volume,
)

from utilities import MIN_NOTE_DURATION_QL, humanizer
from utilities.accent_mapper import AccentMapper
from utilities.emotion_profile_loader import load_emotion_profile
from utilities.velocity_curve import resolve_velocity_curve

from .base_part_generator import BasePartGenerator

try:
    from utilities.safe_get import safe_get
except ImportError:
    logger_fallback_safe_get_bass = logging.getLogger(
        __name__ + ".fallback_safe_get_bass"
    )
    logger_fallback_safe_get_bass.error(
        "BassGen: CRITICAL - Could not import safe_get. Fallback will be basic .get()."
    )

    def safe_get(data, key_path, default=None, cast_to=None, log_name="dummy_safe_get"):
        val = data.get(key_path.split(".")[0])
        if val is None:
            return default
        if cast_to:
            try:
                return cast_to(val)
            except:
                return default
        return val


try:
    from utilities import bass_utils
    from utilities.bass_utils import get_approach_note
    from utilities.core_music_utils import (
        MIN_NOTE_DURATION_QL,
        get_time_signature_object,
        sanitize_chord_label,
    )
    from utilities.override_loader import (
        PartOverride,
    )  # ★★★ PartOverrideModel -> PartOverride ★★★
    from utilities.scale_registry import ScaleRegistry
except ImportError as e:
    print(f"BassGenerator: Warning - could not import some core utilities: {e}")
    MIN_NOTE_DURATION_QL = 0.125

    def get_time_signature_object(ts_str: str | None) -> meter.TimeSignature:
        return meter.TimeSignature(ts_str or "4/4")

    def sanitize_chord_label(label: str | None) -> str | None:
        return label

    class ScaleRegistry:
        @staticmethod
        def get(
            tonic_str: str | None, mode_str: str | None
        ) -> scale.ConcreteScale:
            return scale.MajorScale(tonic_str or "C")

    def get_approach_note(
        from_p,
        to_p,
        scale_o,
        style="chromatic_or_diatonic",
        max_s=2,
        pref_dir: int | str | None = None,
    ):
        if to_p:
            return to_p
        if from_p:
            return from_p
        return pitch.Pitch("C4")

    class DummyBassUtils:
        @staticmethod
        def mirror_pitches(vocal_notes, tonic_pitch, target_octave=2):
            return [tonic_pitch for _ in vocal_notes]

    bass_utils = DummyBassUtils()

    class PartOverride:
        model_config = {}
        model_fields = {}
        velocity_shift: int | None = None
        velocity_shift_on_kick: int | None = None
        velocity: int | None = None
        options: dict[str, Any] | None = None
        rhythm_key: str | None = None

        def model_dump(self, exclude_unset=True):
            return {}


logger = logging.getLogger("modular_composer.bass_generator")

DIRECTION_UP = 1
DIRECTION_DOWN = -1

EMOTION_TO_BUCKET_BASS: dict[str, str] = {
    "quiet_pain_and_nascent_strength": "calm",
    "deep_regret_gratitude_and_realization": "calm",
    "self_reproach_regret_deep_sadness": "calm",
    "memory_unresolved_feelings_silence": "calm",
    "nature_memory_floating_sensation_forgiveness": "calm",
    "supported_light_longing_for_rebirth": "groovy",
    "wavering_heart_gratitude_chosen_strength": "groovy",
    "hope_dawn_light_gentle_guidance": "groovy",
    "acceptance_of_love_and_pain_hopeful_belief": "energetic",
    "trial_cry_prayer_unbreakable_heart": "energetic",
    "reaffirmed_strength_of_love_positive_determination": "energetic",
    "future_cooperation_our_path_final_resolve_and_liberation": "energetic",
    "default": "groovy",
}
BUCKET_TO_PATTERN_BASS: dict[tuple[str, str], str] = {
    ("calm", "low"): "root_only",
    ("calm", "medium_low"): "root_fifth",
    ("calm", "medium"): "bass_half_time_pop",
    ("calm", "medium_high"): "bass_half_time_pop",
    ("calm", "high"): "walking",
    ("groovy", "low"): "bass_syncopated_rnb",
    ("groovy", "medium_low"): "walking",
    ("groovy", "medium"): "walking_8ths",
    ("groovy", "medium_high"): "walking_8ths",
    ("groovy", "high"): "bass_funk_octave",
    ("energetic", "low"): "bass_quarter_notes",
    ("energetic", "medium_low"): "bass_pump_8th_octaves",
    ("energetic", "medium"): "bass_pump_8th_octaves",
    ("energetic", "medium_high"): "bass_funk_octave",
    ("energetic", "high"): "bass_funk_octave",
    ("default", "low"): "root_only",
    ("default", "medium_low"): "bass_quarter_notes",
    ("default", "medium"): "walking",
    ("default", "medium_high"): "walking_8ths",
    ("default", "high"): "bass_pump_8th_octaves",
}


class BassGenerator(BasePartGenerator):
    def __init__(
        self,
        *,
        global_settings=None,
        default_instrument=None,
        global_tempo=None,
        global_time_signature=None,
        global_key_signature_tonic=None,
        global_key_signature_mode=None,
        mirror_melody: bool = False,
        main_cfg=None,
        emotion_profile_path: str | Path | None = None,
        **kwargs,
    ):
        """Create a bass part generator.

        Parameters
        ----------
        mirror_melody : bool, optional
            If ``True``, invert the melody line around the tonic when generating
            bass notes. Default is ``False``.  Set this in ``main_cfg.yml`` under
            ``part_defaults.bass`` to apply globally.
        """
        self.kick_lock_cfg = (global_settings or {}).get("kick_lock", {})
        seed = self.kick_lock_cfg.get("random_seed")
        self._rng = random.Random(seed or None)

        super().__init__(
            global_settings=global_settings,
            default_instrument=default_instrument,
            global_tempo=global_tempo,
            global_time_signature=global_time_signature,
            global_key_signature_tonic=global_key_signature_tonic,
            global_key_signature_mode=global_key_signature_mode,
            rng=self._rng,
            **kwargs,
        )
        self.cfg: dict = kwargs.copy()
        self.logger = logging.getLogger("modular_composer.bass_generator")
        self.part_parameters = kwargs.get("part_parameters", {})
        self.vel_shift_on_kick = self.part_parameters.get("velocity_shift_on_kick", 10)
        self.main_cfg = main_cfg or {"global_settings": {}}
        # Whether to mirror the main melody when generating the bass line
        self.mirror_melody = mirror_melody
        # ここで global_ts_str をセット
        self.global_ts_str = global_time_signature
        self.global_time_signature_obj = get_time_signature_object(self.global_ts_str)
        self.global_key_tonic = self.main_cfg.get("global_settings", {}).get(
            "key_tonic"
        )
        self.global_key_mode = self.main_cfg.get("global_settings", {}).get("key_mode")

        if self.global_time_signature_obj is None:
            self.logger.warning(
                "BassGenerator: global_time_signature_obj が設定されていません。"
            )
        self.measure_duration = (
            self.global_time_signature_obj.barDuration.quarterLength
            if self.global_time_signature_obj
            and hasattr(self.global_time_signature_obj, "barDuration")
            else 4.0
        )
        self._add_internal_default_patterns()

        # range and swing settings
        gs = global_settings or {}
        self.bass_range_lo = int(gs.get("bass_range_lo", 30))
        self.bass_range_hi = int(gs.get("bass_range_hi", 72))
        self.swing_ratio = float(gs.get("swing_ratio", 0.0))
        self._step_range = int(gs.get("random_walk_step", 8))

        self._root_offsets: list[float] = []
        self._vel_walk_state: int = 0

        self.kick_offsets: list[float] = []
        self.base_velocity = 70

        if emotion_profile_path:
            try:
                self.emotion_profile = load_emotion_profile(emotion_profile_path)
            except Exception as exc:
                self.logger.error(f"Failed to load emotion profile: {exc}")
                self.emotion_profile = {}
        else:
            self.emotion_profile = {}

    def compose(
        self,
        *,
        section_data: dict[str, Any],
        overrides_root: Any | None = None,
        groove_profile_path: str | None = None,
        next_section_data: dict[str, Any] | None = None,
        part_specific_humanize_params: dict[str, Any] | None = None,
        shared_tracks: dict[str, Any] | None = None,
    ) -> stream.Part:
        if shared_tracks and "kick_offsets" in shared_tracks:
            self.kick_offsets = list(shared_tracks["kick_offsets"])
        else:
            self.kick_offsets = []

        self.base_velocity = (
            section_data.get("part_params", {})
            .get("bass", {})
            .get("velocity", 70)
        )

        if self.mirror_melody and section_data.get("vocal_notes"):
            tonic_str = (
                section_data.get("tonic_of_section", self.global_key_tonic) or "C"
            )
            tonic_pitch = pitch.Pitch(tonic_str)
            mirrored = bass_utils.mirror_pitches(
                section_data.get("vocal_notes", []), tonic_pitch
            )
            bass_part = stream.Part(id=self.part_name)
            inst = copy.deepcopy(self.default_instrument)
            bass_part.insert(0, inst)
            for vn, mp in zip(section_data["vocal_notes"], mirrored):
                n = note.Note(mp, quarterLength=vn.quarterLength)
                bass_part.insert(vn.offset, n)
            return bass_part

        section_data.setdefault("part_params", {}).setdefault(
            "swing_ratio", self.swing_ratio
        )

        result = super().compose(
            section_data=section_data,
            overrides_root=overrides_root,
            groove_profile_path=groove_profile_path,
            next_section_data=next_section_data,
            part_specific_humanize_params=part_specific_humanize_params,
            shared_tracks=shared_tracks,
        )

        if self.overrides and self.overrides.velocity_shift_on_kick is not None:
            self.vel_shift_on_kick = self.overrides.velocity_shift_on_kick

        def apply_shift(part: stream.Part):
            self._postprocess_notes_for_kick_lock(
                part.flatten().notes, self.kick_offsets
            )
            self._apply_velocity_random_walk(part)
            self._clamp_range(part)
            if self.kick_lock_cfg.get("enabled", False) and shared_tracks is not None:
                kicks = shared_tracks.get("kick_offsets_sec", [])
                self._apply_kick_lock(part, kicks)
            self._root_offsets = [float(n.offset) for n in part.flatten().notes]
            return part

        if isinstance(result, dict):
            for p in result.values():
                apply_shift(p)
            return result
        else:
            return apply_shift(result)

    def _postprocess_notes_for_kick_lock(
        self, notes: list[note.Note], kick_offsets: Sequence[float], eps: float = 0.03
    ) -> None:
        if not kick_offsets:
            return
        for n in notes:
            if any(abs(float(n.offset) - k) < eps for k in kick_offsets):
                if n.volume is None:
                    n.volume = m21volume.Volume()
                n.volume.velocity = min(
                    127, (n.volume.velocity or 64) + self.vel_shift_on_kick
                )

    def _apply_velocity_random_walk(self, part: stream.Part) -> None:
        """Apply small bar-by-bar velocity fluctuation."""
        if not part.flatten().notes:
            return
        bar_len = self.measure_duration
        notes = sorted(part.flatten().notes, key=lambda n: n.offset)
        current_bar_start = 0.0
        self._vel_walk_state = 0
        for n in notes:
            while n.offset >= current_bar_start + bar_len - 1e-6:
                current_bar_start += bar_len
                step = self._rng.randint(-self._step_range, self._step_range)
                self._vel_walk_state = max(
                    -self._step_range,
                    min(self._step_range, self._vel_walk_state + step),
                )
            if n.volume is None:
                n.volume = m21volume.Volume()
            n.volume.velocity = max(
                1,
                min(127, (n.volume.velocity or 64) + self._vel_walk_state),
            )

    def _clamp_range(self, part: stream.Part) -> None:
        """Ensure all notes fall within bass range."""
        for n in part.flatten().notes:
            midi = n.pitch.midi
            while midi > self.bass_range_hi:
                midi -= 12
            while midi < self.bass_range_lo:
                midi += 12
            midi = max(self.bass_range_lo, min(self.bass_range_hi, midi))
            n.pitch.midi = midi

    def _apply_kick_lock(self, part: stream.Part, kick_offsets_sec: list[float]) -> None:
        if not kick_offsets_sec:
            return
        cfg = self.kick_lock_cfg
        window = cfg.get("window_ms", 30) / 1000.0
        vel_boost = int(cfg.get("vel_boost", 12))
        gb = cfg.get("ghost_before_ms", [30, 90])
        if not isinstance(gb, (list, tuple)) or len(gb) < 2:
            gb = [30, 90]
        ghost_vel_ratio = float(cfg.get("ghost_vel_ratio", 0.35))
        notes = sorted(part.flatten().notes, key=lambda n: n.offset)

        base_bpm = self.global_tempo or 120
        if (
            hasattr(self, "tempo_map")
            and self.tempo_map
            and hasattr(self.tempo_map, "get_bpm")
        ):
            base_bpm = self.tempo_map.get_bpm(0)
        seconds_per_beat = 60.0 / base_bpm

        def ql_to_sec(ql: float) -> float:
            bpm = (
                self.tempo_map.get_bpm(ql)
                if hasattr(self, "tempo_map")
                and self.tempo_map
                and hasattr(self.tempo_map, "get_bpm")
                else base_bpm
            )
            return ql * 60.0 / bpm

        # Lock velocity boost
        for n in notes:
            off_sec = ql_to_sec(float(n.offset))
            if any(abs(off_sec - k) <= window for k in kick_offsets_sec):
                if n.volume is None:
                    n.volume = m21volume.Volume()
                n.volume.velocity = min(
                    127, max(1, (n.volume.velocity or self.base_velocity) + vel_boost)
                )

        # Lift ghost notes
        if not notes:
            return
        root_pitch = notes[0].pitch
        for k in kick_offsets_sec:
            delay = self._rng.uniform(gb[0], gb[1]) / 1000.0
            if delay < 0.001:
                continue
            ghost_time = k - delay
            if ghost_time < 0:
                continue
            if (
                hasattr(self, "tempo_map")
                and self.tempo_map
                and hasattr(self.tempo_map, "get_bpm")
            ):
                beat_idx = ghost_time / seconds_per_beat
                cur_bpm = self.tempo_map.get_bpm(beat_idx)
            else:
                cur_bpm = self.global_tempo or 120
            off_ql = ghost_time * cur_bpm / 60.0
            prev: note.Note | None = None
            for n in reversed(notes):
                if n.offset <= off_ql:
                    prev = n
                    break
            pitch_obj = prev.pitch if prev else root_pitch
            base_vel = (
                prev.volume.velocity if prev and prev.volume else self.base_velocity
            )
            dur = min(0.1, (prev.duration.quarterLength / 2 if prev else 0.1))
            g = note.Note(pitch_obj)
            g.duration = m21duration.Duration(dur)
            g.volume = m21volume.Volume(velocity=int(base_vel * ghost_vel_ratio))
            g.offset = off_ql
            part.insert(off_ql, g)
            notes.append(g)

    def _add_internal_default_patterns(self):
        # (変更なし)
        defaults_to_add = {
            "basic_chord_tone_quarters": {
                "description": "Algorithmic quarter notes on chord tones.",
                "pattern_type": "algorithmic_chord_tone_quarters",
                "options": {
                    "velocity_base": 75,
                    "velocity_factor": 1.0,
                    "weak_beat_style": "root",
                    "approach_on_4th_beat": True,
                    "approach_style_on_4th": "diatonic_or_chromatic",
                },
                "reference_duration_ql": self.measure_duration,
            },
            "bass_quarter_notes": {
                "description": "Fixed quarter note roots.",
                "pattern_type": "fixed_pattern",
                "pattern": [
                    {
                        "offset": i * 1.0,
                        "duration": 1.0,
                        "velocity_factor": 0.9,
                        "type": "root",
                    }
                    for i in range(int(self.measure_duration))
                ],
                "reference_duration_ql": self.measure_duration,
            },
            "root_quarters": {
                "description": "Fixed quarter note roots.",
                "pattern_type": "fixed_pattern",
                "pattern": [
                    {
                        "offset": i * 1.0,
                        "duration": 1.0,
                        "velocity_factor": 1.0,
                        "type": "root",
                    }
                    for i in range(int(self.measure_duration))
                ],
                "reference_duration_ql": self.measure_duration,
            },
            "walking_quarters": {
                "description": "Quarter roots with walking approach notes.",
                "pattern_type": "walking_quarters",
                "options": {
                    "velocity_base": 70,
                    "velocity_factor": 1.0,
                    "target_octave": 2,
                },
                "reference_duration_ql": self.measure_duration,
            },
            "root_only": {
                "description": "Algorithmic whole notes on root.",
                "pattern_type": "algorithmic_root_only",
                "options": {
                    "velocity_base": 65,
                    "velocity_factor": 1.0,
                    "note_duration_ql": self.measure_duration,
                },
                "reference_duration_ql": self.measure_duration,
            },
            "walking": {
                "description": "Algorithmic walking bass (quarters).",
                "pattern_type": "algorithmic_walking",
                "options": {
                    "velocity_base": 70,
                    "velocity_factor": 1.0,
                    "step_ql": 1.0,
                    "approach_style": "diatonic_prefer_scale",
                },
                "reference_duration_ql": self.measure_duration,
            },
            "walking_8ths": {
                "description": "Algorithmic walking bass (8ths).",
                "pattern_type": "algorithmic_walking_8ths",
                "options": {
                    "velocity_base": 72,
                    "velocity_factor": 0.9,
                    "step_ql": 0.5,
                    "approach_style": "chromatic_or_diatonic",
                    "approach_note_prob": 0.5,
                },
                "reference_duration_ql": self.measure_duration,
            },
            "algorithmic_pedal": {
                "description": "Algorithmic pedal tone.",
                "pattern_type": "algorithmic_pedal",
                "options": {
                    "velocity_base": 68,
                    "velocity_factor": 1.0,
                    "note_duration_ql": self.measure_duration,
                    "subdivision_ql": self.measure_duration,
                    "pedal_note_type": "root",
                },
                "reference_duration_ql": self.measure_duration,
            },
            "root_fifth": {
                "description": "Algorithmic root and fifth.",
                "pattern_type": "algorithmic_root_fifth",
                "options": {
                    "velocity_base": 70,
                    "beat_duration_ql": 1.0,
                    "arrangement": ["R", "5", "R", "5"],
                },
                "reference_duration_ql": self.measure_duration,
            },
            "bass_funk_octave": {
                "description": "Algorithmic funk octave pops.",
                "pattern_type": "funk_octave_pops",
                "options": {
                    "velocity_base": 80,
                    "base_rhythm_ql": 0.25,
                    "accent_factor": 1.2,
                    "ghost_factor": 0.5,
                    "syncopation_prob": 0.3,
                    "octave_jump_prob": 0.6,
                },
                "reference_duration_ql": self.measure_duration,
            },
        }
        for key_pat, val_pat in defaults_to_add.items():
            if key_pat not in self.part_parameters:
                self.part_parameters[key_pat] = val_pat
                self.logger.info(
                    f"BassGenerator: Added default pattern '{key_pat}' to internal rhythm_lib."
                )

    def _choose_bass_pattern_key(self, section_musical_intent: dict) -> str:
        # (変更なし)
        emotion = section_musical_intent.get("emotion", "default")
        intensity = section_musical_intent.get("intensity", "medium").lower()
        bucket = EMOTION_TO_BUCKET_BASS.get(emotion, "default")
        pattern_key = BUCKET_TO_PATTERN_BASS.get(
            (bucket, intensity), "bass_quarter_notes"
        )
        if pattern_key not in self.part_parameters:  # ←修正
            self.logger.warning(
                f"Chosen pattern key '{pattern_key}' (for emotion '{emotion}', intensity '{intensity}') not in library. Falling back to 'basic_chord_tone_quarters'."
            )
            return "basic_chord_tone_quarters"
        return pattern_key

    def _get_rhythm_pattern_details(self, rhythm_key: str) -> dict[str, Any]:
        # (変更なし)
        if not rhythm_key or rhythm_key not in self.part_parameters:  # ←修正
            self.logger.warning(
                f"BassGenerator: Rhythm key '{rhythm_key}' not found. Using 'basic_chord_tone_quarters'."
            )
            rhythm_key = "basic_chord_tone_quarters"
        details = self.part_parameters.get(rhythm_key)  # ←修正
        if not details:
            self.logger.error(
                "BassGenerator: CRITICAL - Default 'basic_chord_tone_quarters' also not found. Using minimal root_only."
            )
            return {
                "pattern_type": "algorithmic_root_only",
                "pattern": [],
                "options": {"velocity_base": 70, "velocity_factor": 1.0},
                "reference_duration_ql": self.measure_duration,
            }
        if not details.get("pattern_type"):
            if rhythm_key == "root_fifth":
                details["pattern_type"] = "algorithmic_root_fifth"
            elif rhythm_key == "bass_funk_octave":
                details["pattern_type"] = "funk_octave_pops"
            elif rhythm_key == "bass_walking_8ths":
                details["pattern_type"] = "algorithmic_walking_8ths"
            elif rhythm_key == "walking":
                details["pattern_type"] = "algorithmic_walking"
        details.setdefault("options", {}).setdefault("velocity_factor", 1.0)
        details.setdefault("reference_duration_ql", self.measure_duration)
        return details

    def _get_bass_pitch_in_octave(
        self, base_pitch_obj: pitch.Pitch | None, target_octave: int
    ) -> int:
        # (変更なし)
        if not base_pitch_obj:
            return pitch.Pitch(f"C{target_octave}").midi
        p_new = pitch.Pitch(base_pitch_obj.name)
        p_new.octave = target_octave
        min_bass_midi = 28
        max_bass_midi = 60
        current_midi = p_new.midi
        while current_midi < min_bass_midi:
            current_midi += 12
        while current_midi > max_bass_midi:
            if current_midi - 12 >= min_bass_midi:
                current_midi -= 12
            else:
                break
        return max(min_bass_midi, min(current_midi, max_bass_midi))

    def _generate_notes_from_fixed_pattern(
        self,
        pattern_events: list[dict[str, Any]],
        m21_cs: harmony.ChordSymbol,
        block_base_velocity: int,
        target_octave: int,
        block_duration: float,
        pattern_reference_duration_ql: float,
        current_scale: scale.ConcreteScale | None = None,
        velocity_curve: list[float] | None = None,
    ) -> list[tuple[float, note.Note]]:
        # (変更なし)
        notes: list[tuple[float, note.Note]] = []
        if not m21_cs or not m21_cs.pitches:
            self.logger.debug(
                "BassGen _generate_notes_from_fixed_pattern: ChordSymbol is None or has no pitches."
            )
            return notes
        root_pitch_obj = m21_cs.root()
        third_pitch_obj = m21_cs.third
        fifth_pitch_obj = m21_cs.fifth
        chord_tones = [
            p for p in [root_pitch_obj, third_pitch_obj, fifth_pitch_obj] if p
        ]
        time_scale_factor = (
            block_duration / pattern_reference_duration_ql
            if pattern_reference_duration_ql > 0
            else 1.0
        )
        for p_event_idx, p_event in enumerate(pattern_events):
            log_prefix = f"BassGen.FixedPattern.Evt{p_event_idx}"
            offset_in_pattern = safe_get(
                p_event,
                "beat",
                default=safe_get(
                    p_event,
                    "offset",
                    default=0.0,
                    cast_to=float,
                    log_name=f"{log_prefix}.OffsetFallback",
                ),
                cast_to=float,
                log_name=f"{log_prefix}.Beat",
            )
            duration_in_pattern = safe_get(
                p_event,
                "duration",
                default=1.0,
                cast_to=float,
                log_name=f"{log_prefix}.Dur",
            )
            if duration_in_pattern <= 0:
                self.logger.warning(
                    f"{log_prefix}: Invalid or zero duration '{p_event.get('duration')}'. Skipping event."
                )
                continue
            vel_factor = safe_get(
                p_event,
                "velocity_factor",
                default=1.0,
                cast_to=float,
                log_name=f"{log_prefix}.VelFactor",
            )
            actual_offset_in_block = offset_in_pattern * time_scale_factor
            actual_duration_ql = duration_in_pattern * time_scale_factor
            if actual_offset_in_block >= block_duration - (MIN_NOTE_DURATION_QL / 16.0):
                continue
            actual_duration_ql = min(
                actual_duration_ql, block_duration - actual_offset_in_block
            )
            if actual_duration_ql < MIN_NOTE_DURATION_QL / 4.0:
                continue
            note_type = (p_event.get("type") or "root").lower()
            final_velocity = max(1, min(127, int(block_base_velocity * vel_factor)))
            layer_idx = p_event.get("velocity_layer")
            if velocity_curve and layer_idx is not None:
                try:
                    idx = int(layer_idx)
                    if 0 <= idx < len(velocity_curve):
                        final_velocity = int(final_velocity * velocity_curve[idx])
                except (TypeError, ValueError):
                    pass
            chosen_pitch_base: pitch.Pitch | None = None
            if note_type == "root" and root_pitch_obj:
                chosen_pitch_base = root_pitch_obj
            elif note_type == "fifth" and fifth_pitch_obj:
                chosen_pitch_base = fifth_pitch_obj
            elif note_type == "third" and third_pitch_obj:
                chosen_pitch_base = third_pitch_obj
            elif note_type == "octave_root" and root_pitch_obj:
                chosen_pitch_base = root_pitch_obj
            elif note_type == "octave_up_root" and root_pitch_obj:
                chosen_pitch_base = root_pitch_obj.transpose(12)
            elif note_type == "random_chord_tone" and chord_tones:
                chosen_pitch_base = self._rng.choice(chord_tones)
            elif note_type == "scale_tone" and current_scale:
                try:
                    p_s = current_scale.pitchFromDegree(
                        self._rng.choice([1, 2, 3, 4, 5, 6, 7])
                    )
                except Exception:
                    p_s = None
                chosen_pitch_base = p_s if p_s else root_pitch_obj
            elif note_type.startswith("approach") and root_pitch_obj:
                chosen_pitch_base = root_pitch_obj.transpose(-1)
            elif note_type == "chord_tone_any" and chord_tones:
                chosen_pitch_base = self._rng.choice(chord_tones)
            elif note_type == "scale_approach_up" and root_pitch_obj and current_scale:
                chosen_pitch_base = current_scale.nextPitch(
                    root_pitch_obj, direction=DIRECTION_UP
                )
            elif (
                note_type == "scale_approach_down" and root_pitch_obj and current_scale
            ):
                chosen_pitch_base = current_scale.nextPitch(
                    root_pitch_obj, direction=DIRECTION_DOWN
                )
            if not chosen_pitch_base and root_pitch_obj:
                chosen_pitch_base = root_pitch_obj
            if chosen_pitch_base:
                midi_pitch_val = self._get_bass_pitch_in_octave(
                    chosen_pitch_base, target_octave
                )
                n = note.Note()
                n.pitch.midi = midi_pitch_val
                n.duration = m21duration.Duration(actual_duration_ql)
                n.volume = m21volume.Volume(velocity=final_velocity)
                if p_event.get("glide_to_next", False):
                    n.tie = music21.tie.Tie("start")
                notes.append((actual_offset_in_block, n))
        return notes

    def _apply_weak_beat(
        self, notes_in_measure: list[tuple[float, note.Note]], style: str
    ) -> list[tuple[float, note.Note]]:
        # (変更なし)
        if style == "none" or not notes_in_measure:
            return notes_in_measure
        new_notes_tuples: list[tuple[float, note.Note]] = []
        beats_in_measure = (
            self.global_time_signature_obj.beatCount
            if self.global_time_signature_obj
            else 4
        )
        beat_q_len = (
            self.global_time_signature_obj.beatDuration.quarterLength
            if self.global_time_signature_obj
            else 1.0
        )
        for rel_offset, note_obj in notes_in_measure:
            is_weak_beat = False
            beat_number_float = rel_offset / beat_q_len
            is_on_beat = abs(beat_number_float - round(beat_number_float)) < 0.01
            beat_index = int(round(beat_number_float))
            if is_on_beat:
                if beats_in_measure == 4 and (beat_index == 1 or beat_index == 3):
                    is_weak_beat = True
                elif beats_in_measure == 3 and (beat_index == 1 or beat_index == 2):
                    is_weak_beat = True
            if is_weak_beat:
                if style == "rest":
                    self.logger.debug(
                        f"BassGen: Removing note at {rel_offset} for weak_beat_style='rest'."
                    )
                    continue
                elif style == "ghost":
                    base_vel_for_ghost = (
                        note_obj.volume.velocity
                        if note_obj.volume and note_obj.volume.velocity is not None
                        else 64
                    )
                    note_obj.volume.velocity = max(1, int(base_vel_for_ghost * 0.4))
                    self.logger.debug(
                        f"BassGen: Ghosting note at {rel_offset} to vel {note_obj.volume.velocity}."
                    )
            new_notes_tuples.append((rel_offset, note_obj))
        return new_notes_tuples

    def _insert_approach_note_to_measure(
        self,
        notes_in_measure: list[tuple[float, note.Note]],
        current_chord_symbol: harmony.ChordSymbol,
        next_chord_root: pitch.Pitch | None,
        current_scale: scale.ConcreteScale,
        approach_style: str,
        target_octave: int,
        effective_velocity_for_approach: int,
    ) -> list[tuple[float, note.Note]]:
        # (変更なし)
        if not next_chord_root or self.measure_duration < 1.0:
            return notes_in_measure
        approach_note_duration_ql = 0.5
        if "16th" in approach_style:
            approach_note_duration_ql = 0.25
        approach_note_rel_offset = self.measure_duration - approach_note_duration_ql
        if approach_note_rel_offset < 0:
            return notes_in_measure
        can_insert = True
        original_last_note_tuple: tuple[float, note.Note] | None = None
        sorted_notes_in_measure = sorted(notes_in_measure, key=lambda x: x[0])
        for rel_offset, note_obj_iter in reversed(sorted_notes_in_measure):
            if rel_offset >= approach_note_rel_offset:
                can_insert = False
                break
            if rel_offset < approach_note_rel_offset and (
                rel_offset + note_obj_iter.duration.quarterLength
                > approach_note_rel_offset
            ):
                original_last_note_tuple = (rel_offset, note_obj_iter)
                break
        if not can_insert:
            self.logger.debug(
                f"BassGen: Cannot insert approach note, existing note at or after {approach_note_rel_offset:.2f}"
            )
            return notes_in_measure
        from_pitch_for_approach = current_chord_symbol.root()
        if original_last_note_tuple:
            from_pitch_for_approach = original_last_note_tuple[1].pitch
        elif sorted_notes_in_measure:
            from_pitch_for_approach = sorted_notes_in_measure[-1][1].pitch
        approach_pitch_obj = get_approach_note(
            from_pitch_for_approach,
            next_chord_root,
            current_scale,
            approach_style=approach_style,
        )
        if approach_pitch_obj:
            app_note = note.Note()
            app_note.pitch.midi = self._get_bass_pitch_in_octave(
                approach_pitch_obj, target_octave
            )
            app_note.duration.quarterLength = approach_note_duration_ql
            app_note.volume.velocity = min(
                127, int(effective_velocity_for_approach * 0.85)
            )
            if original_last_note_tuple:
                orig_rel_offset, orig_note_obj_ref = original_last_note_tuple
                new_dur = approach_note_rel_offset - orig_rel_offset
                if new_dur >= MIN_NOTE_DURATION_QL / 2:
                    orig_note_obj_ref.duration.quarterLength = new_dur
                else:
                    self.logger.debug(
                        f"BassGen: Preceding note for approach became too short ({new_dur:.2f}ql). Skipping approach."
                    )
                    return notes_in_measure
            notes_in_measure.append((approach_note_rel_offset, app_note))
            notes_in_measure.sort(key=lambda x: x[0])
            self.logger.debug(
                f"BassGen: Inserted approach note {app_note.nameWithOctave} at {approach_note_rel_offset:.2f}"
            )
        return notes_in_measure

    def _generate_algorithmic_pattern(
        self,
        pattern_type: str,
        m21_cs: harmony.ChordSymbol,
        algo_pattern_options: dict[str, Any],
        initial_base_velocity: int,
        target_octave: int,
        block_offset_ignored: float,
        block_duration: float,
        current_scale: scale.ConcreteScale,
        next_chord_root: pitch.Pitch | None = None,
        # section_overrides_for_algo は self.overrides を直接参照するため引数から削除
    ) -> list[tuple[float, note.Note]]:
        notes_tuples: list[tuple[float, note.Note]] = []
        if not m21_cs or not m21_cs.pitches:
            return notes_tuples
        root_note_obj = m21_cs.root()
        if not root_note_obj:
            return notes_tuples

        # ベロシティ決定 (self.overrides を考慮)
        effective_base_velocity_candidate = initial_base_velocity
        # self.overrides (PartOverride) から velocity や velocity_shift を取得
        override_velocity_val = (
            self.overrides.velocity
            if self.overrides and self.overrides.velocity is not None
            else None
        )
        override_velocity_shift_val = (
            self.overrides.velocity_shift
            if self.overrides and self.overrides.velocity_shift is not None
            else None
        )

        if override_velocity_val is not None:
            effective_base_velocity_candidate = override_velocity_val
        elif override_velocity_shift_val is not None:
            base_for_shift = (
                initial_base_velocity
                if initial_base_velocity is not None
                else algo_pattern_options.get("velocity_base", 70)
            )
            effective_base_velocity_candidate = (
                base_for_shift + override_velocity_shift_val
            )
        else:
            effective_base_velocity_candidate = algo_pattern_options.get(
                "velocity_base",
                initial_base_velocity if initial_base_velocity is not None else 70,
            )

        if effective_base_velocity_candidate is None:
            effective_base_velocity_candidate = 70

        try:
            effective_base_velocity = int(effective_base_velocity_candidate)
            effective_base_velocity = max(1, min(127, effective_base_velocity))
        except (TypeError, ValueError) as e:
            self.logger.error(
                f"BassGen _generate_algorithmic_pattern: Error converting effective_base_velocity '{effective_base_velocity_candidate}' to int: {e}. Defaulting to 70."
            )
            effective_base_velocity = 70

        overall_velocity_factor = float(
            algo_pattern_options.get("velocity_factor", 1.0)
        )
        final_base_velocity_for_algo = max(
            1, min(127, int(effective_base_velocity * overall_velocity_factor))
        )

        # (以降のパターン生成ロジックは前回提示のものと同様。必要に応じてオプション活用を強化)
        if pattern_type == "algorithmic_chord_tone_quarters":
            strong_beat_vel_boost = safe_get(
                algo_pattern_options,
                "strong_beat_velocity_boost",
                default=10,
                cast_to=int,
            )
            off_beat_vel_reduction = safe_get(
                algo_pattern_options,
                "off_beat_velocity_reduction",
                default=8,
                cast_to=int,
            )
            weak_beat_style_final = algo_pattern_options.get("weak_beat_style", "root")
            approach_on_4th_final = algo_pattern_options.get(
                "approach_on_4th_beat", True
            )
            approach_style_final = algo_pattern_options.get(
                "approach_style_on_4th", "diatonic_or_chromatic"
            )
            beats_per_measure = (
                self.global_time_signature_obj.beatCount
                if self.global_time_signature_obj
                else 4
            )
            beat_duration_ql = (
                self.global_time_signature_obj.beatDuration.quarterLength
                if self.global_time_signature_obj
                else 1.0
            )
            num_measures_in_block = (
                math.ceil(block_duration / self.measure_duration)
                if self.measure_duration > 0
                else 1
            )
            for measure_idx in range(num_measures_in_block):
                measure_offset = measure_idx * self.measure_duration
                measure_notes_raw: list[tuple[float, note.Note]] = []
                remaining_in_section = block_duration - measure_offset
                approach_on_4th_this = approach_on_4th_final or (
                    remaining_in_section <= self.measure_duration * 2
                )
                root_for_measure = root_note_obj
                target_for_approach = next_chord_root
                if (
                    approach_style_final == "subdom_dom"
                    and remaining_in_section <= self.measure_duration * 2
                ):
                    if remaining_in_section > self.measure_duration:
                        try:
                            root_for_measure = current_scale.pitchFromDegree(2)
                        except Exception:
                            root_for_measure = root_note_obj
                        try:
                            target_for_approach = current_scale.pitchFromDegree(5)
                        except Exception:
                            target_for_approach = next_chord_root
                    else:
                        try:
                            root_for_measure = current_scale.pitchFromDegree(5)
                        except Exception:
                            root_for_measure = root_note_obj
                        target_for_approach = next_chord_root
                for beat_idx in range(beats_per_measure):
                    current_rel_offset_in_measure = beat_idx * beat_duration_ql
                    abs_offset_in_block_current_note = (
                        measure_offset + current_rel_offset_in_measure
                    )
                    if abs_offset_in_block_current_note >= block_duration - (
                        MIN_NOTE_DURATION_QL / 16.0
                    ):
                        break
                    chosen_pitch_base: pitch.Pitch | None = None
                    current_note_velocity = final_base_velocity_for_algo
                    note_duration_ql = beat_duration_ql
                    if beat_idx == 0:
                        chosen_pitch_base = root_for_measure
                        current_note_velocity = min(
                            127, final_base_velocity_for_algo + strong_beat_vel_boost
                        )
                    elif beats_per_measure >= 4 and beat_idx == (
                        beats_per_measure // 2
                    ):
                        chosen_pitch_base = (
                            m21_cs.fifth
                            if m21_cs.fifth
                            else (m21_cs.third if m21_cs.third else root_note_obj)
                        )
                        current_note_velocity = min(
                            127,
                            final_base_velocity_for_algo + (strong_beat_vel_boost // 2),
                        )
                    else:
                        chosen_pitch_base = root_for_measure
                        current_note_velocity = max(
                            1, final_base_velocity_for_algo - off_beat_vel_reduction
                        )
                    if chosen_pitch_base:
                        remaining_block_time_from_note_start = (
                            block_duration - abs_offset_in_block_current_note
                        )
                        actual_note_duration = min(
                            note_duration_ql, remaining_block_time_from_note_start
                        )
                        if actual_note_duration < MIN_NOTE_DURATION_QL:
                            continue
                        midi_val = self._get_bass_pitch_in_octave(
                            chosen_pitch_base, target_octave
                        )
                        n_obj = note.Note(
                            pitch.Pitch(midi=midi_val),
                            quarterLength=actual_note_duration,
                        )
                        n_obj.volume.velocity = current_note_velocity
                        measure_notes_raw.append((current_rel_offset_in_measure, n_obj))
                processed_measure_notes = self._apply_weak_beat(
                    measure_notes_raw, weak_beat_style_final
                )
                is_last_measure_in_block = measure_idx == num_measures_in_block - 1
                if approach_on_4th_this and target_for_approach:
                    processed_measure_notes = self._insert_approach_note_to_measure(
                        processed_measure_notes,
                        m21_cs,
                        target_for_approach,
                        current_scale,
                        approach_style_final,
                        target_octave,
                        final_base_velocity_for_algo,
                    )
                for rel_offset_in_measure, note_obj_final in processed_measure_notes:
                    abs_offset_in_block = measure_offset + rel_offset_in_measure
                    if abs_offset_in_block < block_duration:
                        notes_tuples.append((abs_offset_in_block, note_obj_final))
        elif pattern_type == "algorithmic_root_only":
            note_duration_ql = safe_get(
                algo_pattern_options,
                "note_duration_ql",
                default=block_duration,
                cast_to=float,
            )
            if note_duration_ql <= 0:
                note_duration_ql = block_duration
            num_notes = (
                int(block_duration / note_duration_ql) if note_duration_ql > 0 else 0
            )
            for i in range(num_notes):
                current_rel_offset = i * note_duration_ql
                if current_rel_offset >= block_duration - (MIN_NOTE_DURATION_QL / 16.0):
                    break
                actual_dur = min(note_duration_ql, block_duration - current_rel_offset)
                if actual_dur < MIN_NOTE_DURATION_QL:
                    continue
                midi_val = self._get_bass_pitch_in_octave(root_note_obj, target_octave)
                n_obj = note.Note(pitch.Pitch(midi=midi_val), quarterLength=actual_dur)
                n_obj.volume.velocity = final_base_velocity_for_algo
                notes_tuples.append((current_rel_offset, n_obj))
        elif pattern_type == "algorithmic_root_fifth":
            self.logger.info(
                f"BassGen: Generating algorithmic_root_fifth for {m21_cs.figure} with options {algo_pattern_options}"
            )
            beat_q_len = safe_get(
                algo_pattern_options, "beat_duration_ql", default=1.0, cast_to=float
            )
            arrangement = algo_pattern_options.get("arrangement", ["R", "5", "R", "5"])
            if beat_q_len <= 0:
                beat_q_len = 1.0
            num_steps_in_arrangement = len(arrangement)
            if num_steps_in_arrangement == 0:
                arrangement = ["R"]
                num_steps_in_arrangement = 1
            current_block_pos_ql = 0.0
            arrangement_idx = 0
            while current_block_pos_ql < block_duration - (MIN_NOTE_DURATION_QL / 16.0):
                note_type_char = arrangement[arrangement_idx % num_steps_in_arrangement]
                chosen_pitch_for_step: pitch.Pitch | None = None
                if note_type_char == "R":
                    chosen_pitch_for_step = root_note_obj
                elif note_type_char == "5":
                    chosen_pitch_for_step = m21_cs.fifth
                    if not chosen_pitch_for_step:
                        chosen_pitch_for_step = root_note_obj.transpose(7)
                elif note_type_char == "3":
                    chosen_pitch_for_step = m21_cs.third
                    if not chosen_pitch_for_step:
                        chosen_pitch_for_step = root_note_obj.transpose(
                            4 if m21_cs.quality == "major" else 3
                        )
                else:
                    chosen_pitch_for_step = root_note_obj
                if chosen_pitch_for_step:
                    actual_dur = min(beat_q_len, block_duration - current_block_pos_ql)
                    if actual_dur < MIN_NOTE_DURATION_QL:
                        break
                    midi_val = self._get_bass_pitch_in_octave(
                        chosen_pitch_for_step, target_octave
                    )
                    n_obj = note.Note(
                        pitch.Pitch(midi=midi_val), quarterLength=actual_dur
                    )
                    n_obj.volume.velocity = final_base_velocity_for_algo
                    notes_tuples.append((current_block_pos_ql, n_obj))
                current_block_pos_ql += beat_q_len
                arrangement_idx += 1
                if beat_q_len <= 0:
                    break
            if not notes_tuples and root_note_obj:
                midi_val = self._get_bass_pitch_in_octave(root_note_obj, target_octave)
                n_obj = note.Note(
                    pitch.Pitch(midi=midi_val), quarterLength=block_duration
                )
                n_obj.volume.velocity = final_base_velocity_for_algo
                notes_tuples.append((0.0, n_obj))
        elif pattern_type in [
            "algorithmic_walking",
            "algorithmic_walking_8ths",
            "walking",
            "walking_8ths",
        ]:
            self.logger.info(
                f"BassGen: Generating {pattern_type} for {m21_cs.figure} with options {algo_pattern_options}"
            )
            step_ql = safe_get(
                algo_pattern_options,
                "step_ql",
                default=(
                    0.5
                    if "8ths" in pattern_type or "walking_8ths" in pattern_type
                    else 1.0
                ),
                cast_to=float,
            )
            if step_ql <= 0:
                step_ql = (
                    0.5
                    if "8ths" in pattern_type or "walking_8ths" in pattern_type
                    else 1.0
                )
            approach_style = algo_pattern_options.get(
                "approach_style", "diatonic_or_chromatic"
            )
            approach_prob = safe_get(
                algo_pattern_options, "approach_note_prob", default=0.5, cast_to=float
            )
            num_steps = int(block_duration / step_ql) if step_ql > 0 else 0
            last_pitch_obj = root_note_obj
            for i in range(num_steps):
                current_rel_offset = i * step_ql
                if current_rel_offset >= block_duration - (MIN_NOTE_DURATION_QL / 16.0):
                    break
                actual_dur = min(step_ql, block_duration - current_rel_offset)
                if actual_dur < MIN_NOTE_DURATION_QL:
                    continue
                chosen_pitch_for_step: pitch.Pitch | None = None
                is_last_step_before_next_chord_block = (
                    i + 1
                ) * step_ql >= block_duration - (step_ql / 2.0)
                if (
                    is_last_step_before_next_chord_block
                    and next_chord_root
                    and self._rng.random() < approach_prob
                ):
                    chosen_pitch_for_step = get_approach_note(
                        last_pitch_obj, next_chord_root, current_scale, approach_style
                    )
                    if chosen_pitch_for_step:
                        self.logger.debug(
                            f"  Walk: Approaching next chord with {chosen_pitch_for_step.nameWithOctave}"
                        )
                if not chosen_pitch_for_step:
                    if i == 0:
                        chosen_pitch_for_step = root_note_obj
                    else:
                        direction_choice = self._rng.choice(
                            [
                                DIRECTION_UP,
                                DIRECTION_DOWN,
                                DIRECTION_UP,
                                DIRECTION_DOWN,
                                0,
                            ]
                        )
                        next_candidate: pitch.Pitch | None = None
                        if direction_choice != 0:
                            try:
                                next_candidate = current_scale.nextPitch(
                                    last_pitch_obj, direction=direction_choice
                                )
                            except Exception:
                                next_candidate = None
                        if (
                            next_candidate
                            and abs(next_candidate.ps - last_pitch_obj.ps) <= 7
                        ):
                            chosen_pitch_for_step = next_candidate
                        else:
                            available_tones = [
                                t
                                for t in [m21_cs.root(), m21_cs.third, m21_cs.fifth]
                                if t and t.name != last_pitch_obj.name
                            ]
                            if not available_tones:
                                available_tones = [
                                    t
                                    for t in [m21_cs.root(), m21_cs.third, m21_cs.fifth]
                                    if t
                                ]
                            chosen_pitch_for_step = (
                                self._rng.choice(available_tones)
                                if available_tones
                                else root_note_obj
                            )
                if chosen_pitch_for_step:
                    last_pitch_obj = chosen_pitch_for_step
                    midi_val = self._get_bass_pitch_in_octave(
                        chosen_pitch_for_step, target_octave
                    )
                    n_obj = note.Note(
                        pitch.Pitch(midi=midi_val), quarterLength=actual_dur
                    )
                    n_obj.volume.velocity = final_base_velocity_for_algo
                    notes_tuples.append((current_rel_offset, n_obj))
        elif pattern_type == "walking_quarters":
            self.logger.info(
                f"BassGen: Generating walking_quarters for {m21_cs.figure}"
            )
            beats = int(block_duration)
            if beats <= 0:
                beats = 4
            beat_len = block_duration / beats
            half = beat_len / 2.0
            scale_tones = [p for p in [m21_cs.third, m21_cs.fifth] if p]
            next_root_pitch = next_chord_root if next_chord_root else root_note_obj
            for i in range(beats):
                off = i * beat_len
                root_pitch = m21_cs.root() if m21_cs.root() else root_note_obj
                midi_root = self._get_bass_pitch_in_octave(root_pitch, target_octave)
                n_root = note.Note(pitch.Pitch(midi=midi_root), quarterLength=half)
                n_root.volume.velocity = final_base_velocity_for_algo
                notes_tuples.append((off, n_root))
                target = next_root_pitch if i == beats - 1 else root_pitch
                walk_p = bass_utils.get_walking_note(n_root.pitch, target, scale_tones)
                midi_walk = self._get_bass_pitch_in_octave(walk_p, target_octave)
                n_walk = note.Note(pitch.Pitch(midi=midi_walk), quarterLength=half)
                n_walk.volume.velocity = final_base_velocity_for_algo
                notes_tuples.append((off + half, n_walk))
        elif pattern_type == "algorithmic_pedal":
            self.logger.info(
                f"BassGen: Generating algorithmic_pedal for {m21_cs.figure} with options {algo_pattern_options}"
            )
            note_duration_ql = safe_get(
                algo_pattern_options,
                "note_duration_ql",
                default=block_duration,
                cast_to=float,
            )
            subdivision_ql = safe_get(
                algo_pattern_options,
                "subdivision_ql",
                default=note_duration_ql,
                cast_to=float,
            )
            pedal_note_type = safe_get(
                algo_pattern_options, "pedal_note_type", default="root", cast_to=str
            ).lower()
            if note_duration_ql <= 0:
                note_duration_ql = block_duration
            if subdivision_ql <= 0:
                subdivision_ql = note_duration_ql
            pedal_pitch_obj = root_note_obj
            if pedal_note_type == "fifth" and m21_cs.fifth:
                pedal_pitch_obj = m21_cs.fifth
            elif pedal_note_type == "third" and m21_cs.third:
                pedal_pitch_obj = m21_cs.third
            elif pedal_note_type == "bass" and m21_cs.bass():
                pedal_pitch_obj = m21_cs.bass()
            current_block_pos_ql = 0.0
            while current_block_pos_ql < block_duration - (MIN_NOTE_DURATION_QL / 16.0):
                num_subdivisions_in_this_note = (
                    int(note_duration_ql / subdivision_ql) if subdivision_ql > 0 else 1
                )
                for i_sub in range(num_subdivisions_in_this_note):
                    current_rel_offset = current_block_pos_ql + (i_sub * subdivision_ql)
                    if current_rel_offset >= block_duration - (
                        MIN_NOTE_DURATION_QL / 16.0
                    ):
                        break
                    actual_sub_duration = min(
                        subdivision_ql,
                        block_duration - current_rel_offset,
                        note_duration_ql - (i_sub * subdivision_ql),
                    )
                    if actual_sub_duration < MIN_NOTE_DURATION_QL:
                        continue
                    midi_val = self._get_bass_pitch_in_octave(
                        pedal_pitch_obj, target_octave
                    )
                    n_obj = note.Note(
                        pitch.Pitch(midi=midi_val), quarterLength=actual_sub_duration
                    )
                    n_obj.volume.velocity = final_base_velocity_for_algo
                    notes_tuples.append((current_rel_offset, n_obj))
                current_block_pos_ql += note_duration_ql
                if note_duration_ql <= 0:
                    break
        elif pattern_type == "explicit":
            self.logger.info(
                f"BassGen: Generating explicit pattern for {m21_cs.figure} from options {algo_pattern_options}"
            )
            pattern_list_explicit = algo_pattern_options.get("pattern", [])
            ref_dur_explicit = safe_get(
                algo_pattern_options,
                "reference_duration_ql",
                default=self.measure_duration,
                cast_to=float,
            )
            if not pattern_list_explicit:
                self.logger.warning(
                    f"BassGen: Explicit pattern for {m21_cs.figure} is empty. Falling back to root_only."
                )
                return self._generate_algorithmic_pattern(
                    "algorithmic_root_only",
                    m21_cs,
                    self.rhythm_lib.get("root_only", {}).get("options", {}),
                    initial_base_velocity,
                    target_octave,
                    0,
                    block_duration,
                    current_scale,
                    next_chord_root,
                )
            notes_tuples = self._generate_notes_from_fixed_pattern(
                pattern_list_explicit,
                m21_cs,
                final_base_velocity_for_algo,
                target_octave,
                block_duration,
                ref_dur_explicit,
                current_scale,
                velocity_curve_list,
            )
        elif pattern_type == "funk_octave_pops":
            self.logger.info(
                f"BassGen: Generating funk_octave_pops for {m21_cs.figure} with options {algo_pattern_options}"
            )
            base_rhythm_ql = safe_get(
                algo_pattern_options, "base_rhythm_ql", default=0.25, cast_to=float
            )
            accent_factor = safe_get(
                algo_pattern_options, "accent_factor", default=1.2, cast_to=float
            )
            ghost_factor = safe_get(
                algo_pattern_options, "ghost_factor", default=0.5, cast_to=float
            )
            syncopation_prob = safe_get(
                algo_pattern_options, "syncopation_prob", default=0.3, cast_to=float
            )
            octave_jump_prob = safe_get(
                algo_pattern_options, "octave_jump_prob", default=0.6, cast_to=float
            )
            if base_rhythm_ql <= 0:
                base_rhythm_ql = 0.25
            num_steps = int(block_duration / base_rhythm_ql)
            for i in range(num_steps):
                current_rel_offset = i * base_rhythm_ql
                if current_rel_offset >= block_duration - (MIN_NOTE_DURATION_QL / 16.0):
                    break
                actual_dur = min(base_rhythm_ql, block_duration - current_rel_offset)
                if actual_dur < MIN_NOTE_DURATION_QL:
                    continue
                chosen_pitch_for_step = root_note_obj
                current_velocity = final_base_velocity_for_algo
                if self._rng.random() < octave_jump_prob:
                    chosen_pitch_for_step = root_note_obj.transpose(12)
                beat_pos_in_measure_ql = current_rel_offset % self.measure_duration
                beat_unit_ql = (
                    self.global_time_signature_obj.beatDuration.quarterLength
                    if self.global_time_signature_obj
                    else 1.0
                )
                is_on_beat = abs(beat_pos_in_measure_ql % beat_unit_ql) < (
                    MIN_NOTE_DURATION_QL / 4.0
                )
                is_eighth_offbeat = (
                    abs(beat_pos_in_measure_ql % (beat_unit_ql / 2.0))
                    < (MIN_NOTE_DURATION_QL / 4.0)
                    and not is_on_beat
                )
                if is_on_beat:
                    current_velocity = int(final_base_velocity_for_algo * accent_factor)
                elif is_eighth_offbeat:
                    current_velocity = int(
                        final_base_velocity_for_algo * ghost_factor * 1.1
                    )
                else:
                    current_velocity = int(final_base_velocity_for_algo * ghost_factor)
                final_velocity = max(1, min(127, current_velocity))
                if chosen_pitch_for_step:
                    midi_val = self._get_bass_pitch_in_octave(
                        chosen_pitch_for_step, target_octave
                    )
                    n_obj = note.Note(
                        pitch.Pitch(midi=midi_val), quarterLength=actual_dur
                    )
                    n_obj.volume.velocity = final_velocity
                    notes_tuples.append((current_rel_offset, n_obj))
            if not notes_tuples and root_note_obj:
                midi_val = self._get_bass_pitch_in_octave(root_note_obj, target_octave)
                n_obj = note.Note(
                    pitch.Pitch(midi=midi_val), quarterLength=block_duration
                )
                n_obj.volume.velocity = final_base_velocity_for_algo
                notes_tuples.append((0.0, n_obj))
        elif pattern_type == "half_time_pop":
            self.logger.info(
                f"BassGen: Generating half_time_pop for {m21_cs.figure} with options {algo_pattern_options}"
            )
            ghost = algo_pattern_options.get("ghost_on_beat_2_and_a_half", False)
            ghost_ratio = safe_get(
                algo_pattern_options,
                "ghost_velocity_ratio",
                default=0.5,
                cast_to=float,
            )
            pattern_events = [
                (0.0, 2.0, root_note_obj, 1.0),
                (2.0, 1.5, root_note_obj, 1.0),
            ]
            if ghost:
                pattern_events.append((2.5, 0.5, root_note_obj, ghost_ratio))
            anticipation_pitch = next_chord_root if next_chord_root else root_note_obj
            pattern_events.append((block_duration - 0.5, 0.5, anticipation_pitch, 1.0))
            for rel_offset, dur, pitch_obj, vel_factor in pattern_events:
                if rel_offset >= block_duration - (MIN_NOTE_DURATION_QL / 16.0):
                    continue
                dur = min(dur, block_duration - rel_offset)
                if dur < MIN_NOTE_DURATION_QL:
                    continue
                midi_val = self._get_bass_pitch_in_octave(pitch_obj, target_octave)
                n_obj = note.Note(pitch.Pitch(midi=midi_val), quarterLength=dur)
                n_obj.volume.velocity = max(
                    1, int(final_base_velocity_for_algo * vel_factor)
                )
                notes_tuples.append((rel_offset, n_obj))
        elif pattern_type in [
            "walking_blues",
            "latin_tumbao",
            "syncopated_rnb",
            "scale_walk",
            "octave_jump",
            "descending_fifths",
            "pedal_tone",
        ]:
            self.logger.warning(
                f"BassGenerator: Algorithmic pattern_type '{pattern_type}' is defined in library but not yet implemented. Falling back to 'algorithmic_chord_tone_quarters'."
            )
            default_algo_options = self.part_parameters.get(
                "basic_chord_tone_quarters", {}
            ).get("options", {})
            notes_tuples.extend(
                self._generate_algorithmic_pattern(
                    "algorithmic_chord_tone_quarters",
                    m21_cs,
                    default_algo_options,
                    initial_base_velocity,
                    target_octave,
                    0.0,
                    block_duration,
                    current_scale,
                    next_chord_root,
                )
            )
        else:
            self.logger.warning(
                f"BassGenerator: Unknown algorithmic or unhandled pattern_type '{pattern_type}'. Falling back to 'algorithmic_chord_tone_quarters'."
            )
            default_algo_options = self.part_parameters.get(
                "basic_chord_tone_quarters", {}
            ).get("options", {})
            notes_tuples.extend(
                self._generate_algorithmic_pattern(
                    "algorithmic_chord_tone_quarters",
                    m21_cs,
                    default_algo_options,
                    initial_base_velocity,
                    target_octave,
                    0.0,
                    block_duration,
                    current_scale,
                    next_chord_root,
                )
            )
        return notes_tuples

    def _render_part(
        self,
        section_data: dict[str, Any],
        next_section_data: dict[str, Any] | None = None,
    ) -> stream.Part:
        bass_part = stream.Part(id=self.part_name)
        actual_instrument = copy.deepcopy(self.default_instrument)
        if not actual_instrument.partName:
            actual_instrument.partName = self.part_name.capitalize()
        if not actual_instrument.partAbbreviation:
            actual_instrument.partAbbreviation = self.part_name[:3].capitalize() + "."
        bass_part.insert(0, actual_instrument)

        log_blk_prefix = f"BassGen._render_part (Section: {section_data.get('section_name', 'Unknown')})"

        bass_params_from_chordmap = section_data.get("part_params", {}).get("bass", {})
        final_bass_params = bass_params_from_chordmap.copy()
        final_bass_params.setdefault("options", {})

        if self.overrides and hasattr(self.overrides, "model_dump"):
            override_dict = self.overrides.model_dump(exclude_unset=True)
            if not isinstance(final_bass_params.get("options"), dict):
                final_bass_params["options"] = {}
            chordmap_options = final_bass_params.get("options", {})
            override_options = override_dict.pop("options", None)
            if isinstance(override_options, dict):
                merged_options = chordmap_options.copy()
                merged_options.update(override_options)
                final_bass_params["options"] = merged_options
            final_bass_params.update(override_dict)

        block_musical_intent = section_data.get("musical_intent", {})
        rhythm_key_from_params = final_bass_params.get(
            "rhythm_key", final_bass_params.get("style")
        )
        if not rhythm_key_from_params:
            rhythm_key_from_params = self._choose_bass_pattern_key(block_musical_intent)

        pattern_details = self._get_rhythm_pattern_details(rhythm_key_from_params)
        actual_rhythm_key_used = rhythm_key_from_params
        if rhythm_key_from_params not in self.part_parameters:  # ←修正
            actual_rhythm_key_used = "basic_chord_tone_quarters"
        final_bass_params["rhythm_key"] = actual_rhythm_key_used

        if not pattern_details:
            self.logger.warning(
                f"{log_blk_prefix}: No pattern_details for '{actual_rhythm_key_used}'. Skipping block."
            )
            return bass_part

        velocity_curve_list = resolve_velocity_curve(
            pattern_details.get("options", {}).get("velocity_curve")
        )

        block_q_length = section_data.get("q_length", self.measure_duration)
        if block_q_length <= 0:
            block_q_length = self.measure_duration

        chord_label_str = section_data.get("chord_symbol_for_voicing", "C")
        m21_cs_obj: harmony.ChordSymbol | None = None
        sanitized_label = sanitize_chord_label(chord_label_str)
        final_bass_str_for_set: str | None = None

        if sanitized_label and sanitized_label.lower() != "rest":
            try:
                m21_cs_obj = harmony.ChordSymbol(sanitized_label)
                specified_bass_str = section_data.get("specified_bass_for_voicing")
                if specified_bass_str:
                    final_bass_str_for_set = sanitize_chord_label(specified_bass_str)
                    if (
                        final_bass_str_for_set
                        and final_bass_str_for_set.lower() != "rest"
                    ):
                        m21_cs_obj.bass(final_bass_str_for_set)
            except harmony.ChordException as e_bass:
                self.logger.warning(
                    f"{log_blk_prefix}: Error setting bass '{final_bass_str_for_set}' for chord '{sanitized_label}': {e_bass}."
                )
            except Exception as e_chord_parse:
                self.logger.error(
                    f"{log_blk_prefix}: Error parsing chord '{sanitized_label}': {e_chord_parse}. Skipping."
                )
                return bass_part
        elif sanitized_label and sanitized_label.lower() == "rest":
            self.logger.info(f"{log_blk_prefix}: Block is Rest.")
            return bass_part

        if not m21_cs_obj:
            self.logger.warning(
                f"{log_blk_prefix}: Chord '{chord_label_str}' invalid. Skipping."
            )
            return bass_part

        base_vel = safe_get(
            final_bass_params,
            "velocity",
            default=safe_get(
                pattern_details.get("options", {}),
                "velocity_base",
                default=70,
                cast_to=int,
            ),
        )
        base_vel = max(1, min(127, base_vel))
        target_oct = safe_get(
            final_bass_params,
            "octave",
            default=safe_get(
                pattern_details.get("options", {}),
                "target_octave",
                default=2,
                cast_to=int,
            ),
        )

        section_tonic = section_data.get("tonic_of_section", self.global_key_tonic)
        section_mode = section_data.get("mode", self.global_key_mode)
        current_m21_scale = ScaleRegistry.get(section_tonic, section_mode)
        if not current_m21_scale:
            current_m21_scale = scale.MajorScale(
                self.global_key_tonic if self.global_key_tonic else "C"
            )

        next_chord_root_pitch: pitch.Pitch | None = None
        if next_section_data:
            next_chord_label_str = next_section_data.get(
                "chord_symbol_for_voicing",
                next_section_data.get("original_chord_label"),
            )
            if next_chord_label_str:
                next_sanitized_label = sanitize_chord_label(next_chord_label_str)
                if next_sanitized_label and next_sanitized_label.lower() != "rest":
                    try:
                        next_cs_obj_temp = harmony.ChordSymbol(next_sanitized_label)
                        next_specified_bass = next_section_data.get(
                            "specified_bass_for_voicing"
                        )
                        if next_specified_bass:
                            final_next_bass_str: str | None = None
                            final_next_bass_str = sanitize_chord_label(
                                next_specified_bass
                            )
                            if (
                                final_next_bass_str
                                and final_next_bass_str.lower() != "rest"
                            ):
                                next_cs_obj_temp.bass(final_next_bass_str)
                        if next_cs_obj_temp and next_cs_obj_temp.root():
                            next_chord_root_pitch = next_cs_obj_temp.root()
                    except Exception:
                        pass

        generated_notes_for_block: list[tuple[float, note.Note]] = []
        pattern_type_from_lib = pattern_details.get("pattern_type")
        if not pattern_type_from_lib:
            pattern_type_from_lib = "fixed_pattern"

        merged_algo_options = pattern_details.get("options", {}).copy()
        if isinstance(final_bass_params.get("options"), dict):
            merged_algo_options.update(final_bass_params["options"])
        merged_algo_options["velocity_factor"] = final_bass_params.get(
            "velocity_factor", merged_algo_options.get("velocity_factor", 1.0)
        )

        if "algorithmic_" in pattern_type_from_lib or pattern_type_from_lib in [
            "walking",
            "walking_8ths",
            "explicit",
            "root_fifth",
            "funk_octave_pops",
            "explicit",
            "root_fifth",
            "funk_octave_pops",
            "walking_blues",
            "latin_tumbao",
            "half_time_pop",
            "syncopated_rnb",
            "scale_walk",
            "octave_jump",
            "descending_fifths",
            "pedal_tone",
        ]:
            generated_notes_for_block = self._generate_algorithmic_pattern(
                pattern_type_from_lib,
                m21_cs_obj,
                merged_algo_options,
                base_vel,
                target_oct,
                0.0,
                block_q_length,
                current_m21_scale,
                next_chord_root_pitch,
            )
        elif (
            pattern_type_from_lib == "fixed_pattern"
            and "pattern" in pattern_details
            and isinstance(pattern_details["pattern"], list)
        ):
            ref_dur_fixed = safe_get(
                pattern_details,
                "reference_duration_ql",
                default=self.measure_duration,
                cast_to=float,
            )
            if ref_dur_fixed <= 0:
                ref_dur_fixed = self.measure_duration
            generated_notes_for_block = self._generate_notes_from_fixed_pattern(
                pattern_details["pattern"],
                m21_cs_obj,
                base_vel,
                target_oct,
                block_q_length,
                ref_dur_fixed,
                current_m21_scale,
                velocity_curve_list,
            )
        else:
            self.logger.warning(
                f"{log_blk_prefix}: Pattern '{final_bass_params['rhythm_key']}' type '{pattern_type_from_lib}' not handled or missing 'pattern' list. Using fallback 'basic_chord_tone_quarters'."
            )
            fallback_options = self.part_parameters.get(
                "basic_chord_tone_quarters", {}
            ).get("options", {})
            generated_notes_for_block = self._generate_algorithmic_pattern(
                "algorithmic_chord_tone_quarters",
                m21_cs_obj,
                fallback_options,
                base_vel,
                target_oct,
                0.0,
                block_q_length,
                current_m21_scale,
                next_chord_root_pitch,
            )

        for rel_offset, note_obj_to_add in generated_notes_for_block:
            current_note_abs_offset_in_block = rel_offset
            end_of_note_in_block = (
                current_note_abs_offset_in_block
                + note_obj_to_add.duration.quarterLength
            )
            if end_of_note_in_block > block_q_length + 0.001:
                new_dur_for_note = block_q_length - current_note_abs_offset_in_block
                if new_dur_for_note >= MIN_NOTE_DURATION_QL / 2.0:
                    note_obj_to_add.duration.quarterLength = new_dur_for_note
                else:
                    self.logger.debug(
                        f"{log_blk_prefix}: Note at {current_note_abs_offset_in_block:.2f} for {m21_cs_obj.figure} became too short after clipping to block_q_length. Skipping."
                    )
                    continue
            if note_obj_to_add.duration.quarterLength >= MIN_NOTE_DURATION_QL / 2.0:
                bass_part.insert(current_note_abs_offset_in_block, note_obj_to_add)
            else:
                self.logger.debug(
                    f"{log_blk_prefix}: Final note for {m21_cs_obj.figure} at {current_note_abs_offset_in_block:.2f} too short ({note_obj_to_add.duration.quarterLength:.3f}ql). Skipping."
                )
        profile_name = (
            self.cfg.get("humanize_profile")
            or section_data.get("humanize_profile")
            or self.global_settings.get("humanize_profile")
        )
        if profile_name:
            humanizer.apply(bass_part, profile_name)

        return bass_part

    def get_root_offsets(self) -> list[float]:
        """Return offsets of notes generated in the last compose call."""
        return list(self._root_offsets)

    # ------------------------------------------------------------------
    # Kick-Lock → Mirror-Melody simplified rendering
    # ------------------------------------------------------------------
    def render_part(
        self,
        section_data: dict[str, Any],
        *,
        next_section_data: dict[str, Any] | None = None,
    ) -> stream.Part:
        """Render a short bass riff following Kick-Lock then Mirror-Melody."""

        emotion = section_data.get("emotion", "default")
        key_signature = section_data.get("key_signature", "C")
        chord_label = section_data.get("chord", key_signature)
        groove_kicks = list(section_data.get("groove_kicks", []))
        melody = list(section_data.get("melody", []))

<<<<<<< HEAD
        def _clamp_pitch_octaves(p_obj: pitch.Pitch) -> pitch.Pitch:
            while p_obj.midi < self.bass_range_lo:
                p_obj = p_obj.transpose(12)
            while p_obj.midi > self.bass_range_hi:
                p_obj = p_obj.transpose(-12)
            return p_obj

=======
>>>>>>> 45ee53e3
        def _degree_to_pitch(base: pitch.Pitch, token: str | int) -> pitch.Pitch:
            semis = {1: 0, 2: 2, 3: 4, 4: 5, 5: 7, 6: 9, 7: 11}
            shift = 0
            if isinstance(token, str):
                s = token
                if s.startswith("b"):
                    shift = -1
                    s = s[1:]
                elif s.startswith("#"):
                    shift = 1
                    s = s[1:]
                try:
                    deg = int(s)
                except Exception:
                    deg = 1
            else:
                deg = int(token)
            interval_semi = semis.get(deg, 0) + shift
            p_new = base.transpose(interval_semi)
<<<<<<< HEAD
            return _clamp_pitch_octaves(p_new)
=======
            while p_new.midi < self.bass_range_lo:
                p_new = p_new.transpose(12)
            while p_new.midi > self.bass_range_hi:
                p_new = p_new.transpose(-12)
            return p_new
>>>>>>> 45ee53e3

        part = stream.Part(id=self.part_name)
        part.insert(0, copy.deepcopy(self.default_instrument))

        try:
            cs = harmony.ChordSymbol(chord_label)
            root_pitch = cs.root() or pitch.Pitch(key_signature)
        except Exception:
            root_pitch = pitch.Pitch(key_signature)

        root_pitch = _clamp_pitch_octaves(root_pitch)

        tick = 1 / 480
        first_kick = None
        for k in groove_kicks:
            if 0 <= float(k) < 0.5:
                first_kick = float(k)
                break
        first_offset = float(first_kick) if first_kick is not None else 0.0
        first_offset += self._rng.uniform(-tick, tick)

        emotion_data = self.emotion_profile.get(emotion, {})
        pattern_defs = emotion_data.get("bass_patterns", [])
        pat = pattern_defs[0] if pattern_defs else {}
        riff = pat.get("riff", [1, 5, 1, 5])
<<<<<<< HEAD
        velocity_tier = pat.get("velocity", "mid")
        swing_val = pat.get("swing", "off")
        swing_flag = bool(swing_val) if isinstance(swing_val, bool) else str(swing_val).lower() == "on"
        base_velocity = AccentMapper.map_layer(velocity_tier, rng=self._rng)
=======
        velocity_layer = pat.get("velocity", "mid")
        swing_val = pat.get("swing", "off")
        swing_flag = bool(swing_val) if isinstance(swing_val, bool) else str(swing_val).lower() == "on"
        base_velocity = AccentMapper.map_layer(velocity_layer, rng=self._rng)
>>>>>>> 45ee53e3

        first_note = note.Note(root_pitch)
        first_note.duration = m21duration.Duration(1.0)
        first_note.volume = m21volume.Volume(velocity=base_velocity)

        notes_data: list[tuple[float, note.Note]] = [(first_offset, first_note)]
        offsets = [0.0, 1.0, 2.0, 3.0]
        swing_amt = self.swing_ratio if swing_flag else 0.0
        for idx, deg in enumerate(riff[1:], start=1):
            off = offsets[idx % len(offsets)]
            p_obj = _degree_to_pitch(root_pitch, deg)
            n_obj = note.Note(p_obj)
            n_obj.duration = m21duration.Duration(1.0)
<<<<<<< HEAD
            n_obj.volume = m21volume.Volume(
                velocity=AccentMapper.map_layer(velocity_tier, rng=self._rng)
            )
=======
            n_obj.volume = m21volume.Volume(velocity=base_velocity)
>>>>>>> 45ee53e3
            notes_data.append((off, n_obj))

        for off, pitch_midi, dur in melody:
            if float(off) <= 1.0:
                continue
            grid_off = round(float(off) / 0.5) * 0.5
            if grid_off >= self.measure_duration:
                continue
            try:
                m_pitch = pitch.Pitch()
                m_pitch.midi = int(pitch_midi)
            except Exception:
                continue
            interval_semitones = (
                interval.Interval(root_pitch, m_pitch).chromatic.mod12
            )
            mirrored = root_pitch.transpose(-interval_semitones)
            mirrored = _clamp_pitch_octaves(mirrored)
            bn = note.Note(mirrored)
            bn.duration = m21duration.Duration(float(dur))
            bn.volume = m21volume.Volume(
                velocity=AccentMapper.map_layer("low", rng=self._rng)
            )
            notes_data.append((grid_off, bn))

        # --------------------------------------------------------------
        # ii-V build-up detection and generation (beats >= 3 only)
        # --------------------------------------------------------------
        key_tonic = (
            self.global_key_signature_tonic or self.global_key_tonic or "C"
        )
        key_mode = (
            self.global_key_signature_mode or self.global_key_mode or "major"
        )
        try:
            key_obj = key.Key(key_tonic, key_mode)
        except Exception:
            key_obj = key.Key(key_tonic)

        build_up = False
        next_label = None
        if next_section_data:
            next_label = next_section_data.get("chord") or next_section_data.get(
                "chord_symbol_for_voicing"
            )
        if next_label:
            try:
                next_root = harmony.ChordSymbol(next_label).root()
            except Exception:
                next_root = None
            if next_root and key_obj.getScaleDegreeFromPitch(next_root) == 1:
                build_up = True

        if build_up:
            deg_now = key_obj.getScaleDegreeFromPitch(root_pitch)
            pattern_ints: list[int]
            pattern_root = root_pitch
            if deg_now == 2:
                pattern_ints = [0, 3, 7, 9]
            elif deg_now == 5:
                pattern_ints = [0, 4, 7, 8]
            else:
                pattern_root = key_obj.pitchFromDegree(5)
                pattern_root.octave = root_pitch.octave
                pattern_ints = [0, 2, 4, 5]
            pattern_pitches = [pattern_root.transpose(i) for i in pattern_ints]

            build_offsets = [2.0, 3.0]
            for b_off, p_obj in zip(build_offsets, pattern_pitches[2:]):
                midi_val = p_obj.midi
                while midi_val < self.bass_range_lo:
                    midi_val += 12
                while midi_val > self.bass_range_hi:
                    midi_val -= 12
                p_obj.midi = midi_val
                notes_data = [d for d in notes_data if not (b_off <= d[0] < b_off + 1.0)]
                n_bu = note.Note(p_obj)
                n_bu.duration = m21duration.Duration(1.0)
                n_bu.volume = m21volume.Volume(
                    velocity=AccentMapper.map_layer("mid", rng=self._rng)
                )
                notes_data.append((b_off, n_bu))

        notes_data.sort(key=lambda x: x[0])
        merged: list[tuple[float, note.Note]] = []
        for off, n in notes_data:
            if merged and off - merged[-1][0] < 0.25:
                prev_off, prev_n = merged[-1]
                prev_n.duration.quarterLength = max(
                    prev_n.duration.quarterLength, n.duration.quarterLength
                )
            else:
                if merged:
                    prev_off, prev_n = merged[-1]
                    if off < prev_off + prev_n.duration.quarterLength:
                        prev_n.duration.quarterLength = max(
                            MIN_NOTE_DURATION_QL, off - prev_off
                        )
                merged.append((off, n))
        if merged:
            last_off, last_n = merged[-1]
            last_n.duration.quarterLength = min(
                last_n.duration.quarterLength,
                max(MIN_NOTE_DURATION_QL, self.measure_duration - last_off),
            )

        humanize_opts = {
            opt.strip() for opt in str(section_data.get("humanize", "")).split(",") if opt
        }
<<<<<<< HEAD
        swung: list[tuple[float, note.Note]] = []
=======
>>>>>>> 45ee53e3
        for idx, (off, n) in enumerate(merged):
            insert_off = off
            if swing_amt and idx % 2 == 1:
                insert_off += swing_amt
<<<<<<< HEAD
                prev_off, prev_n = swung[-1]
                prev_n.duration.quarterLength = max(
                    MIN_NOTE_DURATION_QL, insert_off - prev_off
                )
            swung.append((insert_off, n))

        for i, (off, n) in enumerate(swung):
            if i < len(swung) - 1:
                next_off = swung[i + 1][0]
                n.duration.quarterLength = min(n.duration.quarterLength, next_off - off)
            else:
                n.duration.quarterLength = min(
                    n.duration.quarterLength,
                    max(MIN_NOTE_DURATION_QL, self.measure_duration - off),
                )
            part.insert(off, n)
=======
            part.insert(insert_off, n)
>>>>>>> 45ee53e3
            custom: dict[str, float] = {}
            if "vel" not in humanize_opts:
                custom["velocity_variation"] = 0.0
            if "micro" not in humanize_opts:
                custom["time_variation"] = 0.0
            humanizer.apply_humanization_to_element(n, custom_params=custom)

        part.coreElementsChanged()
        return part


# --- END OF FILE generator/bass_generator.py ---<|MERGE_RESOLUTION|>--- conflicted
+++ resolved
@@ -12,11 +12,8 @@
     duration as m21duration,
     harmony,
     interval,
-<<<<<<< HEAD
-=======
 
     key,
->>>>>>> 45ee53e3
     meter,
     note,
     pitch,
@@ -1844,7 +1841,6 @@
         groove_kicks = list(section_data.get("groove_kicks", []))
         melody = list(section_data.get("melody", []))
 
-<<<<<<< HEAD
         def _clamp_pitch_octaves(p_obj: pitch.Pitch) -> pitch.Pitch:
             while p_obj.midi < self.bass_range_lo:
                 p_obj = p_obj.transpose(12)
@@ -1852,8 +1848,6 @@
                 p_obj = p_obj.transpose(-12)
             return p_obj
 
-=======
->>>>>>> 45ee53e3
         def _degree_to_pitch(base: pitch.Pitch, token: str | int) -> pitch.Pitch:
             semis = {1: 0, 2: 2, 3: 4, 4: 5, 5: 7, 6: 9, 7: 11}
             shift = 0
@@ -1873,15 +1867,7 @@
                 deg = int(token)
             interval_semi = semis.get(deg, 0) + shift
             p_new = base.transpose(interval_semi)
-<<<<<<< HEAD
             return _clamp_pitch_octaves(p_new)
-=======
-            while p_new.midi < self.bass_range_lo:
-                p_new = p_new.transpose(12)
-            while p_new.midi > self.bass_range_hi:
-                p_new = p_new.transpose(-12)
-            return p_new
->>>>>>> 45ee53e3
 
         part = stream.Part(id=self.part_name)
         part.insert(0, copy.deepcopy(self.default_instrument))
@@ -1907,17 +1893,10 @@
         pattern_defs = emotion_data.get("bass_patterns", [])
         pat = pattern_defs[0] if pattern_defs else {}
         riff = pat.get("riff", [1, 5, 1, 5])
-<<<<<<< HEAD
         velocity_tier = pat.get("velocity", "mid")
         swing_val = pat.get("swing", "off")
         swing_flag = bool(swing_val) if isinstance(swing_val, bool) else str(swing_val).lower() == "on"
         base_velocity = AccentMapper.map_layer(velocity_tier, rng=self._rng)
-=======
-        velocity_layer = pat.get("velocity", "mid")
-        swing_val = pat.get("swing", "off")
-        swing_flag = bool(swing_val) if isinstance(swing_val, bool) else str(swing_val).lower() == "on"
-        base_velocity = AccentMapper.map_layer(velocity_layer, rng=self._rng)
->>>>>>> 45ee53e3
 
         first_note = note.Note(root_pitch)
         first_note.duration = m21duration.Duration(1.0)
@@ -1931,13 +1910,9 @@
             p_obj = _degree_to_pitch(root_pitch, deg)
             n_obj = note.Note(p_obj)
             n_obj.duration = m21duration.Duration(1.0)
-<<<<<<< HEAD
             n_obj.volume = m21volume.Volume(
                 velocity=AccentMapper.map_layer(velocity_tier, rng=self._rng)
             )
-=======
-            n_obj.volume = m21volume.Volume(velocity=base_velocity)
->>>>>>> 45ee53e3
             notes_data.append((off, n_obj))
 
         for off, pitch_midi, dur in melody:
@@ -2047,15 +2022,11 @@
         humanize_opts = {
             opt.strip() for opt in str(section_data.get("humanize", "")).split(",") if opt
         }
-<<<<<<< HEAD
         swung: list[tuple[float, note.Note]] = []
-=======
->>>>>>> 45ee53e3
         for idx, (off, n) in enumerate(merged):
             insert_off = off
             if swing_amt and idx % 2 == 1:
                 insert_off += swing_amt
-<<<<<<< HEAD
                 prev_off, prev_n = swung[-1]
                 prev_n.duration.quarterLength = max(
                     MIN_NOTE_DURATION_QL, insert_off - prev_off
@@ -2072,9 +2043,6 @@
                     max(MIN_NOTE_DURATION_QL, self.measure_duration - off),
                 )
             part.insert(off, n)
-=======
-            part.insert(insert_off, n)
->>>>>>> 45ee53e3
             custom: dict[str, float] = {}
             if "vel" not in humanize_opts:
                 custom["velocity_variation"] = 0.0
