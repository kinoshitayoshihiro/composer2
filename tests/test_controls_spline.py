from __future__ import annotations

import importlib.util
import math
import sys
from pathlib import Path

import pytest

<<<<<<< HEAD
try:
=======
# --- Optional deps ---------------------------------------------------------
# Numpy is required by several tests; skip the whole module if absent.
np = pytest.importorskip("numpy")

# pretty_midi is optional for CI; provide a tiny stub if it's missing so most
# tests can still run. (Tests that genuinely need the real lib will skip.)
try:  # pragma: no cover
>>>>>>> c91b55b0
    import pretty_midi  # type: ignore
except ModuleNotFoundError:  # pragma: no cover - fallback stub

    class ControlChange:  # minimal API used in tests
        def __init__(self, number: int, value: int, time: float):
            self.number = int(number)
            self.value = int(value)
            self.time = float(time)

    class PitchBend:
        def __init__(self, pitch: int, time: float):
            self.pitch = int(pitch)
            self.time = float(time)

    class Note:
        def __init__(self, velocity: int, pitch: int, start: float, end: float):
            self.velocity = int(velocity)
            self.pitch = int(pitch)
            self.start = float(start)
            self.end = float(end)

    class Instrument:
        def __init__(self, program: int = 0, name: str | None = None):
            self.program = program
            self.name = name or ""
            self.control_changes: list[ControlChange] = []
            self.pitch_bends: list[PitchBend] = []
            self.notes: list[Note] = []

    class PrettyMIDI:
        def __init__(self):
            self.instruments: list[Instrument] = []

    pretty_midi = sys.modules["pretty_midi"] = type(
        "pretty_midi",
        (),
        {
            "ControlChange": ControlChange,
            "PitchBend": PitchBend,
            "Instrument": Instrument,
            "PrettyMIDI": PrettyMIDI,
            "Note": Note,
        },
    )()


# --- Load project modules directly from source ----------------------------
ROOT = Path(__file__).resolve().parent.parent

# utilities.controls_spline -> ControlCurve
spec_cs = importlib.util.spec_from_file_location(
    "utilities.controls_spline", ROOT / "utilities" / "controls_spline.py"
)
module_cs = importlib.util.module_from_spec(spec_cs)
sys.modules.setdefault("utilities", type(sys)("utilities"))
sys.modules["utilities.controls_spline"] = module_cs
assert spec_cs.loader is not None
spec_cs.loader.exec_module(module_cs)
ControlCurve = module_cs.ControlCurve

# utilities.apply_controls -> apply_controls, write_bend_range_rpn
spec_ac = importlib.util.spec_from_file_location(
    "utilities.apply_controls", ROOT / "utilities" / "apply_controls.py"
)
module_ac = importlib.util.module_from_spec(spec_ac)
module_ac.__package__ = "utilities"
assert spec_ac.loader is not None
spec_ac.loader.exec_module(module_ac)
apply_controls = module_ac.apply_controls
if hasattr(module_ac, "write_bend_range_rpn"):
    write_bend_range_rpn = module_ac.write_bend_range_rpn
else:  # pragma: no cover
    def write_bend_range_rpn(*_args, **_kwargs):
        pytest.skip("write_bend_range_rpn not available in utilities.apply_controls")


# -------------------------------------------------------------------------
# Helpers
# -------------------------------------------------------------------------

def _collect_cc(inst: pretty_midi.Instrument, number: int):
    return [c for c in inst.control_changes if c.number == number]


# -------------------------------------------------------------------------
# Tests from the CC/RPN branch (updated API: ControlCurve(times, values, ...))
# -------------------------------------------------------------------------

def test_fit_infer(tmp_path):
    # Import inside the test to avoid skipping the whole file when optional
    # stack (pandas + ml.controls_spline) is unavailable.
    pd = pytest.importorskip("pandas")
    try:
        from ml.controls_spline import fit_controls, infer_controls  # type: ignore
    except Exception:
        pytest.skip("ml.controls_spline not available")

    df = pd.DataFrame({"bend": [0, 1, 2], "cc11": [10, 20, 30]})
    notes = tmp_path / "notes.parquet"
    try:
        df.to_parquet(notes)
    except Exception:
        pytest.skip("parquet engine (pyarrow/fastparquet) not available")

    model = tmp_path / "model.json"
    fit_controls(notes, targets=["bend", "cc11"], out_path=model)
    out = tmp_path / "pred.parquet"
    infer_controls(model, out_path=out)
    assert out.exists()


def test_rpn_lsb_and_null():
    pm = pretty_midi.PrettyMIDI()
    curve = ControlCurve([0.0, 1.0], [0.0, 0.1])
    apply_controls(
        pm,
        {0: {"bend": curve}},
        write_rpn=True,
        bend_range_semitones=2.5,
        lsb_mode="cents",
    )
    # call twice: should not duplicate RPN
    apply_controls(
        pm,
        {0: {"bend": curve}},
        write_rpn=True,
        bend_range_semitones=2.5,
        lsb_mode="cents",
    )
    inst = pm.instruments[0]
    cc_events = inst.control_changes
    pairs = [(c.number, c.value) for c in cc_events]
    assert pairs.count((101, 0)) == 1
    assert pairs.count((100, 0)) == 1
    assert pairs.count((6, 2)) == 1
    assert pairs.count((38, 50)) == 1
    assert pairs.count((101, 127)) == 1
    assert pairs.count((100, 127)) == 1
    rpn_null_time = max(
        c.time for c in cc_events if (c.number, c.value) in {(101, 127), (100, 127)}
    )
    first_bend = min(b.time for b in inst.pitch_bends)
    assert rpn_null_time <= first_bend


def test_rpn_order_coarse_only():
    pm = pretty_midi.PrettyMIDI()
    inst = pretty_midi.Instrument(program=0)
    pm.instruments.append(inst)
    write_bend_range_rpn(inst, 2.5, coarse_only=True)
    curve = ControlCurve([0.0, 1.0], [0.0, 0.1])
    curve.to_pitch_bend(inst)
    nums = [c.number for c in inst.control_changes]
    assert 38 not in nums  # no LSB when coarse_only
    assert any(c.number == 101 and c.value == 127 for c in inst.control_changes)
    assert any(c.number == 100 and c.value == 127 for c in inst.control_changes)
    rpn_null_time = max(
        c.time
        for c in inst.control_changes
        if c.number in {101, 100} and c.value == 127
    )
    first_bend = min(b.time for b in inst.pitch_bends)
    assert rpn_null_time <= first_bend


def test_rpn_lsb_128th():
    inst = pretty_midi.Instrument(program=0)
    write_bend_range_rpn(inst, 2.5, lsb_mode="128th")
    pairs = [(c.number, c.value) for c in inst.control_changes]
    assert (6, 2) in pairs
    assert (38, 64) in pairs


@pytest.mark.parametrize(
    "bend_range, mode, msb, lsb",
    [
        (2.0, "128th", 2, 0),
        (2.99, "128th", 2, 127),
        (3.0, "128th", 3, 0),
        (2.0, "cents", 2, 0),
        (2.99, "cents", 2, 99),
        (3.0, "cents", 3, 0),
    ],
)
def test_rpn_lsb_rounding(bend_range, mode, msb, lsb):
    inst = pretty_midi.Instrument(program=0)
    write_bend_range_rpn(inst, bend_range, lsb_mode=mode, send_rpn_null=False)
    pairs = {(c.number, c.value) for c in inst.control_changes}
    assert (6, msb) in pairs
    assert (38, lsb) in pairs


def test_rpn_null_idempotent():
    inst = pretty_midi.Instrument(program=0)
    write_bend_range_rpn(inst, 2.5, send_rpn_null=True)
    n = len(inst.control_changes)
    write_bend_range_rpn(inst, 2.5, send_rpn_null=True)
    assert len(inst.control_changes) == n


def test_epsilon_dedupe_cc_and_bend():
    pm = pretty_midi.PrettyMIDI()
    curve_cc = ControlCurve([0, 0.001, 0.002], [64.0, 64.0 + 1e-7, 64.0 - 1e-7])
    apply_controls(pm, {0: {"cc11": curve_cc}})
    inst = pm.instruments[0]
    assert len(_collect_cc(inst, 11)) == 1

    pm2 = pretty_midi.PrettyMIDI()
    curve_b = ControlCurve([0, 0.001, 0.002], [0.0, 0.0 + 1e-7, -1e-7])
    apply_controls(pm2, {0: {"bend": curve_b}})
    inst2 = pm2.instruments[0]
    assert len(inst2.pitch_bends) == 1


def test_beats_domain_piecewise_tempo():
    pm = pretty_midi.PrettyMIDI()
    events = [(0, 120), (1, 60), (2, 60)]
    curve = ControlCurve([0, 1, 2], [0, 64, 127], domain="beats")
    apply_controls(pm, {0: {"cc11": curve}}, tempo_map=events)
    inst = pm.instruments[0]
    times = [c.time for c in _collect_cc(inst, 11)]
    assert times[1] - times[0] == pytest.approx(0.5)
    assert times[-1] - times[1] == pytest.approx(1.0)
    assert times[-1] == pytest.approx(1.5)


def test_beats_domain_constant_bpm():
    inst = pretty_midi.Instrument(program=0)
    curve = ControlCurve([0, 1, 2], [0, 64, 127], domain="beats")
    curve.to_midi_cc(inst, 11, tempo_map=120.0, sample_rate_hz=2)
    times = [c.time for c in inst.control_changes]
    assert times[0] == pytest.approx(0.0)
    assert times[1] == pytest.approx(0.5)
    assert times[-1] == pytest.approx(1.0)


def test_sparse_tempo_resample_thin_sorted():
    inst = pretty_midi.Instrument(program=0)
    events = [(0, 120), (1.5, 90)]
    curve = ControlCurve([0, 1.5, 3], [0, 64, 127], domain="beats")
    curve.to_midi_cc(
        inst,
        11,
        tempo_map=events,
        sample_rate_hz=10,
        max_events=4,
    )
    times = [c.time for c in inst.control_changes]
    assert times[0] == pytest.approx(0.0)
    assert times[-1] == pytest.approx(1.75)
    assert all(t0 <= t1 for t0, t1 in zip(times, times[1:]))


def test_max_events_keeps_endpoints_after_quantization():
    inst = pretty_midi.Instrument(program=0)
    t = np.linspace(0, 1, 50)
    v = np.linspace(0, 127, 50)
    curve = ControlCurve(t, v)
    curve.to_midi_cc(inst, 11, max_events=8)
    times = [c.time for c in inst.control_changes]
    assert times[0] == pytest.approx(0.0)
    assert times[-1] == pytest.approx(1.0)
    assert all(t0 <= t1 for t0, t1 in zip(times, times[1:]))
    assert len(times) <= 8


def test_resample_and_thin_preserve_endpoints_cc():
    inst = pretty_midi.Instrument(program=0)
    curve = ControlCurve([0, 1], [0, 127])
    curve.to_midi_cc(inst, 11, sample_rate_hz=50, max_events=8)
    times = [c.time for c in inst.control_changes]
    assert times[0] == pytest.approx(0.0)
    assert times[-1] == pytest.approx(1.0)
    assert all(t0 <= t1 for t0, t1 in zip(times, times[1:]))
    assert len(times) <= 8


def test_resample_and_thin_preserve_endpoints_bend():
    inst = pretty_midi.Instrument(program=0)
    curve = ControlCurve([0, 1], [0.0, 2.0])
    curve.to_pitch_bend(inst, bend_range_semitones=2.0, sample_rate_hz=50, max_events=8)
    times = [b.time for b in inst.pitch_bends]
    vals = [b.pitch for b in inst.pitch_bends]
    assert times[0] == pytest.approx(0.0)
    assert times[-1] == pytest.approx(1.0)
    assert all(t0 <= t1 for t0, t1 in zip(times, times[1:]))
    assert len(times) <= 8
    assert min(vals) >= -8192
    assert max(vals) <= 8191


def test_single_knot_constant_curve():
    inst = pretty_midi.Instrument(program=0)
    curve = ControlCurve([0.0], [64.0])
    curve.to_midi_cc(inst, 11)
    evs = _collect_cc(inst, 11)
    assert len(evs) == 1
    assert evs[0].value == 64


def test_offset_negative_clamped():
    inst = pretty_midi.Instrument(program=0)
    curve = ControlCurve([0.0, 1.0], [0.0, 127.0], offset_sec=-0.25)
    curve.to_midi_cc(inst, 11)
    times = [c.time for c in _collect_cc(inst, 11)]
    assert times[0] == pytest.approx(0.0)
    assert all(t >= 0.0 for t in times)


def test_apply_controls_limits():
    pm = pretty_midi.PrettyMIDI()
    t = np.linspace(0, 1, 50)
    v = np.linspace(0, 127, 50)
    bend_v = np.linspace(0.0, 2.0, 50)
    curves = {0: {"cc11": ControlCurve(t, v), "bend": ControlCurve(t, bend_v)}}
    apply_controls(
        pm,
        curves,
        cc_max_events=6,
        bend_max_events=6,
    )
    inst = pm.instruments[0]
    cc_times = [c.time for c in _collect_cc(inst, 11)]
    bend_times = [b.time for b in inst.pitch_bends]
    assert cc_times[0] == pytest.approx(0.0)
    assert cc_times[-1] == pytest.approx(1.0)
    assert bend_times[0] == pytest.approx(0.0)
    assert bend_times[-1] == pytest.approx(1.0)
    assert all(t0 <= t1 for t0, t1 in zip(cc_times, cc_times[1:]))
    assert all(t0 <= t1 for t0, t1 in zip(bend_times, bend_times[1:]))
    assert len(cc_times) <= 6
    assert len(bend_times) <= 6


def test_beats_offset_combo():
    inst = pretty_midi.Instrument(program=0)
    events = [(0, 120), (1, 60), (2, 60)]
    curve = ControlCurve([0, 1, 2], [0, 64, 127], domain="beats", offset_sec=0.5)
    curve.to_midi_cc(inst, 11, tempo_map=events, sample_rate_hz=2)
    times = [c.time for c in inst.control_changes]
    assert times[0] == pytest.approx(0.5)
    assert times[-1] == pytest.approx(2.0)


def test_normalized_units_clip():
    inst = pretty_midi.Instrument(program=0)
    curve = ControlCurve([0, 1], [-1.5, 2.0])
    curve.to_pitch_bend(inst, units="normalized")
    vals = [b.pitch for b in inst.pitch_bends]
    assert vals[0] == -8192
    assert vals[1] == 8191


def test_lsb_mode_invalid():
    inst = pretty_midi.Instrument(program=0)
    with pytest.raises(ValueError):
        write_bend_range_rpn(inst, 2.0, lsb_mode="bogus")


@pytest.mark.parametrize(
    "events",
    [
        [(1, 120), (0, 120)],  # decreasing beats
        [(0, 120), (1, 0)],  # non-positive bpm
    ],
)
def test_tempo_events_validation(events):
    inst = pretty_midi.Instrument(program=0)
    curve = ControlCurve([0, 1], [0, 64], domain="beats")
    with pytest.raises(ValueError):
        curve.to_midi_cc(inst, 11, tempo_map=events)


# -------------------------------------------------------------------------
# Adapted tests from main branch to the new ControlCurve API
# -------------------------------------------------------------------------

def test_monotone_interpolation_endpoint():
    curve = ControlCurve([0.0, 1.0], [0.0, 127.0])
    t = [0.0, 1.0]
    vals = curve.sample(t)
    assert abs(vals[0] - 0.0) < 1e-6
    assert abs(vals[1] - 127.0) < 1e-6


def test_cc11_value_range():
    curve = ControlCurve([0.0, 1.0], [-10.0, 200.0])
    t = [i / 24 for i in range(25)]
    vals = curve.sample(t)
    assert all(v >= 0 for v in vals)
    assert all(v <= 127 for v in vals)


def test_bend_encoding_roundtrip():
    times = [i / 20 for i in range(21)]
    values = [2.0 * math.sin(2 * math.pi * t) for t in times]
    curve = ControlCurve(times, values)  # default units: semitones
    inst = pretty_midi.Instrument(program=0)
    curve.to_pitch_bend(inst, bend_range_semitones=2.0)
    peak = max(abs(b.pitch) for b in inst.pitch_bends)
    assert 0.9 * 8191 <= peak <= 1.1 * 8191


def test_dedupe():
    inst = pretty_midi.Instrument(program=0)
    curve = ControlCurve([0.0, 1.0], [64.0, 64.0])
    curve.to_midi_cc(inst, 11)
    assert len(_collect_cc(inst, 11)) == 1


def test_dedupe_tolerance_cc():
    times = [0.0, 1.0]
    values = [64.0, 64.0005]
    curve = ControlCurve(target="cc11", knots=list(zip(times, values)), dedupe_tol=1e-3)
    events = curve.to_midi_cc(channel=0, cc_number=11)
    assert len(events) == 1


def test_catmull_rom_bisect_linear():
    times = [0.0, 1.0, 2.0]
    values = [0.0, 1.0, 2.0]
    query = [0.5, 1.5]
    out = module.catmull_rom_monotone(times, values, query)
    assert out == pytest.approx([0.5, 1.5])


def test_from_dense_simplifies():
    times = [i / 99 for i in range(100)]
    values = [t * 127.0 for t in times]
    curve = ControlCurve.from_dense(times, values, tol=0.5, max_knots=256)
    assert len(curve.knots) < 32
    recon = curve.sample(times)
    err = max(abs(a - b) for a, b in zip(recon, values))
    assert err < 0.5


def test_bend_units_and_roundtrip():
    times = [i / 20 for i in range(21)]
    semis = [2.0 * math.sin(2 * math.pi * t) for t in times]
    norms = [1.0 * math.sin(2 * math.pi * t) for t in times]
    inst_a = pretty_midi.Instrument(program=0)
    inst_b = pretty_midi.Instrument(program=0)
    ControlCurve(times, semis, units="semitones").to_pitch_bend(inst_a, bend_range_semitones=2.0)
    ControlCurve(times, norms, units="normalized").to_pitch_bend(inst_b, bend_range_semitones=2.0)
    peak_a = max(abs(b.pitch) for b in inst_a.pitch_bends)
    peak_b = max(abs(b.pitch) for b in inst_b.pitch_bends)
    assert 0.9 * 8191 <= peak_a <= 1.1 * 8191
    assert 0.9 * 8191 <= peak_b <= 1.1 * 8191


@pytest.mark.parametrize("bpm", [0.0, -1.0, float("nan")])
def test_beats_domain_invalid_bpm_raises(bpm: float):
    curve = ControlCurve(target="cc11", domain="beats", knots=[(0.0, 0.0), (1.0, 1.0)])

<<<<<<< HEAD
    def tempo_map(_: float) -> float:
        return bpm

    with pytest.raises(ValueError):
        curve.to_midi_cc(channel=0, cc_number=11, tempo_map=tempo_map)
=======
    pm = pretty_midi.PrettyMIDI()
    curve = ControlCurve([0.0, 2.0], [0.0, 127.0], domain="beats")
    apply_controls(pm, {0: {"cc11": curve}}, tempo_map=tempo_map)
    inst = pm.instruments[0]
    times = [e.time for e in inst.control_changes]
    values = [e.value for e in inst.control_changes]
    assert abs(times[1] - 0.5) < 1e-6
    assert abs(times[-1] - 1.5) < 1e-6
    assert values == sorted(values)
>>>>>>> c91b55b0


def test_rpn_emitted_once():
    pm = pretty_midi.PrettyMIDI()
<<<<<<< HEAD
    curve = ControlCurve(target="bend", knots=[(0.0, 0.0), (1.0, 1.0)])
    apply_controls(pm, {0: {"bend": curve}})
    apply_controls(pm, {0: {"bend": curve}})
    inst = [i for i in pm.instruments if i.name == "channel0"][0]
=======
    curve = ControlCurve([0.0, 1.0], [0.0, 1.0])
    apply_controls(pm, {0: {"bend": curve}})
    apply_controls(pm, {0: {"bend": curve}})
    inst = pm.instruments[0]
>>>>>>> c91b55b0
    nums = inst.control_changes
    assert sum(1 for cc in nums if cc.number == 101 and cc.value == 0) == 1
    assert sum(1 for cc in nums if cc.number == 100 and cc.value == 0) == 1
    assert sum(1 for cc in nums if cc.number == 6) == 1
    assert sum(1 for cc in nums if cc.number == 38) == 1
    first_pb = inst.pitch_bends[0].time
    rpn_time = max(
        cc.time for cc in inst.control_changes if cc.number in {101, 100, 6, 38}
    )
    assert rpn_time <= first_pb


def test_dedupe_epsilon():
    times = [0.0, 1.0, 2.0, 3.0]
    values = [64.0, 64.3, 64.2, 65.0]
    curve = ControlCurve(times, values, resolution_hz=1.0)
    inst = pretty_midi.Instrument(program=0)
    curve.to_midi_cc(inst, 11)
    events = inst.control_changes
    assert len(events) == 2
    recon_curve = ControlCurve([(e.time) for e in events], [(float(e.value)) for e in events])
    recon = recon_curve.sample(times)
    err = max(abs(a - b) for a, b in zip(recon, values))
    assert err <= 0.5


def test_max_events_cap():
    times = [i / 200 for i in range(201)]
    values = [t * 127.0 for t in times]
    curve = ControlCurve(times, values)
    inst = pretty_midi.Instrument(program=0)
    curve.to_midi_cc(inst, 11, max_events=10)
    events = inst.control_changes
    assert len(events) <= 10
    recon_curve = ControlCurve([e.time for e in events], [float(e.value) for e in events])
    recon = recon_curve.sample(times)
    err = max(abs(a - b) for a, b in zip(recon, values))
    assert err < 1.0


def test_instrument_routing():
    pm = pretty_midi.PrettyMIDI()
<<<<<<< HEAD
    cc_curve = ControlCurve(target="cc11", knots=[(0.0, 64.0), (1.0, 64.0)])
    bend_curve = ControlCurve(target="bend", knots=[(0.0, 0.0), (1.0, 1.0)])
    apply_controls(pm, {0: {"cc11": cc_curve}, 1: {"bend": bend_curve}})
    inst0 = [i for i in pm.instruments if i.name == "channel0"][0]
    inst1 = [i for i in pm.instruments if i.name == "channel1"][0]
    assert inst0.control_changes and not inst0.pitch_bends
    assert inst1.pitch_bends
=======
    cc_curve = ControlCurve([0.0, 1.0], [64.0, 64.0])
    bend_curve = ControlCurve([0.0, 1.0], [0.0, 1.0])
    apply_controls(pm, {0: {"cc11": cc_curve}, 1: {"bend": bend_curve}})
    assert len(pm.instruments) == 2
    a, b = pm.instruments
    # one inst should have CCs, the other bends
    has_cc_only = bool(_collect_cc(a, 11)) and not a.pitch_bends or bool(_collect_cc(b, 11)) and not b.pitch_bends
    has_bend_only = bool(a.pitch_bends) and not _collect_cc(a, 11) or bool(b.pitch_bends) and not _collect_cc(b, 11)
    assert has_cc_only and has_bend_only
>>>>>>> c91b55b0


def test_fractional_bend_range():
    times = [i / 20 for i in range(21)]
    values = [2.5 * math.sin(2 * math.pi * t) for t in times]
    curve = ControlCurve(times, values)
    pm = pretty_midi.PrettyMIDI()
<<<<<<< HEAD
    apply_controls(pm, {0: {"bend": curve}}, bend_range_semitones=2.5)
    inst = [i for i in pm.instruments if i.name == "channel0"][0]
=======
    apply_controls(
        pm,
        {0: {"bend": curve}},
        bend_range_semitones=2.5,
    )
    inst = pm.instruments[0]
>>>>>>> c91b55b0
    peak = max(abs(pb.pitch) for pb in inst.pitch_bends)
    assert 0.9 * 8191 <= peak <= 1.1 * 8191
    msb = [cc.value for cc in inst.control_changes if cc.number == 6][0]
    lsb = [cc.value for cc in inst.control_changes if cc.number == 38][0]
    assert msb == 2
    assert lsb == 64


def test_pitch_bend_clipping():
    curve = ControlCurve(target="bend", knots=[(0.0, -3.0), (1.0, 3.0)])
    bends = curve.to_pitch_bend(channel=0, range_semitones=2.0, sample_rate_hz=1.0)
    pitches = [b.pitch for b in bends]
    assert min(pitches) == -8192
    assert max(pitches) == 8191


def test_min_clamp_negative():
    # static method expected on ControlCurve in new API
    vals = ControlCurve.convert_to_14bit([-10.0], 2.0)
    assert vals[0] == -8192<|MERGE_RESOLUTION|>--- conflicted
+++ resolved
@@ -7,9 +7,6 @@
 
 import pytest
 
-<<<<<<< HEAD
-try:
-=======
 # --- Optional deps ---------------------------------------------------------
 # Numpy is required by several tests; skip the whole module if absent.
 np = pytest.importorskip("numpy")
@@ -17,7 +14,6 @@
 # pretty_midi is optional for CI; provide a tiny stub if it's missing so most
 # tests can still run. (Tests that genuinely need the real lib will skip.)
 try:  # pragma: no cover
->>>>>>> c91b55b0
     import pretty_midi  # type: ignore
 except ModuleNotFoundError:  # pragma: no cover - fallback stub
 
@@ -67,7 +63,7 @@
 # --- Load project modules directly from source ----------------------------
 ROOT = Path(__file__).resolve().parent.parent
 
-# utilities.controls_spline -> ControlCurve
+# utilities.controls_spline -> ControlCurve (+ helpers)
 spec_cs = importlib.util.spec_from_file_location(
     "utilities.controls_spline", ROOT / "utilities" / "controls_spline.py"
 )
@@ -77,6 +73,7 @@
 assert spec_cs.loader is not None
 spec_cs.loader.exec_module(module_cs)
 ControlCurve = module_cs.ControlCurve
+catmull_rom_monotone = module_cs.catmull_rom_monotone
 
 # utilities.apply_controls -> apply_controls, write_bend_range_rpn
 spec_ac = importlib.util.spec_from_file_location(
@@ -396,19 +393,22 @@
 # -------------------------------------------------------------------------
 
 def test_monotone_interpolation_endpoint():
-    curve = ControlCurve([0.0, 1.0], [0.0, 127.0])
+    t_knots = [0.0, 1.0]
+    v_knots = [0.0, 127.0]
     t = [0.0, 1.0]
-    vals = curve.sample(t)
+    vals = catmull_rom_monotone(t_knots, v_knots, t)
     assert abs(vals[0] - 0.0) < 1e-6
     assert abs(vals[1] - 127.0) < 1e-6
 
 
 def test_cc11_value_range():
+    # Verify clamping happens in MIDI domain via to_midi_cc
+    inst = pretty_midi.Instrument(program=0)
     curve = ControlCurve([0.0, 1.0], [-10.0, 200.0])
-    t = [i / 24 for i in range(25)]
-    vals = curve.sample(t)
-    assert all(v >= 0 for v in vals)
-    assert all(v <= 127 for v in vals)
+    curve.to_midi_cc(inst, 11)
+    vals = [c.value for c in _collect_cc(inst, 11)]
+    assert min(vals) >= 0
+    assert max(vals) <= 127
 
 
 def test_bend_encoding_roundtrip():
@@ -431,8 +431,11 @@
 def test_dedupe_tolerance_cc():
     times = [0.0, 1.0]
     values = [64.0, 64.0005]
-    curve = ControlCurve(target="cc11", knots=list(zip(times, values)), dedupe_tol=1e-3)
-    events = curve.to_midi_cc(channel=0, cc_number=11)
+    curve = ControlCurve(times, values)
+    inst = pretty_midi.Instrument(program=0)
+    # Use a relatively loose epsilon to dedupe these nearly identical values
+    curve.to_midi_cc(inst, 11, value_eps=1e-3)
+    events = _collect_cc(inst, 11)
     assert len(events) == 1
 
 
@@ -440,7 +443,7 @@
     times = [0.0, 1.0, 2.0]
     values = [0.0, 1.0, 2.0]
     query = [0.5, 1.5]
-    out = module.catmull_rom_monotone(times, values, query)
+    out = catmull_rom_monotone(times, values, query)
     assert out == pytest.approx([0.5, 1.5])
 
 
@@ -448,8 +451,15 @@
     times = [i / 99 for i in range(100)]
     values = [t * 127.0 for t in times]
     curve = ControlCurve.from_dense(times, values, tol=0.5, max_knots=256)
-    assert len(curve.knots) < 32
-    recon = curve.sample(times)
+    # The simplified curve should have far fewer sample points ("knots")
+    n_knots = len(curve.times) if hasattr(curve, "times") else len(curve.knots)  # compat
+    assert n_knots < 32
+    # Reconstruct via the same monotone interpolant used by ControlCurve
+    recon = catmull_rom_monotone(
+        list(curve.times) if hasattr(curve, "times") else [t for t, _ in curve.knots],
+        list(curve.values) if hasattr(curve, "values") else [v for _, v in curve.knots],
+        times,
+    )
     err = max(abs(a - b) for a, b in zip(recon, values))
     assert err < 0.5
 
@@ -460,8 +470,10 @@
     norms = [1.0 * math.sin(2 * math.pi * t) for t in times]
     inst_a = pretty_midi.Instrument(program=0)
     inst_b = pretty_midi.Instrument(program=0)
-    ControlCurve(times, semis, units="semitones").to_pitch_bend(inst_a, bend_range_semitones=2.0)
-    ControlCurve(times, norms, units="normalized").to_pitch_bend(inst_b, bend_range_semitones=2.0)
+    ControlCurve(times, semis).to_pitch_bend(inst_a, bend_range_semitones=2.0)
+    ControlCurve(times, norms).to_pitch_bend(
+        inst_b, bend_range_semitones=2.0, units="normalized"
+    )
     peak_a = max(abs(b.pitch) for b in inst_a.pitch_bends)
     peak_b = max(abs(b.pitch) for b in inst_b.pitch_bends)
     assert 0.9 * 8191 <= peak_a <= 1.1 * 8191
@@ -470,40 +482,19 @@
 
 @pytest.mark.parametrize("bpm", [0.0, -1.0, float("nan")])
 def test_beats_domain_invalid_bpm_raises(bpm: float):
-    curve = ControlCurve(target="cc11", domain="beats", knots=[(0.0, 0.0), (1.0, 1.0)])
-
-<<<<<<< HEAD
-    def tempo_map(_: float) -> float:
-        return bpm
-
+    inst = pretty_midi.Instrument(program=0)
+    curve = ControlCurve([0.0, 1.0], [0.0, 1.0], domain="beats")
+    # Use event-list form so validation triggers in tempo_map_from_events
     with pytest.raises(ValueError):
-        curve.to_midi_cc(channel=0, cc_number=11, tempo_map=tempo_map)
-=======
-    pm = pretty_midi.PrettyMIDI()
-    curve = ControlCurve([0.0, 2.0], [0.0, 127.0], domain="beats")
-    apply_controls(pm, {0: {"cc11": curve}}, tempo_map=tempo_map)
-    inst = pm.instruments[0]
-    times = [e.time for e in inst.control_changes]
-    values = [e.value for e in inst.control_changes]
-    assert abs(times[1] - 0.5) < 1e-6
-    assert abs(times[-1] - 1.5) < 1e-6
-    assert values == sorted(values)
->>>>>>> c91b55b0
+        curve.to_midi_cc(inst, 11, tempo_map=[(0.0, bpm)])
 
 
 def test_rpn_emitted_once():
     pm = pretty_midi.PrettyMIDI()
-<<<<<<< HEAD
-    curve = ControlCurve(target="bend", knots=[(0.0, 0.0), (1.0, 1.0)])
-    apply_controls(pm, {0: {"bend": curve}})
-    apply_controls(pm, {0: {"bend": curve}})
-    inst = [i for i in pm.instruments if i.name == "channel0"][0]
-=======
     curve = ControlCurve([0.0, 1.0], [0.0, 1.0])
     apply_controls(pm, {0: {"bend": curve}})
     apply_controls(pm, {0: {"bend": curve}})
     inst = pm.instruments[0]
->>>>>>> c91b55b0
     nums = inst.control_changes
     assert sum(1 for cc in nums if cc.number == 101 and cc.value == 0) == 1
     assert sum(1 for cc in nums if cc.number == 100 and cc.value == 0) == 1
@@ -521,11 +512,11 @@
     values = [64.0, 64.3, 64.2, 65.0]
     curve = ControlCurve(times, values, resolution_hz=1.0)
     inst = pretty_midi.Instrument(program=0)
-    curve.to_midi_cc(inst, 11)
+    # Use a larger epsilon to encourage dedupe to 2 events
+    curve.to_midi_cc(inst, 11, value_eps=0.5)
     events = inst.control_changes
     assert len(events) == 2
-    recon_curve = ControlCurve([(e.time) for e in events], [(float(e.value)) for e in events])
-    recon = recon_curve.sample(times)
+    recon = catmull_rom_monotone([e.time for e in events], [float(e.value) for e in events], times)
     err = max(abs(a - b) for a, b in zip(recon, values))
     assert err <= 0.5
 
@@ -538,33 +529,28 @@
     curve.to_midi_cc(inst, 11, max_events=10)
     events = inst.control_changes
     assert len(events) <= 10
-    recon_curve = ControlCurve([e.time for e in events], [float(e.value) for e in events])
-    recon = recon_curve.sample(times)
+    recon = catmull_rom_monotone([e.time for e in events], [float(e.value) for e in events], times)
     err = max(abs(a - b) for a, b in zip(recon, values))
     assert err < 1.0
 
 
 def test_instrument_routing():
     pm = pretty_midi.PrettyMIDI()
-<<<<<<< HEAD
-    cc_curve = ControlCurve(target="cc11", knots=[(0.0, 64.0), (1.0, 64.0)])
-    bend_curve = ControlCurve(target="bend", knots=[(0.0, 0.0), (1.0, 1.0)])
-    apply_controls(pm, {0: {"cc11": cc_curve}, 1: {"bend": bend_curve}})
-    inst0 = [i for i in pm.instruments if i.name == "channel0"][0]
-    inst1 = [i for i in pm.instruments if i.name == "channel1"][0]
-    assert inst0.control_changes and not inst0.pitch_bends
-    assert inst1.pitch_bends
-=======
     cc_curve = ControlCurve([0.0, 1.0], [64.0, 64.0])
     bend_curve = ControlCurve([0.0, 1.0], [0.0, 1.0])
     apply_controls(pm, {0: {"cc11": cc_curve}, 1: {"bend": bend_curve}})
     assert len(pm.instruments) == 2
     a, b = pm.instruments
     # one inst should have CCs, the other bends
-    has_cc_only = bool(_collect_cc(a, 11)) and not a.pitch_bends or bool(_collect_cc(b, 11)) and not b.pitch_bends
-    has_bend_only = bool(a.pitch_bends) and not _collect_cc(a, 11) or bool(b.pitch_bends) and not _collect_cc(b, 11)
+    has_cc_only = (
+        (bool(_collect_cc(a, 11)) and not a.pitch_bends)
+        or (bool(_collect_cc(b, 11)) and not b.pitch_bends)
+    )
+    has_bend_only = (
+        (bool(a.pitch_bends) and not _collect_cc(a, 11))
+        or (bool(b.pitch_bends) and not _collect_cc(b, 11))
+    )
     assert has_cc_only and has_bend_only
->>>>>>> c91b55b0
 
 
 def test_fractional_bend_range():
@@ -572,17 +558,12 @@
     values = [2.5 * math.sin(2 * math.pi * t) for t in times]
     curve = ControlCurve(times, values)
     pm = pretty_midi.PrettyMIDI()
-<<<<<<< HEAD
-    apply_controls(pm, {0: {"bend": curve}}, bend_range_semitones=2.5)
-    inst = [i for i in pm.instruments if i.name == "channel0"][0]
-=======
     apply_controls(
         pm,
         {0: {"bend": curve}},
         bend_range_semitones=2.5,
     )
     inst = pm.instruments[0]
->>>>>>> c91b55b0
     peak = max(abs(pb.pitch) for pb in inst.pitch_bends)
     assert 0.9 * 8191 <= peak <= 1.1 * 8191
     msb = [cc.value for cc in inst.control_changes if cc.number == 6][0]
@@ -592,9 +573,10 @@
 
 
 def test_pitch_bend_clipping():
-    curve = ControlCurve(target="bend", knots=[(0.0, -3.0), (1.0, 3.0)])
-    bends = curve.to_pitch_bend(channel=0, range_semitones=2.0, sample_rate_hz=1.0)
-    pitches = [b.pitch for b in bends]
+    inst = pretty_midi.Instrument(program=0)
+    curve = ControlCurve([0.0, 1.0], [-3.0, 3.0])
+    curve.to_pitch_bend(inst, bend_range_semitones=2.0, sample_rate_hz=1.0)
+    pitches = [b.pitch for b in inst.pitch_bends]
     assert min(pitches) == -8192
     assert max(pitches) == 8191
 
