"""Portable n-gram groove sampler."""

from __future__ import annotations

import hashlib
import io
import json
import logging
import math
import pickle
import re
import shutil
import sys
import tempfile
import time
import warnings
from collections import Counter, OrderedDict, defaultdict
from collections.abc import Sequence
from pathlib import Path
from random import Random
from typing import Any, TypedDict

import click
import numpy as np
import pretty_midi
from typing_extensions import Required

from utilities import cli_playback
from utilities.loop_ingest import scan_loops
from utilities.types import AuxTuple
from utilities import phrase_filter

from .drum_map_registry import GM_DRUM_MAP

PPQ = 480
RESOLUTION = 16
VERSION = 1
ALPHA = 0.1

logger = logging.getLogger(__name__)


# mapping from MIDI pitch to drum label
_PITCH_TO_LABEL: dict[int, str] = {val[1]: k for k, val in GM_DRUM_MAP.items()}

State = tuple[int, str]
HashKey = tuple[State | int, ...]


class Event(TypedDict, total=False):
    """Drum event definition."""

    instrument: Required[str]
    offset: Required[float]
    duration: Required[float]
    velocity: Required[int]


def make_event(
    *,
    instrument: str,
    offset: float,
    duration: float = 0.25,
    velocity: int = 100,
    **extra: Any,
) -> Event:
    """Return an ``Event`` with defaults applied."""

    ev: Event = {
        "instrument": instrument,
        "offset": float(offset),
        "duration": float(duration),
        "velocity": int(velocity),
    }
    ev.update(extra)
    return ev


def init_history_from_events(events: Sequence[Event], order: int = 3) -> list[State]:
    """Return ``order-1`` recent ``(step,label)`` tuples from ``events``.

    Parameters
    ----------
    events : Sequence[Event]
        Input events sorted or unsorted by offset.
    order : int, optional
        N-gram order. ``order-1`` items will be returned.

    Returns
    -------
    list[State]
        Truncated history suitable for the next bar.
    """

    states: list[State] = []
    for ev in sorted(events, key=lambda e: e["offset"]):
        step = int(round(ev["offset"] * (RESOLUTION / 4)))
        if 0 <= step < RESOLUTION:
            states.append((step, ev["instrument"]))
    if order - 1 <= 0:
        return []
    return states[-(order - 1) :]



class Model(TypedDict):
    """Container for the n-gram model."""

    version: int
    resolution: int
    order: int
    freq: dict[int, dict[HashKey, Counter[State]]]
    # Log-probabilities for each context/state pair
    prob: dict[int, dict[HashKey, dict[State, float]]]
    mean_velocity: dict[str, float]
    vel_deltas: dict[str, Counter[int]]
    micro_offsets: dict[str, Counter[int]]
    vel_bigrams: dict[tuple[State, State], Counter[int]]
    micro_bigrams: dict[tuple[State, State], Counter[int]]
    aux_cache: dict[int, AuxTuple]
    use_sha1: bool
    num_tokens: int
    train_perplexity: float
    train_seconds: float




DEFAULT_AUX = {"section": "verse", "heat_bin": 0, "intensity": "mid"}

_AUX_HASH_CACHE: dict[int, AuxTuple] = {}
_AUX_TUPLE_MAP: dict[AuxTuple, int] = {}
_AUX_USE_SHA1 = False
_AUX_HASH_BITS = 64

CacheKey = tuple[HashKey, int | None]
_dist_cache: OrderedDict[CacheKey, list[tuple[State, float]]] = OrderedDict()


class _CacheList:
    __slots__ = ("val", "__weakref__")

    def __init__(self, val: list[tuple[State, float]]) -> None:
        self.val = val


_lin_prob: OrderedDict[CacheKey, _CacheList] = OrderedDict()
MAX_CACHE = 2048


def _hash_bytes(data: bytes, sha1: bool, bits: int = 64) -> int:
    """Return an integer hash of ``data`` using BLAKE2 or SHA-1."""

    size = bits // 8
    if sha1:
        return int.from_bytes(hashlib.sha1(data).digest()[:size], "big")
    return int.from_bytes(hashlib.blake2s(data, digest_size=size).digest(), "big")


def _hash_aux(aux: AuxTuple) -> int:
    """Return deterministic hash for an auxiliary tuple."""

    global _AUX_USE_SHA1, _AUX_HASH_BITS
    if aux in _AUX_TUPLE_MAP:
        return _AUX_TUPLE_MAP[aux]
    data = "|".join(aux).encode("utf-8")
    val = _hash_bytes(data, _AUX_USE_SHA1, _AUX_HASH_BITS)
    prev = _AUX_HASH_CACHE.get(val)
    if prev is not None and prev != aux:
        if not _AUX_USE_SHA1:
            warnings.warn(
                "aux hash collision detected; switching to SHA-1",
                RuntimeWarning,
            )
            _AUX_USE_SHA1 = True
            val = _hash_bytes(data, True, _AUX_HASH_BITS)
            prev = _AUX_HASH_CACHE.get(val)
        if prev is not None and prev != aux:
            if _AUX_HASH_BITS == 64:
                warnings.warn(
                    "SHA-1 collision; extending hash to 96 bits",
                    RuntimeWarning,
                )
                _AUX_HASH_BITS = 96
                val = _hash_bytes(data, True, _AUX_HASH_BITS)
                prev = _AUX_HASH_CACHE.get(val)
            if prev is not None and prev != aux:
                raise RuntimeError(f"Hash collision for {aux} vs {prev}")
    _AUX_HASH_CACHE[val] = aux
    _AUX_TUPLE_MAP[aux] = val
    return val


def _load_events(loop_dir: Path, exts: Sequence[str], progress: bool = False) -> tuple[
    list[tuple[list[State], str]],
    dict[str, float],
    dict[str, Counter[int]],
    dict[str, Counter[int]],
    dict[tuple[State, State], Counter[int]],
    dict[tuple[State, State], Counter[int]],
]:
    """Return token sequences and velocity statistics.

    Args:
        loop_dir: Folder containing loops.
        exts: Extensions to load.
        progress: Show a progress bar when more than 100 files are scanned.
    """

    entries = scan_loops(loop_dir, exts=exts, progress=progress)
    events: list[tuple[list[State], str]] = []
    vel_map: dict[str, list[int]] = defaultdict(list)
    micro_map: dict[str, list[int]] = defaultdict(list)
    bigram_tokens: list[list[tuple[int, str, int, int]]] = []

    for entry in entries:
        seq: list[State] = []
        tok_list: list[tuple[int, str, int, int]] = []
        for step, label, vel, micro in entry["tokens"]:
            step_mod = step % RESOLUTION
            seq.append((step_mod, label))
            tok_list.append((step_mod, label, vel, micro))
            vel_map[label].append(vel)
            micro_map[label].append(micro)
        if seq:
            events.append((sorted(seq, key=lambda x: x[0]), entry["file"]))
            bigram_tokens.append(sorted(tok_list, key=lambda x: x[0]))

    mean_velocity = {k: sum(v) / len(v) for k, v in vel_map.items() if v}
    vel_deltas = {
        k: Counter(int(v - mean_velocity[k]) for v in vals)
        for k, vals in vel_map.items()
    }
    micro_offsets = {k: Counter(vals) for k, vals in micro_map.items()}
    vel_bigrams: dict[tuple[State, State], Counter[int]] = defaultdict(Counter)
    micro_bigrams: dict[tuple[State, State], Counter[int]] = defaultdict(Counter)

    for tokens in bigram_tokens:
        for i in range(1, len(tokens)):
            prev = (tokens[i - 1][0], tokens[i - 1][1])
            cur = (tokens[i][0], tokens[i][1])
            delta = int(tokens[i][2] - mean_velocity.get(cur[1], tokens[i][2]))
            vel_bigrams[(prev, cur)][delta] += 1
            micro_bigrams[(prev, cur)][int(tokens[i][3])] += 1

    return (
        events,
        mean_velocity,
        vel_deltas,
        micro_offsets,
        vel_bigrams,
        micro_bigrams,
    )


def load_aux_map(aux_path: Path) -> dict[str, dict[str, Any]]:
    """Load auxiliary metadata from JSON or YAML."""

    if aux_path.suffix.lower() in {".yaml", ".yml"}:
        try:
            from ruamel.yaml import YAML  # type: ignore
            from ruamel.yaml.constructor import DuplicateKeyError  # type: ignore
        except Exception as exc:  # pragma: no cover - optional dependency
            raise click.BadParameter(
                "Install ruamel.yaml to use YAML aux files"
            ) from exc
        yaml = YAML(typ="safe")
        yaml.allow_duplicate_keys = False
        with aux_path.open("r", encoding="utf-8") as fh:
            try:
                data = yaml.load(fh) or {}
            except DuplicateKeyError as exc:  # pragma: no cover - dupes
                raise ValueError(str(exc)) from exc
            except Exception as exc:  # pragma: no cover - invalid yaml
                raise ValueError(str(exc)) from exc
    else:
        with aux_path.open("r", encoding="utf-8") as fh:
            data = json.load(fh)
    assert isinstance(data, dict)
    return data


def validate_aux_map(
    aux_map: dict[str, dict[str, Any]],
    *,
    states: set[str] | None = None,
    filenames: Sequence[str] | None = None,
) -> None:
    """Validate an auxiliary metadata mapping.

    Args:
        aux_map: Mapping from filename to auxiliary metadata.
        states: Required attribute keys. Defaults to ``{"section", "heat_bin", "intensity"}``.
        filenames: Filenames that must exist in ``aux_map``.

    Raises:
        ValueError: If a required key is missing, a value is malformed or
        any filename from ``filenames`` is absent. Extra keys trigger a warning.
    """

    req = states or {"section", "heat_bin", "intensity"}
    for name, meta in aux_map.items():
        missing = [k for k in req if k not in meta]
        if missing:
            raise ValueError(
                f"aux entry '{name}' missing keys: {', '.join(missing)}"
            )
        extra = [k for k in meta if k not in req]
        if extra:
            warnings.warn(
                f"aux entry '{name}' has extra keys: {', '.join(extra)}",
                RuntimeWarning,
            )
        section = str(meta.get("section", ""))
        if not (1 <= len(section) <= 32) or not re.fullmatch(r"[a-z0-9_-]+", section):
            raise ValueError(f"invalid section for {name}: {section!r}")
        try:
            heat = int(meta.get("heat_bin"))
        except Exception:
            raise ValueError(f"heat_bin not integer for {name}") from None
        if not 0 <= heat <= 15:
            raise ValueError(f"heat_bin out of range for {name}: {heat}")
        intensity = str(meta.get("intensity", ""))
        if intensity not in {"low", "mid", "high"}:
            raise ValueError(f"invalid intensity for {name}: {intensity!r}")
    if filenames is not None:
        missing_names = [n for n in filenames if n not in aux_map]
        if missing_names:
            raise ValueError(f"aux map missing entries for: {', '.join(missing_names)}")


def _count_ngrams(
    seqs: list[list[State]], order: int
) -> dict[int, dict[tuple[State, ...], Counter[State]]]:
    """Return n-gram frequency tables for ``seqs`` up to ``order``.

    The zeroth table stores unigram counts, while higher orders index by a
    history tuple of length ``i``.
    """

    freq: dict[int, dict[tuple[State, ...], Counter[State]]] = {
        i: defaultdict(Counter) for i in range(order)
    }
    for seq in seqs:
        for s in seq:
            freq[0][()][s] += 1
        for i in range(1, order):
            for idx in range(len(seq) - i):
                ctx = tuple(seq[idx : idx + i])
                nxt = seq[idx + i]
                freq[i][ctx][nxt] += 1
    return freq


def _kneser_ney_base_unigram_prob(
    freq_0: dict[HashKey, Counter[State]],
    freq_1: dict[HashKey, Counter[State]],
    states: set[State],
    discount: float,
) -> tuple[dict[HashKey, dict[State, float]], dict[State, float]]:
    """Return unigram probabilities and continuation base distribution.

    Args:
        freq_0: Mapping of empty context to state counts.
        freq_1: Bigram frequencies used for continuation counts.
        states: Complete set of states in the training data.
        discount: Absolute discount value.

    Returns:
        Two dictionaries: the unigram log-probabilities indexed by the
        empty context and the base continuation probabilities for each
        state.
    """

    cont_sets: dict[State, set[HashKey]] = defaultdict(set)
    for ctx, counter in freq_1.items():
        for state in counter:
            cont_sets[state].add(ctx)
    cont_counts = {s: len(v) for s, v in cont_sets.items()}
    total_cont = sum(cont_counts.values()) or 1
    base_prob = {
        s: max(cont_counts.get(s, 0), 1e-12) / total_cont for s in states
    }

    prob0: dict[HashKey, dict[State, float]] = {}
    for ctx, counter in freq_0.items():
        total = sum(counter.values())
        if total == 0:
            raise ValueError(f"zero frequency for context {ctx}")
        lambda_w = discount * len(counter) / total
        dist: dict[State, float] = {}
        for s in states:
            p = max(counter.get(s, 0) - discount, 0) / total
            p += lambda_w * base_prob[s]
            val = float(np.log(max(p, 1e-12)))
            assert np.isfinite(val)
            dist[s] = val
        prob0[ctx] = dist
    return prob0, base_prob


def _kneser_ney_higher_orders(
    freq: dict[int, dict[HashKey, Counter[State]]],
    prob0: dict[HashKey, dict[State, float]],
    base_prob: dict[State, float],
    states: set[State],
    discount: float,
) -> dict[int, dict[HashKey, dict[State, float]]]:
    """Compute higher-order Kneser-Ney log-probabilities.

    Args:
        freq: Frequency tables for each order.
        prob0: Unigram log-probabilities.
        base_prob: Continuation probabilities from ``_kneser_ney_base_unigram_prob``.
        states: All states observed during training.
        discount: Absolute discount value.

    Returns:
        Mapping from order to context-conditioned log-probabilities.
    """

    prob: dict[int, dict[HashKey, dict[State, float]]] = {0: prob0}
    max_order = max(freq) + 1
    for order_i in range(1, max_order):
        prob[order_i] = {}
        for ctx, counter in freq.get(order_i, {}).items():
            total = sum(counter.values())
            if total == 0:
                raise ValueError(f"zero frequency for context {ctx}")
            base_ctx = ctx[1:] if order_i > 1 else ()
            base_dist = prob[order_i - 1].get(base_ctx, prob[order_i - 1].get(()))
            lambda_w = discount * len(counter) / total
            dist: dict[State, float] = {}
            for s in states:
                lower_p = (
                    np.exp(base_dist.get(s, np.log(base_prob.get(s, 1e-12))))
                    if base_dist is not None
                    else base_prob.get(s, 1e-12)
                )
                p = max(counter.get(s, 0) - discount, 0) / total
                p += lambda_w * lower_p
                val = float(np.log(max(p, 1e-12)))
                assert np.isfinite(val)
                dist[s] = val
            prob[order_i][ctx] = dist
    return prob


def _freq_to_log_prob(
    freq: dict[int, dict[HashKey, Counter[State]]],
    *,
    smoothing: str,
    alpha: float,
    discount: float = 0.75,
) -> dict[int, dict[HashKey, dict[State, float]]]:
    """Convert n-gram frequencies to log-probabilities.

    ``add_alpha`` applies simple additive smoothing. ``kneser_ney`` uses
    absolute discounting with back-off to lower-order models. Both variants
    guard against zero counts and emit finite log values.

    Parameters
    ----------
    freq:
        N-gram counts indexed by history context.
    smoothing:
        Either ``"add_alpha"`` or ``"kneser_ney"``.
    alpha:
        Additive constant for add-α smoothing.
    discount:
        Discount factor for Kneser–Ney smoothing.
    """

    prob: dict[int, dict[HashKey, dict[State, float]]] = {i: {} for i in freq}

    # collect global state set
    states: set[State] = set()
    for ctx_map in freq.get(0, {}).values():
        states.update(ctx_map.keys())

    if smoothing == "kneser_ney":
        prob0, base_prob = _kneser_ney_base_unigram_prob(
            freq.get(0, {}), freq.get(1, {}), states, discount
        )
        prob.update(
            _kneser_ney_higher_orders(freq, prob0, base_prob, states, discount)
        )
    elif smoothing == "add_alpha":
        for order_i, ctx_map in freq.items():
            for ctx, counter in ctx_map.items():
                total = sum(counter.values())
                if total == 0:
                    raise ValueError(f"zero frequency for context {ctx}")
                v = len(counter)
                denom = total + alpha * v
                dist = {s: float(np.log((c + alpha) / denom)) for s, c in counter.items()}
                assert all(np.isfinite(v) for v in dist.values())
                prob[order_i][ctx] = dist
    else:
        raise ValueError(f"unknown smoothing: {smoothing}")
    return prob


def _get_log_prob(
    history: Sequence[State],
    state: State,
    prob: dict[int, dict[HashKey, dict[State, float]]],
    order: int,
) -> float:
    """Return log probability of ``state`` given ``history``."""
    for order_i in range(min(len(history), order - 1), -1, -1):
        ctx = tuple(history[-order_i:])
        dist = prob.get(order_i, {}).get(ctx)
        if dist and state in dist:
            return dist[state]
    dist = prob.get(0, {}).get((), {})
    return dist.get(state, float(np.log(1e-12)))


def _perplexity(
    prob: dict[int, dict[HashKey, dict[State, float]]],
    seqs: list[list[State]],
    order: int,
) -> float:
    """Return perplexity of ``seqs`` under ``prob``.

    Args:
        prob: Log-probability tables for each order.
        seqs: Evaluation sequences of states.
        order: Maximum history length.

    Returns:
        Perplexity value. If ``seqs`` is empty ``float('inf')`` is returned.
    """
    total_log = 0.0
    count = 0
    for seq in seqs:
        history: list[State] = []
        for state in seq:
            total_log += _get_log_prob(history, state, prob, order)
            count += 1
            history.append(state)
            if len(history) > order - 1:
                history.pop(0)
    if count == 0:
        return float("inf")
    return float(np.exp(-total_log / count))


def auto_select_order(
    seqs: list[list[State]], max_order: int = 5, validation_split: float = 0.1
) -> int:
    """Return the n-gram order with minimal perplexity.

    Args:
        seqs: Training sequences used to estimate perplexity.
        max_order: Maximum order to consider.
        validation_split: Fraction of ``seqs`` to hold out for validation.

    Returns:
        The order achieving the lowest perplexity on the validation split.
    """

    if not seqs:
        raise ValueError("no sequences provided")
    rng = Random(0)
    seqs_copy = seqs[:]
    rng.shuffle(seqs_copy)
    split = max(1, int(len(seqs_copy) * validation_split))
    val_seqs = seqs_copy[:split]
    train_seqs = seqs_copy[split:] or seqs_copy[:1]
    best_order = 1
    best_ppx = float("inf")
    for order in range(1, min(max_order, 5) + 1):
        freq = _count_ngrams(train_seqs, order)
        prob = _freq_to_log_prob(
            freq, smoothing="add_alpha", alpha=ALPHA, discount=0.75
        )
        ppx = _perplexity(prob, val_seqs, order)
        if ppx < best_ppx:
            best_order = order
            best_ppx = ppx
    return best_order


def train(
    loop_dir: Path,
    *,
    ext: str = "midi",
    order: int | str = "auto",
    aux_map: dict[str, dict[str, Any]] | None = None,
    smoothing: str = "add_alpha",
    alpha: float = ALPHA,
    discount: float = 0.75,
    progress: bool = False,
) -> Model:
    """Train an n-gram model from loops.

    Args:
        loop_dir: Folder containing MIDI or WAV loops.
        ext: Comma separated extensions to load.
        order: N-gram order or ``"auto"`` for automatic selection.
        aux_map: Optional mapping from filename to auxiliary metadata.
        smoothing: Smoothing strategy.
        alpha: Additive constant for ``"add_alpha"`` smoothing.
        discount: Discount used by Kneser–Ney.
        progress: Display a progress bar during training.

    Returns:
        Trained model with probability tables and statistics.
    """

    start = time.time()
    _AUX_HASH_CACHE.clear()
    _AUX_TUPLE_MAP.clear()
    global _AUX_USE_SHA1, _AUX_HASH_BITS
    _AUX_USE_SHA1 = False
    _AUX_HASH_BITS = 64
    _dist_cache.clear()
    _lin_prob.clear()

    exts = [e.strip().lower() for e in ext.split(",") if e]
    (
        seqs,
        mean_vel,
        vel_deltas,
        micro_offsets,
        vel_bigrams,
        micro_bigrams,
    ) = _load_events(loop_dir, exts, progress=progress)
    if not seqs:
        raise ValueError("no events found")

    if order == "auto":
        n = auto_select_order([s for s, _ in seqs])
    else:
        n = int(order)
    if n < 1:
        raise ValueError("order must be >= 1")

    aux_map = aux_map or {}
    if aux_map:
        filenames = [name for _, name in seqs]
        validate_aux_map(aux_map, filenames=filenames)

    freq: dict[int, dict[tuple[State, ...], Counter[State]]] = {
        i: defaultdict(Counter) for i in range(n)
    }
    for seq, name in seqs:
        meta = aux_map.get(name, {})
        section = str(meta.get("section", DEFAULT_AUX["section"]))
        heat_bin = str(meta.get("heat_bin", DEFAULT_AUX["heat_bin"]))
        intensity = str(meta.get("intensity", DEFAULT_AUX["intensity"]))
        aux_full = _hash_aux((section, heat_bin, intensity))
        aux_any_int = _hash_aux((section, heat_bin, "*"))
        for s in seq:
            freq[0][(aux_full,)][s] += 1
            freq[0][(aux_any_int,)][s] += 1
            freq[0][()][s] += 1
        for i in range(1, n):
            for idx in range(len(seq) - i):
                ctx = tuple(seq[idx : idx + i])
                nxt = seq[idx + i]
                freq[i][ctx + (aux_full,)][nxt] += 1
                freq[i][ctx + (aux_any_int,)][nxt] += 1
                freq[i][ctx][nxt] += 1

    prob = _freq_to_log_prob(
        freq, smoothing=smoothing, alpha=alpha, discount=discount
    )

    num_tokens = sum(len(s) for s, _ in seqs)
    train_perplexity = _perplexity(prob, [s for s, _ in seqs], n)
    duration = time.time() - start

    model: Model = Model(
        version=VERSION,
        resolution=RESOLUTION,
        order=n,
        freq=freq,
        prob=prob,
        mean_velocity=mean_vel,
        vel_deltas=vel_deltas,
        micro_offsets=micro_offsets,
        vel_bigrams=vel_bigrams,
        micro_bigrams=micro_bigrams,
        aux_cache=dict(_AUX_HASH_CACHE),
        use_sha1=_AUX_USE_SHA1,
        num_tokens=num_tokens,
        train_perplexity=train_perplexity,
        train_seconds=duration,
    )
    return model


def save(model: Model, path: Path) -> None:
    with path.open("wb") as fh:
        pickle.dump(dict(model), fh)


def load(path: Path) -> Model:
    with path.open("rb") as fh:
        data = pickle.load(fh)
    _dist_cache.clear()
    _lin_prob.clear()
    if (
        data.get("resolution") != RESOLUTION
        or data.get("version") != VERSION
    ):
        raise RuntimeError("incompatible model version")
    # drop legacy keys from older model versions
    data.pop("aux_dims", None)
    data.setdefault("num_tokens", 0)
    data.setdefault("train_perplexity", float("inf"))
    data.setdefault("train_seconds", 0.0)
    data.setdefault("vel_bigrams", {})
    data.setdefault("micro_bigrams", {})
    model = Model(**data)
    _AUX_HASH_CACHE.clear()
    _AUX_HASH_CACHE.update(model.get("aux_cache", {}))
    _AUX_TUPLE_MAP.clear()
    for val, tup in _AUX_HASH_CACHE.items():
        _AUX_TUPLE_MAP[tup] = val
    global _AUX_USE_SHA1, _AUX_HASH_BITS
    _AUX_USE_SHA1 = model.get("use_sha1", False)
    big_hash = any(v > (1 << 64) - 1 for v in _AUX_HASH_CACHE)
    if big_hash and not model.get("use_sha1", False):
        warnings.warn(
            "Model uses 96-bit aux hashes; re-save to persist upgrade.",
            RuntimeWarning,
        )
        model["use_sha1"] = True
        _AUX_USE_SHA1 = True
    _AUX_HASH_BITS = 96 if big_hash else 64
    return model


def _choose(probs: dict[State, float], rng: Random) -> State:
    states = list(probs.keys())
    weights = list(probs.values())
    return rng.choices(states, weights, k=1)[0]


def _sample_next(
    history: Sequence[State],
    model: Model,
    rng: Random,
    *,
    cond: dict[str, Any] | None = None,
    temperature: float = 1.0,
    top_k: int | None = None,
    cache: dict[CacheKey, list[tuple[State, float]]] | None = None,
) -> State:
    """Return the next state given ``history``.

    Args:
        history: Current n-gram context.
        model: Loaded model.
        rng: Random number generator.
        cond: Optional auxiliary conditioning dictionary.
        temperature: Sampling temperature.
        top_k: If set, restrict choices to the ``k`` highest-probability states.
        cache: Optional distribution cache reused within a bar.

    Returns:
        Selected ``(step, label)`` state.
    """

    n = model["order"]

    def _aux_hash(with_intensity: bool = True) -> int:
        section = (
            str(cond.get("section", DEFAULT_AUX["section"]))
            if cond
            else DEFAULT_AUX["section"]
        )
        heat_bin = (
            str(cond.get("heat_bin", DEFAULT_AUX["heat_bin"]))
            if cond
            else str(DEFAULT_AUX["heat_bin"])
        )
        intensity = (
            str(cond.get("intensity", DEFAULT_AUX["intensity"]))
            if cond
            else DEFAULT_AUX["intensity"]
        )
        if not with_intensity:
            intensity = "*"
        val = _hash_aux((section, heat_bin, intensity))
        if val not in model["aux_cache"]:
            warnings.warn(
                f"unknown aux ({section}, {heat_bin}, {intensity}); falling back",
                RuntimeWarning,
            )
            val = _hash_aux((section, "*", "*"))
        return val

    aux_full = _aux_hash(True)
    aux_any = _aux_hash(False)
    aux_section = _hash_aux((
        str(cond.get("section", DEFAULT_AUX["section"])) if cond else DEFAULT_AUX["section"],
        "*",
        "*",
    ))
    for order in range(min(len(history), n - 1), -1, -1):
        ctx = tuple(history[-order:])
        dist = model["prob"].get(order, {}).get(ctx + (aux_full,))
        if not dist:
            dist = model["prob"].get(order, {}).get(ctx + (aux_any,))
        if not dist:
            dist = model["prob"].get(order, {}).get(ctx + (aux_section,))
        if not dist:
            dist = model["prob"].get(order, {}).get(ctx)
        if dist:
            break
    if not dist:
        dist = model["prob"][0].get((), {})
    if not dist:
        raise RuntimeError(
            f"No probability mass for context {ctx!r} aux {aux_full!r}"
        )
    linear_list: list[tuple[State, float]]
    key = (ctx + (aux_full,), top_k)
    if temperature <= 0:
        return max(dist, key=dist.get)
    cached = None
    if cache is not None:
        cached = cache.get(key)
    if cached is None:
        cached = _dist_cache.get(key)
        if cached is not None:
            _dist_cache.move_to_end(key)
    if cached is not None:
        linear_list = cached
    else:
        wrapper = _lin_prob.get(key)
        if wrapper is None:
            linear_list = sorted(dist.items(), key=lambda x: x[1], reverse=True)
            if top_k:
                linear_list = linear_list[:top_k]
            linear_list = [(k, float(math.exp(v))) for k, v in linear_list]
            wrapper = _CacheList(linear_list)
            _lin_prob[key] = wrapper
            if len(_lin_prob) > MAX_CACHE:
                _lin_prob.popitem(last=False)
        else:
            linear_list = wrapper.val
            _lin_prob.move_to_end(key)
        _dist_cache[key] = linear_list
        if len(_dist_cache) > MAX_CACHE:
            _dist_cache.popitem(last=False)
    if cache is not None:
        cache[key] = linear_list
    
    if temperature != 1.0:
        linear_list = [(k, v ** (1.0 / temperature)) for k, v in linear_list]
        total = sum(v for _, v in linear_list)
        linear_list = [(k, v / total) for k, v in linear_list]
    return _choose(dict(linear_list), rng)


def sample(
    model: Model,
    *,
    bars: int = 4,
    temperature: float = 1.0,
    top_k: int | None = None,
    seed: int | None = None,
    cond: dict[str, Any] | None = None,
    rhythm_schema: str | None = None,
    progress: bool = False,
    humanize_vel: bool = False,
    humanize_micro: bool = False,
    micro_max: int = 30,
    vel_max: int = 45,
    use_bar_cache: bool = True,
    history: list[State] | None = None,
    **kwargs: Any,
) -> list[Event]:
    """Generate a sequence of drum events.

    Args:
        model: Trained n-gram model.
        bars: Number of bars to generate.
        temperature: Sampling temperature (``0`` for deterministic).
        top_k: Restrict choices to the ``k`` most likely states.
        seed: Optional RNG seed for reproducible output.
        cond: Optional auxiliary conditioning dictionary.
        rhythm_schema: Optional rhythm style token to prepend.
        progress: Display a progress bar when ``bars`` is large.
        humanize_vel: Apply velocity deltas from the training data.
        humanize_micro: Apply micro timing offsets from the training data.
        micro_max: Maximum absolute micro timing in ticks.
        vel_max: Maximum absolute velocity delta in MIDI units.
        use_bar_cache: Enable per-bar cache for benchmarking.
        history: Mutable list updated with the final history context.

    Returns:
        Sorted list of generated ``Event`` objects.
    """

    if "no_bar_cache" in kwargs:
        use_bar_cache = not bool(kwargs.pop("no_bar_cache"))
    if kwargs:
        raise TypeError(f"unexpected keys: {', '.join(kwargs)}")

    rng = Random(seed)
    events: list[Event] = []
    events_by_bar: list[list[Event]] = []
    history_arg = history
    history = list(history) if history is not None else []

    iterable = range(bars)
    bar_obj = None
    if progress and bars >= 128:
        try:
            from tqdm import tqdm  # type: ignore

            bar_obj = tqdm(range(bars), unit="bar")
            iterable = bar_obj  # type: ignore[assignment]
        except Exception:
            pass

    for bar in iterable:
        bar_events, history = _generate_bar(
            history,
            model,
            temperature=temperature,
            top_k=top_k,
            cond=cond,
            rhythm_schema=rhythm_schema,
            humanize_vel=humanize_vel,
            humanize_micro=humanize_micro,
            micro_max=micro_max,
            vel_max=vel_max,
            use_bar_cache=use_bar_cache,
            rng=rng,
        )
        for ev in bar_events:
            ev["offset"] += bar * 4
        events_by_bar.append(bar_events)
        events.extend(bar_events)

    if bar_obj is not None:
        bar_obj.close()

    try:
        mask = phrase_filter.cluster_phrases(events_by_bar)
        events = [ev for keep, bar in zip(mask, events_by_bar) if keep for ev in bar]
    except Exception:
        pass

    events.sort(key=lambda x: x["offset"])
    if history_arg is not None:
        history_arg[:] = history
    return events


def _generate_bar(
    prev_history: list[State] | None,
    model: Model,
    *,
    temperature: float = 1.0,
    top_k: int | None = None,
    cond: dict[str, Any] | None = None,
    rhythm_schema: str | None = None,
    humanize_vel: bool = False,
    humanize_micro: bool = False,
    micro_max: int = 30,
    vel_max: int = 45,
    use_bar_cache: bool = True,
    rng: Random | None = None,
    bar_cache: dict[CacheKey, list[tuple[State, float]]] | None = None,
    **kwargs: Any,
) -> tuple[list[Event], list[State]]:
    """Generate one bar of events.

    Args:
        prev_history: Previous n-gram history or ``None`` to start fresh.
        model: Trained n-gram model to sample from.
        temperature: Sampling temperature. ``0`` selects the most probable state.
        top_k: Restrict choices to the ``k`` most likely states.
        cond: Optional auxiliary conditioning dictionary.
        rhythm_schema: Optional rhythm style token prepended to ``history``.
        humanize_vel: Apply velocity jitter from ``vel_deltas``.
        humanize_micro: Apply micro timing offsets from ``micro_offsets``.
        micro_max: Maximum absolute micro timing in ticks.
        vel_max: Maximum absolute velocity delta in MIDI units.
        use_bar_cache: Enable per-bar distribution cache.
        rng: Optional random number generator.

    Returns:
        Tuple ``(events, history)`` where ``events`` is a list of ``Event``
        objects and ``history`` holds the updated n-gram context.
    """

    rand = rng or Random()
    if "no_bar_cache" in kwargs:
        use_bar_cache = not bool(kwargs.pop("no_bar_cache"))
    if kwargs:
        raise TypeError(f"unexpected keys: {', '.join(kwargs)}")

    history = list(prev_history) if prev_history is not None else []
    if rhythm_schema:
        history.insert(0, (-1, str(rhythm_schema)))
    events: list[Event] = []
    if bar_cache is None:
        bar_cache = {} if use_bar_cache else None
    vel_bounds = {
        k: min(float(np.percentile(np.abs(list(c.elements())), 95)), vel_max)
        if list(c.elements())
        else 0.0
        for k, c in model.get("vel_deltas", {}).items()
    }
    micro_bounds = {
        k: min(float(np.percentile(np.abs(list(c.elements())), 95)), micro_max)
        if list(c.elements())
        else 0.0
        for k, c in model.get("micro_offsets", {}).items()
    }

    next_bin = 0
    while next_bin < RESOLUTION:
        state = _sample_next(
            history,
            model,
            rand,
            temperature=temperature,
            top_k=top_k,
            cond=cond,
            cache=bar_cache,
        )
        step, lbl = state
        if step < 0 or step >= RESOLUTION:
            warnings.warn("step out of range; dropped", RuntimeWarning)
            if __debug__:
                logger.debug("invalid step %s, dropped", step)
            continue
        if step < next_bin:
            step = next_bin
        offset_beats = step / (RESOLUTION / 4)
        micro = 0
        if humanize_micro:
            choices: list[int] = []
            if history:
                bigram_key = (history[-1], (step, lbl))
                choices = list(model.get("micro_bigrams", {}).get(bigram_key, Counter()).elements())
            if not choices:
                choices = list(model["micro_offsets"].get(lbl, Counter()).elements())
            if choices:
                micro = int(rand.choice(choices))
                limit = micro_bounds.get(lbl, micro_max)
                micro = max(-limit, min(limit, micro))
        vel_mean = int(model["mean_velocity"].get(lbl, 100))
        vel = vel_mean
        if humanize_vel:
            choices = []
            if history:
                bigram_key = (history[-1], (step, lbl))
                choices = list(model.get("vel_bigrams", {}).get(bigram_key, Counter()).elements())
            if not choices:
                choices = list(model["vel_deltas"].get(lbl, {}).elements())
            if choices:
                delta = int(rand.choice(choices))
                limit = vel_bounds.get(lbl, vel_max)
                delta = max(-limit, min(limit, delta))
                vel += delta
        vel = max(1, min(127, vel))
        ev: Event = {
            "instrument": lbl,
            "offset": offset_beats + micro / PPQ,
            "duration": 0.25,
            "velocity": vel,
        }
        events.append(ev)
        history.append((step, lbl))
        if len(history) > model["order"] - 1:
            history.pop(0)
        next_bin = step + 1

    events.sort(key=lambda x: x["offset"])
    return events, history


def generate_bar(
    history: list[State] | None = None,
    *,
    model: Model,
    temperature: float = 1.0,
    top_k: int | None = None,
    cond: dict[str, Any] | None = None,
    rhythm_schema: str | None = None,
    humanize_vel: bool = False,
    humanize_micro: bool = False,
    micro_max: int = 30,
    vel_max: int = 45,
    use_bar_cache: bool = True,
) -> list[Event]:
    """Return a single bar of events.

    Args:
        history: Mutable history context updated in-place when provided.
        model: Trained n-gram model to sample from.
        rhythm_schema: Optional rhythm style token prepended to ``history``.
        micro_max: Maximum absolute micro timing in ticks.
        vel_max: Maximum absolute velocity delta in MIDI units.
    """

    hist = list(history) if history is not None else None
    bar_cache: dict[CacheKey, list[tuple[State, float]]] | None
    bar_cache = {} if use_bar_cache else None
    events, hist_out = _generate_bar(
        hist,
        model,
        temperature=temperature,
        top_k=top_k,
        cond=cond,
        rhythm_schema=rhythm_schema,
        humanize_vel=humanize_vel,
        humanize_micro=humanize_micro,
        micro_max=micro_max,
        vel_max=vel_max,
        use_bar_cache=use_bar_cache,
        bar_cache=bar_cache,
    )
    if history is not None:
        history[:] = hist_out
    return events


def generate_bar_legacy(
    history: list[State] | None,
    model: Model,
    **kw: Any,
) -> tuple[list[Event], list[State]]:
    """Return events, history (legacy API)."""
    warnings.warn(
        "generate_bar_legacy is deprecated; use generate_bar",
        DeprecationWarning,
        stacklevel=2,
    )
    events = generate_bar(history, model=model, **kw)
    return events, history if history is not None else []

def events_to_midi(events: Sequence[Event]) -> pretty_midi.PrettyMIDI:
    pm = pretty_midi.PrettyMIDI(initial_tempo=120)
    inst = pretty_midi.Instrument(program=0, is_drum=True)
    pitch_map = {k: v[1] for k, v in GM_DRUM_MAP.items()}
    for ev in events:
        start = float(ev.get("offset", 0.0)) * 0.5  # beat to seconds at 120bpm
        end = start + float(ev.get("duration", 0.25)) * 0.5
        pitch = pitch_map.get(str(ev.get("instrument")), 36)
        velocity = int(ev.get("velocity", 100))
        inst.notes.append(pretty_midi.Note(velocity=velocity, pitch=pitch, start=start, end=end))
    pm.instruments.append(inst)
    return pm


@click.group()
def cli() -> None:
    """Groove sampler commands."""


@cli.command()
@click.argument("loop_dir", type=Path)
@click.option("--ext", default="wav,midi", help="Comma separated extensions")
@click.option(
    "--order",
    default="auto",
    help="n-gram order or 'auto' for perplexity-based selection",
)
@click.option(
    "--smoothing",
    default="add_alpha",
    type=click.Choice(["add_alpha", "kneser_ney"]),
    show_default=True,
    help="Smoothing method (use 'kneser_ney' for small or sparse datasets)",
)
@click.option("--alpha", default=ALPHA, type=float, show_default=True)
@click.option("--discount", default=0.75, type=float, show_default=True)
@click.option("--out", "out_path", type=Path, default=Path("model.pkl"))
@click.option(
    "--aux",
    "aux_path",
    type=Path,
    default=None,
    help="JSON map of loop names to aux data, e.g. '{\"foo.mid\": {\"section\": \"chorus\"}}'",
)
@click.option("--progress/--no-progress", default=True, help="Show progress bar")
@click.option("--auto-tag/--no-auto-tag", default=False, help="Infer aux metadata automatically")
def train_cmd(
    loop_dir: Path,
    ext: str,
    order: str,
    smoothing: str,
    alpha: float,
    discount: float,
    out_path: Path,
    aux_path: Path | None,
    progress: bool,
    auto_tag: bool,
) -> None:
    """Train a groove model from loops.

    Args:
        loop_dir: Folder containing MIDI or WAV loops.
        ext: Comma separated list of file extensions to scan.
        order: N-gram order or ``"auto"`` for perplexity-based selection.
        smoothing: Probability smoothing method.
        alpha: Add-alpha constant when using additive smoothing.
        discount: Discount value for Kneser–Ney.
        out_path: Output path for the pickled model.
        aux_path: Optional JSON/YAML mapping of loop names to aux info.
        progress: Display a progress bar during training.
    """

    aux_map = None
    if aux_path and aux_path.exists():
        aux_map = load_aux_map(aux_path)
        try:
            validate_aux_map(aux_map)
        except ValueError as exc:
            raise click.BadParameter(str(exc)) from exc
    if auto_tag:
        from data_ops.auto_tag import auto_tag as _auto_tag

        auto = _auto_tag(loop_dir)
        collapsed: dict[str, dict[str, Any]] = {}
        for name, bars in auto.items():
            if not bars:
                collapsed[name] = {
                    "section": "verse",
                    "intensity": "mid",
                    "heat_bin": 0,
                }
                continue
            first = next(iter(bars.values()))
            collapsed[name] = {
                "section": first.get("section", "verse"),
                "intensity": first.get("intensity", "mid"),
                "heat_bin": 0,
            }
        aux_map = {**(aux_map or {}), **collapsed}
    model = train(
        loop_dir,
        ext=ext,
        order=order,
        aux_map=aux_map,
        smoothing=smoothing,
        alpha=alpha,
        discount=discount,
        progress=progress,
    )
    save(model, out_path)
    click.echo(f"saved model to {out_path}")


@cli.command()
@click.argument("model_path", type=Path)
@click.option(
    "--list-aux",
    "-L",
    "--aux-list",
    "list_aux",
    is_flag=True,
    help="List known aux tuples and exit",
)
@click.option(
    "--use-bar-cache/--no-bar-cache",
    default=True,
    help="Enable per-bar cache",
)
@click.option("-l", "--length", default=4, type=int)
@click.option("--temperature", default=1.0, type=float)
@click.option("--seed", default=42, type=int)
@click.option(
    "--cond",
    default=None,
    help="JSON aux condition, e.g. '{\"section\":\"chorus\"}'",
)
@click.option("--rhythm-schema", default=None, help="Rhythm style token")
@click.option("--progress/--no-progress", default=True, help="Show progress bar")
@click.option(
    "--humanize",
    default="",
    help="Comma separated options: 'vel', 'micro'",
)
@click.option(
    "--micro-max",
    default=30,
    type=int,
    help="Clip micro timing to ±N ticks (default 30)",
)
@click.option(
    "--vel-max",
    default=45,
    type=int,
    help="Clip velocity delta to ±N (default 45)",
)
@click.option(
    "--play",
    is_flag=True,
    help="Preview MIDI via timidity/fluidsynth, afplay or wmplayer",
)
def sample_cmd(
    model_path: Path,
    length: int,
    temperature: float,
    seed: int,
    cond: str | None,
    rhythm_schema: str | None,
    list_aux: bool,
    use_bar_cache: bool,
    progress: bool,
    humanize: str,
    micro_max: int,
    vel_max: int,
    play: bool,
) -> None:
    """Generate MIDI from a trained model.

    Args:
        model_path: Path to the model ``.pkl`` file.
        length: Number of bars to generate.
        temperature: Sampling temperature.
        seed: Random seed for deterministic output.
        cond: JSON mapping of auxiliary conditions.
        rhythm_schema: Optional rhythm style token.
        list_aux: List available aux tuples instead of generating.
        use_bar_cache: Enable per-bar cache; disable for benchmarking.
        progress: Display a progress bar when ``length`` is large.
        humanize: Comma separated options ``"vel"`` and/or ``"micro"``.
        micro_max: Maximum micro timing deviation in ticks.
        vel_max: Maximum velocity delta to apply.

    Notes:
        When ``--list-aux`` or ``length`` equals ``0`` the function prints
        available auxiliary combinations. Otherwise a MIDI file is written to
        ``stdout``.
    """

    model = load(model_path)
    combos = sorted(model.get("aux_cache", {}).values())
    cond_map = json.loads(cond) if cond else None
    if cond_map:
        for k in list(cond_map.keys()):
            if k not in {"section", "heat_bin", "intensity"}:
                warnings.warn(f"unknown condition key: {k}", RuntimeWarning)
                cond_map.pop(k)
    if list_aux or length == 0:
        if cond_map:
            combos = [
                tup
                for tup in combos
                if (
                    ("section" not in cond_map or cond_map["section"] == tup[0])
                    and (
                        "heat_bin" not in cond_map
                        or str(cond_map["heat_bin"]) == tup[1]
                    )
                    and (
                        "intensity" not in cond_map
                        or cond_map["intensity"] == tup[2]
                    )
                )
            ]
        click.echo(json.dumps(combos))
        return
    h_opts = {opt.strip() for opt in humanize.split(',') if opt.strip()}
    ev = sample(
        model,
        bars=length,
        temperature=temperature,
        seed=seed,
        cond=cond_map,
        rhythm_schema=rhythm_schema,
        progress=progress,
        humanize_vel="vel" in h_opts,
        humanize_micro="micro" in h_opts,
        micro_max=micro_max,
        vel_max=vel_max,
        use_bar_cache=use_bar_cache,
    )
    pm = events_to_midi(ev)
    buf = io.BytesIO()
    pm.write(buf)
    if play:
        data = buf.getvalue()
        player = cli_playback.find_player()
        if player:
            player(data)
        else:
            logger.warning("no MIDI player found; writing to stdout")
<<<<<<< HEAD
            sys.stdout.buffer.write(data)
            sys.stdout.buffer.flush()
    else:
        sys.stdout.buffer.write(buf.getvalue())
        sys.stdout.buffer.flush()
=======
            cli_playback.write_stdout(data)
    else:
        cli_playback.write_stdout(buf.getvalue())
>>>>>>> eb3fbfbd


@cli.command(name="info")
@click.argument("model_path", type=Path)
@click.option("--json", "as_json", is_flag=True, help="Emit JSON summary")
@click.option("--stats", is_flag=True, help="Include perplexity and token count")
def info_cmd(model_path: Path, as_json: bool, stats: bool) -> None:
    """Show model statistics.

    Args:
        model_path: Path to the pickled model.
        as_json: Emit machine-readable JSON instead of plain text.
        stats: Include token and perplexity statistics as well as a
            per-instrument token histogram.
    """

    model = load(model_path)
    order = model["order"]
    aux_tuples = sorted(set(model.get("aux_cache", {}).values()))
    tokens = model.get("num_tokens", 0)
    ppx = model.get("train_perplexity", float("inf"))
    pkl_bytes = model_path.read_bytes()
    size_b = len(pkl_bytes)
    sha1 = hashlib.sha1(pkl_bytes).hexdigest()[:8]
    token_hist: dict[str, int] = {}
    if stats:
        counter = Counter()
        for (step, inst), cnt in model.get("freq", {}).get(0, {}).get((), Counter()).items():
            counter[inst] += cnt
        token_hist = dict(sorted(counter.items()))
    data = {
        "order": order,
        "resolution": model.get("resolution", RESOLUTION),
        "num_tokens": tokens,
        "perplexity": ppx,
        "unique_aux": len(aux_tuples),
        "aux_sample": aux_tuples[:5],
        "size_bytes": size_b,
        "sha1": sha1,
    }
    if stats:
        data["tokens_per_instrument"] = token_hist
    if as_json:
        click.echo(json.dumps(data))
    else:
        click.echo(f"order: {order}")
        click.echo(f"resolution: {data['resolution']}")
        click.echo(f"num_tokens: {tokens}")
        click.echo(f"perplexity: {ppx:.2f}")
        click.echo(
            "aux_sample: "
            + (", ".join("|".join(t) for t in aux_tuples[:5]) if aux_tuples else "n/a")
        )
        click.echo(f"unique_aux: {len(aux_tuples)}")
        click.echo(f"size_bytes: {size_b}")
        click.echo(f"sha1: {sha1}")
        if stats and token_hist:
            click.echo("tokens_per_instrument:")
            for inst, cnt in token_hist.items():
                click.echo(f"  {inst}: {cnt}")


def profile_train_sample() -> tuple[float, float]:
    """Measure training and sampling speed.

    Returns:
        Tuple ``(train_seconds, sample_seconds_per_bar)`` computed from
        a synthetic 500-loop workload and 256-bar generation.
    """

    tmp = Path(tempfile.mkdtemp())
    try:
        for i in range(500):
            pm = pretty_midi.PrettyMIDI(initial_tempo=120)
            inst = pretty_midi.Instrument(program=0, is_drum=True)
            for j in range(4):
                inst.notes.append(
                    pretty_midi.Note(
                        velocity=100,
                        pitch=36,
                        start=j * 0.25,
                        end=j * 0.25 + 0.1,
                    )
                )
            pm.instruments.append(inst)
            pm.write(str(tmp / f"{i}.mid"))
        t0 = time.time()
        model = train(tmp, order=1)
        train_time = time.time() - t0
        t0 = time.time()
        sample(model, bars=256)
        samp_time = time.time() - t0
    finally:
        shutil.rmtree(tmp)
    return train_time, samp_time / 256

__all__ = [
    "DEFAULT_AUX",
    "load_aux_map",
    "validate_aux_map",
    "auto_select_order",
    "train",
    "save",
    "load",
    "sample",
    "generate_bar_legacy",
    "events_to_midi",
    "profile_train_sample",
    "cli",
    "main",
]


def main(argv: Sequence[str] | None = None) -> None:  # pragma: no cover
    cli.main(args=list(argv) if argv is not None else None, standalone_mode=False)


if __name__ == "__main__":  # pragma: no cover
    main()
<|MERGE_RESOLUTION|>--- conflicted
+++ resolved
@@ -1391,17 +1391,14 @@
             player(data)
         else:
             logger.warning("no MIDI player found; writing to stdout")
-<<<<<<< HEAD
             sys.stdout.buffer.write(data)
             sys.stdout.buffer.flush()
     else:
         sys.stdout.buffer.write(buf.getvalue())
         sys.stdout.buffer.flush()
-=======
-            cli_playback.write_stdout(data)
+        cli_playback.write_stdout(data)
     else:
         cli_playback.write_stdout(buf.getvalue())
->>>>>>> eb3fbfbd
 
 
 @cli.command(name="info")
