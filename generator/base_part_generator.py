--- conflicted
+++ resolved
@@ -73,7 +73,6 @@
             return
 
         avg_vel = statistics.mean(n.volume.velocity or 64 for n in notes)
-<<<<<<< HEAD
         shaper = ToneShaper()
 # ---- ToneShaper から CC イベントを付与 ----
 # 平均 velocity と楽曲の intensity をもとにプリセット名を決定
@@ -93,8 +92,7 @@
         base = set(getattr(part, "_extra_cc", set()))
         merged = merge_cc_events(base, tuples)
         part._extra_cc = set(merged)
-=======
->>>>>>> 3741a9ac
+
 
         shaper = ToneShaper()               # グローバル設定を渡す場合はここで引数化
         preset_name = shaper.choose_preset(  # (amp_preset=None, intensity, avg_velocity)
