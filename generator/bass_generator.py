# --- START OF FILE generator/bass_generator.py (simplified) ---
import copy
import logging
import math
import random  # 追加
from collections.abc import Sequence
from pathlib import Path
from typing import Any

import music21
from music21 import (
    duration as m21duration,
    harmony,
    interval,
<<<<<<< HEAD
=======
    key,
>>>>>>> 29b57057
    meter,
    note,
    pitch,
    scale,
    stream,
    volume as m21volume,
)

from utilities import MIN_NOTE_DURATION_QL, humanizer
from utilities.accent_mapper import AccentMapper
from utilities.emotion_profile_loader import load_emotion_profile
from utilities.velocity_curve import resolve_velocity_curve

from .base_part_generator import BasePartGenerator

try:
    from utilities.safe_get import safe_get
except ImportError:
    logger_fallback_safe_get_bass = logging.getLogger(
        __name__ + ".fallback_safe_get_bass"
    )
    logger_fallback_safe_get_bass.error(
        "BassGen: CRITICAL - Could not import safe_get. Fallback will be basic .get()."
    )

    def safe_get(data, key_path, default=None, cast_to=None, log_name="dummy_safe_get"):
        val = data.get(key_path.split(".")[0])
        if val is None:
            return default
        if cast_to:
            try:
                return cast_to(val)
            except:
                return default
        return val


try:
    from utilities import bass_utils
    from utilities.bass_utils import get_approach_note
    from utilities.core_music_utils import (
        MIN_NOTE_DURATION_QL,
        get_time_signature_object,
        sanitize_chord_label,
    )
    from utilities.override_loader import (
        PartOverride,
    )  # ★★★ PartOverrideModel -> PartOverride ★★★
    from utilities.scale_registry import ScaleRegistry
except ImportError as e:
    print(f"BassGenerator: Warning - could not import some core utilities: {e}")
    MIN_NOTE_DURATION_QL = 0.125

    def get_time_signature_object(ts_str: str | None) -> meter.TimeSignature:
        return meter.TimeSignature(ts_str or "4/4")

    def sanitize_chord_label(label: str | None) -> str | None:
        return label

    class ScaleRegistry:
        @staticmethod
        def get(
            tonic_str: str | None, mode_str: str | None
        ) -> scale.ConcreteScale:
            return scale.MajorScale(tonic_str or "C")

    def get_approach_note(
        from_p,
        to_p,
        scale_o,
        style="chromatic_or_diatonic",
        max_s=2,
        pref_dir: int | str | None = None,
    ):
        if to_p:
            return to_p
        if from_p:
            return from_p
        return pitch.Pitch("C4")

    class DummyBassUtils:
        @staticmethod
        def mirror_pitches(vocal_notes, tonic_pitch, target_octave=2):
            return [tonic_pitch for _ in vocal_notes]

    bass_utils = DummyBassUtils()

    class PartOverride:
        model_config = {}
        model_fields = {}
        velocity_shift: int | None = None
        velocity_shift_on_kick: int | None = None
        velocity: int | None = None
        options: dict[str, Any] | None = None
        rhythm_key: str | None = None

        def model_dump(self, exclude_unset=True):
            return {}


logger = logging.getLogger("modular_composer.bass_generator")

DIRECTION_UP = 1
DIRECTION_DOWN = -1

EMOTION_TO_BUCKET_BASS: dict[str, str] = {
    "quiet_pain_and_nascent_strength": "calm",
    "deep_regret_gratitude_and_realization": "calm",
    "self_reproach_regret_deep_sadness": "calm",
    "memory_unresolved_feelings_silence": "calm",
    "nature_memory_floating_sensation_forgiveness": "calm",
    "supported_light_longing_for_rebirth": "groovy",
    "wavering_heart_gratitude_chosen_strength": "groovy",
    "hope_dawn_light_gentle_guidance": "groovy",
    "acceptance_of_love_and_pain_hopeful_belief": "energetic",
    "trial_cry_prayer_unbreakable_heart": "energetic",
    "reaffirmed_strength_of_love_positive_determination": "energetic",
    "future_cooperation_our_path_final_resolve_and_liberation": "energetic",
    "default": "groovy",
}
BUCKET_TO_PATTERN_BASS: dict[tuple[str, str], str] = {
    ("calm", "low"): "root_only",
    ("calm", "medium_low"): "root_fifth",
    ("calm", "medium"): "bass_half_time_pop",
    ("calm", "medium_high"): "bass_half_time_pop",
    ("calm", "high"): "walking",
    ("groovy", "low"): "bass_syncopated_rnb",
    ("groovy", "medium_low"): "walking",
    ("groovy", "medium"): "walking_8ths",
    ("groovy", "medium_high"): "walking_8ths",
    ("groovy", "high"): "bass_funk_octave",
    ("energetic", "low"): "bass_quarter_notes",
    ("energetic", "medium_low"): "bass_pump_8th_octaves",
    ("energetic", "medium"): "bass_pump_8th_octaves",
    ("energetic", "medium_high"): "bass_funk_octave",
    ("energetic", "high"): "bass_funk_octave",
    ("default", "low"): "root_only",
    ("default", "medium_low"): "bass_quarter_notes",
    ("default", "medium"): "walking",
    ("default", "medium_high"): "walking_8ths",
    ("default", "high"): "bass_pump_8th_octaves",
}


class BassGenerator(BasePartGenerator):
    def __init__(
        self,
        *,
        global_settings=None,
        default_instrument=None,
        global_tempo=None,
        global_time_signature=None,
        global_key_signature_tonic=None,
        global_key_signature_mode=None,
        mirror_melody: bool = False,
        main_cfg=None,
        emotion_profile_path: str | Path | None = None,
        **kwargs,
    ):
        """Create a bass part generator.

        Parameters
        ----------
        mirror_melody : bool, optional
            If ``True``, invert the melody line around the tonic when generating
            bass notes. Default is ``False``.  Set this in ``main_cfg.yml`` under
            ``part_defaults.bass`` to apply globally.
        """
        self.kick_lock_cfg = (global_settings or {}).get("kick_lock", {})
        seed = self.kick_lock_cfg.get("random_seed")
        self._rng = random.Random(seed or None)

        super().__init__(
            global_settings=global_settings,
            default_instrument=default_instrument,
            global_tempo=global_tempo,
            global_time_signature=global_time_signature,
            global_key_signature_tonic=global_key_signature_tonic,
            global_key_signature_mode=global_key_signature_mode,
            rng=self._rng,
            **kwargs,
        )
        self.cfg: dict = kwargs.copy()
        self.logger = logging.getLogger("modular_composer.bass_generator")
        self.part_parameters = kwargs.get("part_parameters", {})
        self.vel_shift_on_kick = self.part_parameters.get("velocity_shift_on_kick", 10)
        self.main_cfg = main_cfg or {"global_settings": {}}
        # Whether to mirror the main melody when generating the bass line
        self.mirror_melody = mirror_melody
        # ここで global_ts_str をセット
        self.global_ts_str = global_time_signature
        self.global_time_signature_obj = get_time_signature_object(self.global_ts_str)
        self.global_key_tonic = self.main_cfg.get("global_settings", {}).get(
            "key_tonic"
        )
        self.global_key_mode = self.main_cfg.get("global_settings", {}).get("key_mode")

        if self.global_time_signature_obj is None:
            self.logger.warning(
                "BassGenerator: global_time_signature_obj が設定されていません。"
            )
        self.measure_duration = (
            self.global_time_signature_obj.barDuration.quarterLength
            if self.global_time_signature_obj
            and hasattr(self.global_time_signature_obj, "barDuration")
            else 4.0
        )
        self._add_internal_default_patterns()

        # range and swing settings
        gs = global_settings or {}
        self.bass_range_lo = int(gs.get("bass_range_lo", 30))
        self.bass_range_hi = int(gs.get("bass_range_hi", 72))
        self.swing_ratio = float(gs.get("swing_ratio", 0.0))
        self._step_range = int(gs.get("random_walk_step", 8))

        self._root_offsets: list[float] = []
        self._vel_walk_state: int = 0

        self.kick_offsets: list[float] = []
        self.base_velocity = 70

        if emotion_profile_path:
            try:
                self.emotion_profile = load_emotion_profile(emotion_profile_path)
            except Exception as exc:
                self.logger.error(f"Failed to load emotion profile: {exc}")
                self.emotion_profile = {}
        else:
            self.emotion_profile = {}

    def compose(
        self,
        *,
        section_data: dict[str, Any],
        overrides_root: Any | None = None,
        groove_profile_path: str | None = None,
        next_section_data: dict[str, Any] | None = None,
        part_specific_humanize_params: dict[str, Any] | None = None,
        shared_tracks: dict[str, Any] | None = None,
    ) -> stream.Part:
        if shared_tracks and "kick_offsets" in shared_tracks:
            self.kick_offsets = list(shared_tracks["kick_offsets"])
        else:
            self.kick_offsets = []

        self.base_velocity = (
            section_data.get("part_params", {})
            .get("bass", {})
            .get("velocity", 70)
        )

        if self.mirror_melody and section_data.get("vocal_notes"):
            tonic_str = (
                section_data.get("tonic_of_section", self.global_key_tonic) or "C"
            )
            tonic_pitch = pitch.Pitch(tonic_str)
            mirrored = bass_utils.mirror_pitches(
                section_data.get("vocal_notes", []), tonic_pitch
            )
            bass_part = stream.Part(id=self.part_name)
            inst = copy.deepcopy(self.default_instrument)
            bass_part.insert(0, inst)
            for vn, mp in zip(section_data["vocal_notes"], mirrored):
                n = note.Note(mp, quarterLength=vn.quarterLength)
                bass_part.insert(vn.offset, n)
            return bass_part

        section_data.setdefault("part_params", {}).setdefault(
            "swing_ratio", self.swing_ratio
        )

        result = super().compose(
            section_data=section_data,
            overrides_root=overrides_root,
            groove_profile_path=groove_profile_path,
            next_section_data=next_section_data,
            part_specific_humanize_params=part_specific_humanize_params,
            shared_tracks=shared_tracks,
        )

        if self.overrides and self.overrides.velocity_shift_on_kick is not None:
            self.vel_shift_on_kick = self.overrides.velocity_shift_on_kick

        def apply_shift(part: stream.Part):
            self._postprocess_notes_for_kick_lock(
                part.flatten().notes, self.kick_offsets
            )
            self._apply_velocity_random_walk(part)
            self._clamp_range(part)
            if self.kick_lock_cfg.get("enabled", False) and shared_tracks is not None:
                kicks = shared_tracks.get("kick_offsets_sec", [])
                self._apply_kick_lock(part, kicks)
            self._root_offsets = [float(n.offset) for n in part.flatten().notes]
            return part

        if isinstance(result, dict):
            for p in result.values():
                apply_shift(p)
            return result
        else:
            return apply_shift(result)

    def _postprocess_notes_for_kick_lock(
        self, notes: list[note.Note], kick_offsets: Sequence[float], eps: float = 0.03
    ) -> None:
        if not kick_offsets:
            return
        for n in notes:
            if any(abs(float(n.offset) - k) < eps for k in kick_offsets):
                if n.volume is None:
                    n.volume = m21volume.Volume()
                n.volume.velocity = min(
                    127, (n.volume.velocity or 64) + self.vel_shift_on_kick
                )

    def _apply_velocity_random_walk(self, part: stream.Part) -> None:
        """Apply small bar-by-bar velocity fluctuation."""
        if not part.flatten().notes:
            return
        bar_len = self.measure_duration
        notes = sorted(part.flatten().notes, key=lambda n: n.offset)
        current_bar_start = 0.0
        self._vel_walk_state = 0
        for n in notes:
            while n.offset >= current_bar_start + bar_len - 1e-6:
                current_bar_start += bar_len
                step = self._rng.randint(-self._step_range, self._step_range)
                self._vel_walk_state = max(
                    -self._step_range,
                    min(self._step_range, self._vel_walk_state + step),
                )
            if n.volume is None:
                n.volume = m21volume.Volume()
            n.volume.velocity = max(
                1,
                min(127, (n.volume.velocity or 64) + self._vel_walk_state),
            )

    def _clamp_range(self, part: stream.Part) -> None:
        """Ensure all notes fall within bass range."""
        for n in part.flatten().notes:
            midi = n.pitch.midi
            while midi > self.bass_range_hi:
                midi -= 12
            while midi < self.bass_range_lo:
                midi += 12
            midi = max(self.bass_range_lo, min(self.bass_range_hi, midi))
            n.pitch.midi = midi

    def _apply_kick_lock(self, part: stream.Part, kick_offsets_sec: list[float]) -> None:
        if not kick_offsets_sec:
            return
        cfg = self.kick_lock_cfg
        window = cfg.get("window_ms", 30) / 1000.0
        vel_boost = int(cfg.get("vel_boost", 12))
        gb = cfg.get("ghost_before_ms", [30, 90])
        if not isinstance(gb, (list, tuple)) or len(gb) < 2:
            gb = [30, 90]
        ghost_vel_ratio = float(cfg.get("ghost_vel_ratio", 0.35))
        notes = sorted(part.flatten().notes, key=lambda n: n.offset)

        base_bpm = self.global_tempo or 120
        if (
            hasattr(self, "tempo_map")
            and self.tempo_map
            and hasattr(self.tempo_map, "get_bpm")
        ):
            base_bpm = self.tempo_map.get_bpm(0)
        seconds_per_beat = 60.0 / base_bpm

        def ql_to_sec(ql: float) -> float:
            bpm = (
                self.tempo_map.get_bpm(ql)
                if hasattr(self, "tempo_map")
                and self.tempo_map
                and hasattr(self.tempo_map, "get_bpm")
                else base_bpm
            )
            return ql * 60.0 / bpm

        # Lock velocity boost
        for n in notes:
            off_sec = ql_to_sec(float(n.offset))
            if any(abs(off_sec - k) <= window for k in kick_offsets_sec):
                if n.volume is None:
                    n.volume = m21volume.Volume()
                n.volume.velocity = min(
                    127, max(1, (n.volume.velocity or self.base_velocity) + vel_boost)
                )

        # Lift ghost notes
        if not notes:
            return
        root_pitch = notes[0].pitch
        for k in kick_offsets_sec:
            delay = self._rng.uniform(gb[0], gb[1]) / 1000.0
            if delay < 0.001:
                continue
            ghost_time = k - delay
            if ghost_time < 0:
                continue
            if (
                hasattr(self, "tempo_map")
                and self.tempo_map
                and hasattr(self.tempo_map, "get_bpm")
            ):
                beat_idx = ghost_time / seconds_per_beat
                cur_bpm = self.tempo_map.get_bpm(beat_idx)
            else:
                cur_bpm = self.global_tempo or 120
            off_ql = ghost_time * cur_bpm / 60.0
            prev: note.Note | None = None
            for n in reversed(notes):
                if n.offset <= off_ql:
                    prev = n
                    break
            pitch_obj = prev.pitch if prev else root_pitch
            base_vel = (
                prev.volume.velocity if prev and prev.volume else self.base_velocity
            )
            dur = min(0.1, (prev.duration.quarterLength / 2 if prev else 0.1))
            g = note.Note(pitch_obj)
            g.duration = m21duration.Duration(dur)
            g.volume = m21volume.Volume(velocity=int(base_vel * ghost_vel_ratio))
            g.offset = off_ql
            part.insert(off_ql, g)
            notes.append(g)

    def _add_internal_default_patterns(self):
        # (変更なし)
        defaults_to_add = {
            "basic_chord_tone_quarters": {
                "description": "Algorithmic quarter notes on chord tones.",
                "pattern_type": "algorithmic_chord_tone_quarters",
                "options": {
                    "velocity_base": 75,
                    "velocity_factor": 1.0,
                    "weak_beat_style": "root",
                    "approach_on_4th_beat": True,
                    "approach_style_on_4th": "diatonic_or_chromatic",
                },
                "reference_duration_ql": self.measure_duration,
            },
            "bass_quarter_notes": {
                "description": "Fixed quarter note roots.",
                "pattern_type": "fixed_pattern",
                "pattern": [
                    {
                        "offset": i * 1.0,
                        "duration": 1.0,
                        "velocity_factor": 0.9,
                        "type": "root",
                    }
                    for i in range(int(self.measure_duration))
                ],
                "reference_duration_ql": self.measure_duration,
            },
            "root_quarters": {
                "description": "Fixed quarter note roots.",
                "pattern_type": "fixed_pattern",
                "pattern": [
                    {
                        "offset": i * 1.0,
                        "duration": 1.0,
                        "velocity_factor": 1.0,
                        "type": "root",
                    }
                    for i in range(int(self.measure_duration))
                ],
                "reference_duration_ql": self.measure_duration,
            },
            "walking_quarters": {
                "description": "Quarter roots with walking approach notes.",
                "pattern_type": "walking_quarters",
                "options": {
                    "velocity_base": 70,
                    "velocity_factor": 1.0,
                    "target_octave": 2,
                },
                "reference_duration_ql": self.measure_duration,
            },
            "root_only": {
                "description": "Algorithmic whole notes on root.",
                "pattern_type": "algorithmic_root_only",
                "options": {
                    "velocity_base": 65,
                    "velocity_factor": 1.0,
                    "note_duration_ql": self.measure_duration,
                },
                "reference_duration_ql": self.measure_duration,
            },
            "walking": {
                "description": "Algorithmic walking bass (quarters).",
                "pattern_type": "algorithmic_walking",
                "options": {
                    "velocity_base": 70,
                    "velocity_factor": 1.0,
                    "step_ql": 1.0,
                    "approach_style": "diatonic_prefer_scale",
                },
                "reference_duration_ql": self.measure_duration,
            },
            "walking_8ths": {
                "description": "Algorithmic walking bass (8ths).",
                "pattern_type": "algorithmic_walking_8ths",
                "options": {
                    "velocity_base": 72,
                    "velocity_factor": 0.9,
                    "step_ql": 0.5,
                    "approach_style": "chromatic_or_diatonic",
                    "approach_note_prob": 0.5,
                },
                "reference_duration_ql": self.measure_duration,
            },
            "algorithmic_pedal": {
                "description": "Algorithmic pedal tone.",
                "pattern_type": "algorithmic_pedal",
                "options": {
                    "velocity_base": 68,
                    "velocity_factor": 1.0,
                    "note_duration_ql": self.measure_duration,
                    "subdivision_ql": self.measure_duration,
                    "pedal_note_type": "root",
                },
                "reference_duration_ql": self.measure_duration,
            },
            "root_fifth": {
                "description": "Algorithmic root and fifth.",
                "pattern_type": "algorithmic_root_fifth",
                "options": {
                    "velocity_base": 70,
                    "beat_duration_ql": 1.0,
                    "arrangement": ["R", "5", "R", "5"],
                },
                "reference_duration_ql": self.measure_duration,
            },
            "bass_funk_octave": {
                "description": "Algorithmic funk octave pops.",
                "pattern_type": "funk_octave_pops",
                "options": {
                    "velocity_base": 80,
                    "base_rhythm_ql": 0.25,
                    "accent_factor": 1.2,
                    "ghost_factor": 0.5,
                    "syncopation_prob": 0.3,
                    "octave_jump_prob": 0.6,
                },
                "reference_duration_ql": self.measure_duration,
            },
        }
        for key_pat, val_pat in defaults_to_add.items():
            if key_pat not in self.part_parameters:
                self.part_parameters[key_pat] = val_pat
                self.logger.info(
                    f"BassGenerator: Added default pattern '{key_pat}' to internal rhythm_lib."
                )

    def _choose_bass_pattern_key(self, section_musical_intent: dict) -> str:
        # (変更なし)
        emotion = section_musical_intent.get("emotion", "default")
        intensity = section_musical_intent.get("intensity", "medium").lower()
        bucket = EMOTION_TO_BUCKET_BASS.get(emotion, "default")
        pattern_key = BUCKET_TO_PATTERN_BASS.get(
            (bucket, intensity), "bass_quarter_notes"
        )
        if pattern_key not in self.part_parameters:  # ←修正
            self.logger.warning(
                f"Chosen pattern key '{pattern_key}' (for emotion '{emotion}', intensity '{intensity}') not in library. Falling back to 'basic_chord_tone_quarters'."
            )
            return "basic_chord_tone_quarters"
        return pattern_key

    def _get_rhythm_pattern_details(self, rhythm_key: str) -> dict[str, Any]:
        # (変更なし)
        if not rhythm_key or rhythm_key not in self.part_parameters:  # ←修正
            self.logger.warning(
                f"BassGenerator: Rhythm key '{rhythm_key}' not found. Using 'basic_chord_tone_quarters'."
            )
            rhythm_key = "basic_chord_tone_quarters"
        details = self.part_parameters.get(rhythm_key)  # ←修正
        if not details:
            self.logger.error(
                "BassGenerator: CRITICAL - Default 'basic_chord_tone_quarters' also not found. Using minimal root_only."
            )
            return {
                "pattern_type": "algorithmic_root_only",
                "pattern": [],
                "options": {"velocity_base": 70, "velocity_factor": 1.0},
                "reference_duration_ql": self.measure_duration,
            }
        if not details.get("pattern_type"):
            if rhythm_key == "root_fifth":
                details["pattern_type"] = "algorithmic_root_fifth"
            elif rhythm_key == "bass_funk_octave":
                details["pattern_type"] = "funk_octave_pops"
            elif rhythm_key == "bass_walking_8ths":
                details["pattern_type"] = "algorithmic_walking_8ths"
            elif rhythm_key == "walking":
                details["pattern_type"] = "algorithmic_walking"
        details.setdefault("options", {}).setdefault("velocity_factor", 1.0)
        details.setdefault("reference_duration_ql", self.measure_duration)
        return details

    def _get_bass_pitch_in_octave(
        self, base_pitch_obj: pitch.Pitch | None, target_octave: int
    ) -> int:
        # (変更なし)
        if not base_pitch_obj:
            return pitch.Pitch(f"C{target_octave}").midi
        p_new = pitch.Pitch(base_pitch_obj.name)
        p_new.octave = target_octave
        min_bass_midi = 28
        max_bass_midi = 60
        current_midi = p_new.midi
        while current_midi < min_bass_midi:
            current_midi += 12
        while current_midi > max_bass_midi:
            if current_midi - 12 >= min_bass_midi:
                current_midi -= 12
            else:
                break
        return max(min_bass_midi, min(current_midi, max_bass_midi))

    def _generate_notes_from_fixed_pattern(
        self,
        pattern_events: list[dict[str, Any]],
        m21_cs: harmony.ChordSymbol,
        block_base_velocity: int,
        target_octave: int,
        block_duration: float,
        pattern_reference_duration_ql: float,
        current_scale: scale.ConcreteScale | None = None,
        velocity_curve: list[float] | None = None,
    ) -> list[tuple[float, note.Note]]:
        # (変更なし)
        notes: list[tuple[float, note.Note]] = []
        if not m21_cs or not m21_cs.pitches:
            self.logger.debug(
                "BassGen _generate_notes_from_fixed_pattern: ChordSymbol is None or has no pitches."
            )
            return notes
        root_pitch_obj = m21_cs.root()
        third_pitch_obj = m21_cs.third
        fifth_pitch_obj = m21_cs.fifth
        chord_tones = [
            p for p in [root_pitch_obj, third_pitch_obj, fifth_pitch_obj] if p
        ]
        time_scale_factor = (
            block_duration / pattern_reference_duration_ql
            if pattern_reference_duration_ql > 0
            else 1.0
        )
        for p_event_idx, p_event in enumerate(pattern_events):
            log_prefix = f"BassGen.FixedPattern.Evt{p_event_idx}"
            offset_in_pattern = safe_get(
                p_event,
                "beat",
                default=safe_get(
                    p_event,
                    "offset",
                    default=0.0,
                    cast_to=float,
                    log_name=f"{log_prefix}.OffsetFallback",
                ),
                cast_to=float,
                log_name=f"{log_prefix}.Beat",
            )
            duration_in_pattern = safe_get(
                p_event,
                "duration",
                default=1.0,
                cast_to=float,
                log_name=f"{log_prefix}.Dur",
            )
            if duration_in_pattern <= 0:
                self.logger.warning(
                    f"{log_prefix}: Invalid or zero duration '{p_event.get('duration')}'. Skipping event."
                )
                continue
            vel_factor = safe_get(
                p_event,
                "velocity_factor",
                default=1.0,
                cast_to=float,
                log_name=f"{log_prefix}.VelFactor",
            )
            actual_offset_in_block = offset_in_pattern * time_scale_factor
            actual_duration_ql = duration_in_pattern * time_scale_factor
            if actual_offset_in_block >= block_duration - (MIN_NOTE_DURATION_QL / 16.0):
                continue
            actual_duration_ql = min(
                actual_duration_ql, block_duration - actual_offset_in_block
            )
            if actual_duration_ql < MIN_NOTE_DURATION_QL / 4.0:
                continue
            note_type = (p_event.get("type") or "root").lower()
            final_velocity = max(1, min(127, int(block_base_velocity * vel_factor)))
            layer_idx = p_event.get("velocity_layer")
            if velocity_curve and layer_idx is not None:
                try:
                    idx = int(layer_idx)
                    if 0 <= idx < len(velocity_curve):
                        final_velocity = int(final_velocity * velocity_curve[idx])
                except (TypeError, ValueError):
                    pass
            chosen_pitch_base: pitch.Pitch | None = None
            if note_type == "root" and root_pitch_obj:
                chosen_pitch_base = root_pitch_obj
            elif note_type == "fifth" and fifth_pitch_obj:
                chosen_pitch_base = fifth_pitch_obj
            elif note_type == "third" and third_pitch_obj:
                chosen_pitch_base = third_pitch_obj
            elif note_type == "octave_root" and root_pitch_obj:
                chosen_pitch_base = root_pitch_obj
            elif note_type == "octave_up_root" and root_pitch_obj:
                chosen_pitch_base = root_pitch_obj.transpose(12)
            elif note_type == "random_chord_tone" and chord_tones:
                chosen_pitch_base = self._rng.choice(chord_tones)
            elif note_type == "scale_tone" and current_scale:
                try:
                    p_s = current_scale.pitchFromDegree(
                        self._rng.choice([1, 2, 3, 4, 5, 6, 7])
                    )
                except Exception:
                    p_s = None
                chosen_pitch_base = p_s if p_s else root_pitch_obj
            elif note_type.startswith("approach") and root_pitch_obj:
                chosen_pitch_base = root_pitch_obj.transpose(-1)
            elif note_type == "chord_tone_any" and chord_tones:
                chosen_pitch_base = self._rng.choice(chord_tones)
            elif note_type == "scale_approach_up" and root_pitch_obj and current_scale:
                chosen_pitch_base = current_scale.nextPitch(
                    root_pitch_obj, direction=DIRECTION_UP
                )
            elif (
                note_type == "scale_approach_down" and root_pitch_obj and current_scale
            ):
                chosen_pitch_base = current_scale.nextPitch(
                    root_pitch_obj, direction=DIRECTION_DOWN
                )
            if not chosen_pitch_base and root_pitch_obj:
                chosen_pitch_base = root_pitch_obj
            if chosen_pitch_base:
                midi_pitch_val = self._get_bass_pitch_in_octave(
                    chosen_pitch_base, target_octave
                )
                n = note.Note()
                n.pitch.midi = midi_pitch_val
                n.duration = m21duration.Duration(actual_duration_ql)
                n.volume = m21volume.Volume(velocity=final_velocity)
                if p_event.get("glide_to_next", False):
                    n.tie = music21.tie.Tie("start")
                notes.append((actual_offset_in_block, n))
        return notes

    def _apply_weak_beat(
        self, notes_in_measure: list[tuple[float, note.Note]], style: str
    ) -> list[tuple[float, note.Note]]:
        # (変更なし)
        if style == "none" or not notes_in_measure:
            return notes_in_measure
        new_notes_tuples: list[tuple[float, note.Note]] = []
        beats_in_measure = (
            self.global_time_signature_obj.beatCount
            if self.global_time_signature_obj
            else 4
        )
        beat_q_len = (
            self.global_time_signature_obj.beatDuration.quarterLength
            if self.global_time_signature_obj
            else 1.0
        )
        for rel_offset, note_obj in notes_in_measure:
            is_weak_beat = False
            beat_number_float = rel_offset / beat_q_len
            is_on_beat = abs(beat_number_float - round(beat_number_float)) < 0.01
            beat_index = int(round(beat_number_float))
            if is_on_beat:
                if beats_in_measure == 4 and (beat_index == 1 or beat_index == 3):
                    is_weak_beat = True
                elif beats_in_measure == 3 and (beat_index == 1 or beat_index == 2):
                    is_weak_beat = True
            if is_weak_beat:
                if style == "rest":
                    self.logger.debug(
                        f"BassGen: Removing note at {rel_offset} for weak_beat_style='rest'."
                    )
                    continue
                elif style == "ghost":
                    base_vel_for_ghost = (
                        note_obj.volume.velocity
                        if note_obj.volume and note_obj.volume.velocity is not None
                        else 64
                    )
                    note_obj.volume.velocity = max(1, int(base_vel_for_ghost * 0.4))
                    self.logger.debug(
                        f"BassGen: Ghosting note at {rel_offset} to vel {note_obj.volume.velocity}."
                    )
            new_notes_tuples.append((rel_offset, note_obj))
        return new_notes_tuples

    def _insert_approach_note_to_measure(
        self,
        notes_in_measure: list[tuple[float, note.Note]],
        current_chord_symbol: harmony.ChordSymbol,
        next_chord_root: pitch.Pitch | None,
        current_scale: scale.ConcreteScale,
        approach_style: str,
        target_octave: int,
        effective_velocity_for_approach: int,
    ) -> list[tuple[float, note.Note]]:
        # (変更なし)
        if not next_chord_root or self.measure_duration < 1.0:
            return notes_in_measure
        approach_note_duration_ql = 0.5
        if "16th" in approach_style:
            approach_note_duration_ql = 0.25
        approach_note_rel_offset = self.measure_duration - approach_note_duration_ql
        if approach_note_rel_offset < 0:
            return notes_in_measure
        can_insert = True
        original_last_note_tuple: tuple[float, note.Note] | None = None
        sorted_notes_in_measure = sorted(notes_in_measure, key=lambda x: x[0])
        for rel_offset, note_obj_iter in reversed(sorted_notes_in_measure):
            if rel_offset >= approach_note_rel_offset:
                can_insert = False
                break
            if rel_offset < approach_note_rel_offset and (
                rel_offset + note_obj_iter.duration.quarterLength
                > approach_note_rel_offset
            ):
                original_last_note_tuple = (rel_offset, note_obj_iter)
                break
        if not can_insert:
            self.logger.debug(
                f"BassGen: Cannot insert approach note, existing note at or after {approach_note_rel_offset:.2f}"
            )
            return notes_in_measure
        from_pitch_for_approach = current_chord_symbol.root()
        if original_last_note_tuple:
            from_pitch_for_approach = original_last_note_tuple[1].pitch
        elif sorted_notes_in_measure:
            from_pitch_for_approach = sorted_notes_in_measure[-1][1].pitch
        approach_pitch_obj = get_approach_note(
            from_pitch_for_approach,
            next_chord_root,
            current_scale,
            approach_style=approach_style,
        )
        if approach_pitch_obj:
            app_note = note.Note()
            app_note.pitch.midi = self._get_bass_pitch_in_octave(
                approach_pitch_obj, target_octave
            )
            app_note.duration.quarterLength = approach_note_duration_ql
            app_note.volume.velocity = min(
                127, int(effective_velocity_for_approach * 0.85)
            )
            if original_last_note_tuple:
                orig_rel_offset, orig_note_obj_ref = original_last_note_tuple
                new_dur = approach_note_rel_offset - orig_rel_offset
                if new_dur >= MIN_NOTE_DURATION_QL / 2:
                    orig_note_obj_ref.duration.quarterLength = new_dur
                else:
                    self.logger.debug(
                        f"BassGen: Preceding note for approach became too short ({new_dur:.2f}ql). Skipping approach."
                    )
                    return notes_in_measure
            notes_in_measure.append((approach_note_rel_offset, app_note))
            notes_in_measure.sort(key=lambda x: x[0])
            self.logger.debug(
                f"BassGen: Inserted approach note {app_note.nameWithOctave} at {approach_note_rel_offset:.2f}"
            )
        return notes_in_measure

    def _generate_algorithmic_pattern(
        self,
        pattern_type: str,
        m21_cs: harmony.ChordSymbol,
        algo_pattern_options: dict[str, Any],
        initial_base_velocity: int,
        target_octave: int,
        block_offset_ignored: float,
        block_duration: float,
        current_scale: scale.ConcreteScale,
        next_chord_root: pitch.Pitch | None = None,
        # section_overrides_for_algo は self.overrides を直接参照するため引数から削除
    ) -> list[tuple[float, note.Note]]:
        notes_tuples: list[tuple[float, note.Note]] = []
        if not m21_cs or not m21_cs.pitches:
            return notes_tuples
        root_note_obj = m21_cs.root()
        if not root_note_obj:
            return notes_tuples

        # ベロシティ決定 (self.overrides を考慮)
        effective_base_velocity_candidate = initial_base_velocity
        # self.overrides (PartOverride) から velocity や velocity_shift を取得
        override_velocity_val = (
            self.overrides.velocity
            if self.overrides and self.overrides.velocity is not None
            else None
        )
        override_velocity_shift_val = (
            self.overrides.velocity_shift
            if self.overrides and self.overrides.velocity_shift is not None
            else None
        )

        if override_velocity_val is not None:
            effective_base_velocity_candidate = override_velocity_val
        elif override_velocity_shift_val is not None:
            base_for_shift = (
                initial_base_velocity
                if initial_base_velocity is not None
                else algo_pattern_options.get("velocity_base", 70)
            )
            effective_base_velocity_candidate = (
                base_for_shift + override_velocity_shift_val
            )
        else:
            effective_base_velocity_candidate = algo_pattern_options.get(
                "velocity_base",
                initial_base_velocity if initial_base_velocity is not None else 70,
            )

        if effective_base_velocity_candidate is None:
            effective_base_velocity_candidate = 70

        try:
            effective_base_velocity = int(effective_base_velocity_candidate)
            effective_base_velocity = max(1, min(127, effective_base_velocity))
        except (TypeError, ValueError) as e:
            self.logger.error(
                f"BassGen _generate_algorithmic_pattern: Error converting effective_base_velocity '{effective_base_velocity_candidate}' to int: {e}. Defaulting to 70."
            )
            effective_base_velocity = 70

        overall_velocity_factor = float(
            algo_pattern_options.get("velocity_factor", 1.0)
        )
        final_base_velocity_for_algo = max(
            1, min(127, int(effective_base_velocity * overall_velocity_factor))
        )

        # (以降のパターン生成ロジックは前回提示のものと同様。必要に応じてオプション活用を強化)
        if pattern_type == "algorithmic_chord_tone_quarters":
            strong_beat_vel_boost = safe_get(
                algo_pattern_options,
                "strong_beat_velocity_boost",
                default=10,
                cast_to=int,
            )
            off_beat_vel_reduction = safe_get(
                algo_pattern_options,
                "off_beat_velocity_reduction",
                default=8,
                cast_to=int,
            )
            weak_beat_style_final = algo_pattern_options.get("weak_beat_style", "root")
            approach_on_4th_final = algo_pattern_options.get(
                "approach_on_4th_beat", True
            )
            approach_style_final = algo_pattern_options.get(
                "approach_style_on_4th", "diatonic_or_chromatic"
            )
            beats_per_measure = (
                self.global_time_signature_obj.beatCount
                if self.global_time_signature_obj
                else 4
            )
            beat_duration_ql = (
                self.global_time_signature_obj.beatDuration.quarterLength
                if self.global_time_signature_obj
                else 1.0
            )
            num_measures_in_block = (
                math.ceil(block_duration / self.measure_duration)
                if self.measure_duration > 0
                else 1
            )
            for measure_idx in range(num_measures_in_block):
                measure_offset = measure_idx * self.measure_duration
                measure_notes_raw: list[tuple[float, note.Note]] = []
                remaining_in_section = block_duration - measure_offset
                approach_on_4th_this = approach_on_4th_final or (
                    remaining_in_section <= self.measure_duration * 2
                )
                root_for_measure = root_note_obj
                target_for_approach = next_chord_root
                if (
                    approach_style_final == "subdom_dom"
                    and remaining_in_section <= self.measure_duration * 2
                ):
                    if remaining_in_section > self.measure_duration:
                        try:
                            root_for_measure = current_scale.pitchFromDegree(2)
                        except Exception:
                            root_for_measure = root_note_obj
                        try:
                            target_for_approach = current_scale.pitchFromDegree(5)
                        except Exception:
                            target_for_approach = next_chord_root
                    else:
                        try:
                            root_for_measure = current_scale.pitchFromDegree(5)
                        except Exception:
                            root_for_measure = root_note_obj
                        target_for_approach = next_chord_root
                for beat_idx in range(beats_per_measure):
                    current_rel_offset_in_measure = beat_idx * beat_duration_ql
                    abs_offset_in_block_current_note = (
                        measure_offset + current_rel_offset_in_measure
                    )
                    if abs_offset_in_block_current_note >= block_duration - (
                        MIN_NOTE_DURATION_QL / 16.0
                    ):
                        break
                    chosen_pitch_base: pitch.Pitch | None = None
                    current_note_velocity = final_base_velocity_for_algo
                    note_duration_ql = beat_duration_ql
                    if beat_idx == 0:
                        chosen_pitch_base = root_for_measure
                        current_note_velocity = min(
                            127, final_base_velocity_for_algo + strong_beat_vel_boost
                        )
                    elif beats_per_measure >= 4 and beat_idx == (
                        beats_per_measure // 2
                    ):
                        chosen_pitch_base = (
                            m21_cs.fifth
                            if m21_cs.fifth
                            else (m21_cs.third if m21_cs.third else root_note_obj)
                        )
                        current_note_velocity = min(
                            127,
                            final_base_velocity_for_algo + (strong_beat_vel_boost // 2),
                        )
                    else:
                        chosen_pitch_base = root_for_measure
                        current_note_velocity = max(
                            1, final_base_velocity_for_algo - off_beat_vel_reduction
                        )
                    if chosen_pitch_base:
                        remaining_block_time_from_note_start = (
                            block_duration - abs_offset_in_block_current_note
                        )
                        actual_note_duration = min(
                            note_duration_ql, remaining_block_time_from_note_start
                        )
                        if actual_note_duration < MIN_NOTE_DURATION_QL:
                            continue
                        midi_val = self._get_bass_pitch_in_octave(
                            chosen_pitch_base, target_octave
                        )
                        n_obj = note.Note(
                            pitch.Pitch(midi=midi_val),
                            quarterLength=actual_note_duration,
                        )
                        n_obj.volume.velocity = current_note_velocity
                        measure_notes_raw.append((current_rel_offset_in_measure, n_obj))
                processed_measure_notes = self._apply_weak_beat(
                    measure_notes_raw, weak_beat_style_final
                )
                is_last_measure_in_block = measure_idx == num_measures_in_block - 1
                if approach_on_4th_this and target_for_approach:
                    processed_measure_notes = self._insert_approach_note_to_measure(
                        processed_measure_notes,
                        m21_cs,
                        target_for_approach,
                        current_scale,
                        approach_style_final,
                        target_octave,
                        final_base_velocity_for_algo,
                    )
                for rel_offset_in_measure, note_obj_final in processed_measure_notes:
                    abs_offset_in_block = measure_offset + rel_offset_in_measure
                    if abs_offset_in_block < block_duration:
                        notes_tuples.append((abs_offset_in_block, note_obj_final))
        elif pattern_type == "algorithmic_root_only":
            note_duration_ql = safe_get(
                algo_pattern_options,
                "note_duration_ql",
                default=block_duration,
                cast_to=float,
            )
            if note_duration_ql <= 0:
                note_duration_ql = block_duration
            num_notes = (
                int(block_duration / note_duration_ql) if note_duration_ql > 0 else 0
            )
            for i in range(num_notes):
                current_rel_offset = i * note_duration_ql
                if current_rel_offset >= block_duration - (MIN_NOTE_DURATION_QL / 16.0):
                    break
                actual_dur = min(note_duration_ql, block_duration - current_rel_offset)
                if actual_dur < MIN_NOTE_DURATION_QL:
                    continue
                midi_val = self._get_bass_pitch_in_octave(root_note_obj, target_octave)
                n_obj = note.Note(pitch.Pitch(midi=midi_val), quarterLength=actual_dur)
                n_obj.volume.velocity = final_base_velocity_for_algo
                notes_tuples.append((current_rel_offset, n_obj))
        elif pattern_type == "algorithmic_root_fifth":
            self.logger.info(
                f"BassGen: Generating algorithmic_root_fifth for {m21_cs.figure} with options {algo_pattern_options}"
            )
            beat_q_len = safe_get(
                algo_pattern_options, "beat_duration_ql", default=1.0, cast_to=float
            )
            arrangement = algo_pattern_options.get("arrangement", ["R", "5", "R", "5"])
            if beat_q_len <= 0:
                beat_q_len = 1.0
            num_steps_in_arrangement = len(arrangement)
            if num_steps_in_arrangement == 0:
                arrangement = ["R"]
                num_steps_in_arrangement = 1
            current_block_pos_ql = 0.0
            arrangement_idx = 0
            while current_block_pos_ql < block_duration - (MIN_NOTE_DURATION_QL / 16.0):
                note_type_char = arrangement[arrangement_idx % num_steps_in_arrangement]
                chosen_pitch_for_step: pitch.Pitch | None = None
                if note_type_char == "R":
                    chosen_pitch_for_step = root_note_obj
                elif note_type_char == "5":
                    chosen_pitch_for_step = m21_cs.fifth
                    if not chosen_pitch_for_step:
                        chosen_pitch_for_step = root_note_obj.transpose(7)
                elif note_type_char == "3":
                    chosen_pitch_for_step = m21_cs.third
                    if not chosen_pitch_for_step:
                        chosen_pitch_for_step = root_note_obj.transpose(
                            4 if m21_cs.quality == "major" else 3
                        )
                else:
                    chosen_pitch_for_step = root_note_obj
                if chosen_pitch_for_step:
                    actual_dur = min(beat_q_len, block_duration - current_block_pos_ql)
                    if actual_dur < MIN_NOTE_DURATION_QL:
                        break
                    midi_val = self._get_bass_pitch_in_octave(
                        chosen_pitch_for_step, target_octave
                    )
                    n_obj = note.Note(
                        pitch.Pitch(midi=midi_val), quarterLength=actual_dur
                    )
                    n_obj.volume.velocity = final_base_velocity_for_algo
                    notes_tuples.append((current_block_pos_ql, n_obj))
                current_block_pos_ql += beat_q_len
                arrangement_idx += 1
                if beat_q_len <= 0:
                    break
            if not notes_tuples and root_note_obj:
                midi_val = self._get_bass_pitch_in_octave(root_note_obj, target_octave)
                n_obj = note.Note(
                    pitch.Pitch(midi=midi_val), quarterLength=block_duration
                )
                n_obj.volume.velocity = final_base_velocity_for_algo
                notes_tuples.append((0.0, n_obj))
        elif pattern_type in [
            "algorithmic_walking",
            "algorithmic_walking_8ths",
            "walking",
            "walking_8ths",
        ]:
            self.logger.info(
                f"BassGen: Generating {pattern_type} for {m21_cs.figure} with options {algo_pattern_options}"
            )
            step_ql = safe_get(
                algo_pattern_options,
                "step_ql",
                default=(
                    0.5
                    if "8ths" in pattern_type or "walking_8ths" in pattern_type
                    else 1.0
                ),
                cast_to=float,
            )
            if step_ql <= 0:
                step_ql = (
                    0.5
                    if "8ths" in pattern_type or "walking_8ths" in pattern_type
                    else 1.0
                )
            approach_style = algo_pattern_options.get(
                "approach_style", "diatonic_or_chromatic"
            )
            approach_prob = safe_get(
                algo_pattern_options, "approach_note_prob", default=0.5, cast_to=float
            )
            num_steps = int(block_duration / step_ql) if step_ql > 0 else 0
            last_pitch_obj = root_note_obj
            for i in range(num_steps):
                current_rel_offset = i * step_ql
                if current_rel_offset >= block_duration - (MIN_NOTE_DURATION_QL / 16.0):
                    break
                actual_dur = min(step_ql, block_duration - current_rel_offset)
                if actual_dur < MIN_NOTE_DURATION_QL:
                    continue
                chosen_pitch_for_step: pitch.Pitch | None = None
                is_last_step_before_next_chord_block = (
                    i + 1
                ) * step_ql >= block_duration - (step_ql / 2.0)
                if (
                    is_last_step_before_next_chord_block
                    and next_chord_root
                    and self._rng.random() < approach_prob
                ):
                    chosen_pitch_for_step = get_approach_note(
                        last_pitch_obj, next_chord_root, current_scale, approach_style
                    )
                    if chosen_pitch_for_step:
                        self.logger.debug(
                            f"  Walk: Approaching next chord with {chosen_pitch_for_step.nameWithOctave}"
                        )
                if not chosen_pitch_for_step:
                    if i == 0:
                        chosen_pitch_for_step = root_note_obj
                    else:
                        direction_choice = self._rng.choice(
                            [
                                DIRECTION_UP,
                                DIRECTION_DOWN,
                                DIRECTION_UP,
                                DIRECTION_DOWN,
                                0,
                            ]
                        )
                        next_candidate: pitch.Pitch | None = None
                        if direction_choice != 0:
                            try:
                                next_candidate = current_scale.nextPitch(
                                    last_pitch_obj, direction=direction_choice
                                )
                            except Exception:
                                next_candidate = None
                        if (
                            next_candidate
                            and abs(next_candidate.ps - last_pitch_obj.ps) <= 7
                        ):
                            chosen_pitch_for_step = next_candidate
                        else:
                            available_tones = [
                                t
                                for t in [m21_cs.root(), m21_cs.third, m21_cs.fifth]
                                if t and t.name != last_pitch_obj.name
                            ]
                            if not available_tones:
                                available_tones = [
                                    t
                                    for t in [m21_cs.root(), m21_cs.third, m21_cs.fifth]
                                    if t
                                ]
                            chosen_pitch_for_step = (
                                self._rng.choice(available_tones)
                                if available_tones
                                else root_note_obj
                            )
                if chosen_pitch_for_step:
                    last_pitch_obj = chosen_pitch_for_step
                    midi_val = self._get_bass_pitch_in_octave(
                        chosen_pitch_for_step, target_octave
                    )
                    n_obj = note.Note(
                        pitch.Pitch(midi=midi_val), quarterLength=actual_dur
                    )
                    n_obj.volume.velocity = final_base_velocity_for_algo
                    notes_tuples.append((current_rel_offset, n_obj))
        elif pattern_type == "walking_quarters":
            self.logger.info(
                f"BassGen: Generating walking_quarters for {m21_cs.figure}"
            )
            beats = int(block_duration)
            if beats <= 0:
                beats = 4
            beat_len = block_duration / beats
            half = beat_len / 2.0
            scale_tones = [p for p in [m21_cs.third, m21_cs.fifth] if p]
            next_root_pitch = next_chord_root if next_chord_root else root_note_obj
            for i in range(beats):
                off = i * beat_len
                root_pitch = m21_cs.root() if m21_cs.root() else root_note_obj
                midi_root = self._get_bass_pitch_in_octave(root_pitch, target_octave)
                n_root = note.Note(pitch.Pitch(midi=midi_root), quarterLength=half)
                n_root.volume.velocity = final_base_velocity_for_algo
                notes_tuples.append((off, n_root))
                target = next_root_pitch if i == beats - 1 else root_pitch
                walk_p = bass_utils.get_walking_note(n_root.pitch, target, scale_tones)
                midi_walk = self._get_bass_pitch_in_octave(walk_p, target_octave)
                n_walk = note.Note(pitch.Pitch(midi=midi_walk), quarterLength=half)
                n_walk.volume.velocity = final_base_velocity_for_algo
                notes_tuples.append((off + half, n_walk))
        elif pattern_type == "algorithmic_pedal":
            self.logger.info(
                f"BassGen: Generating algorithmic_pedal for {m21_cs.figure} with options {algo_pattern_options}"
            )
            note_duration_ql = safe_get(
                algo_pattern_options,
                "note_duration_ql",
                default=block_duration,
                cast_to=float,
            )
            subdivision_ql = safe_get(
                algo_pattern_options,
                "subdivision_ql",
                default=note_duration_ql,
                cast_to=float,
            )
            pedal_note_type = safe_get(
                algo_pattern_options, "pedal_note_type", default="root", cast_to=str
            ).lower()
            if note_duration_ql <= 0:
                note_duration_ql = block_duration
            if subdivision_ql <= 0:
                subdivision_ql = note_duration_ql
            pedal_pitch_obj = root_note_obj
            if pedal_note_type == "fifth" and m21_cs.fifth:
                pedal_pitch_obj = m21_cs.fifth
            elif pedal_note_type == "third" and m21_cs.third:
                pedal_pitch_obj = m21_cs.third
            elif pedal_note_type == "bass" and m21_cs.bass():
                pedal_pitch_obj = m21_cs.bass()
            current_block_pos_ql = 0.0
            while current_block_pos_ql < block_duration - (MIN_NOTE_DURATION_QL / 16.0):
                num_subdivisions_in_this_note = (
                    int(note_duration_ql / subdivision_ql) if subdivision_ql > 0 else 1
                )
                for i_sub in range(num_subdivisions_in_this_note):
                    current_rel_offset = current_block_pos_ql + (i_sub * subdivision_ql)
                    if current_rel_offset >= block_duration - (
                        MIN_NOTE_DURATION_QL / 16.0
                    ):
                        break
                    actual_sub_duration = min(
                        subdivision_ql,
                        block_duration - current_rel_offset,
                        note_duration_ql - (i_sub * subdivision_ql),
                    )
                    if actual_sub_duration < MIN_NOTE_DURATION_QL:
                        continue
                    midi_val = self._get_bass_pitch_in_octave(
                        pedal_pitch_obj, target_octave
                    )
                    n_obj = note.Note(
                        pitch.Pitch(midi=midi_val), quarterLength=actual_sub_duration
                    )
                    n_obj.volume.velocity = final_base_velocity_for_algo
                    notes_tuples.append((current_rel_offset, n_obj))
                current_block_pos_ql += note_duration_ql
                if note_duration_ql <= 0:
                    break
        elif pattern_type == "explicit":
            self.logger.info(
                f"BassGen: Generating explicit pattern for {m21_cs.figure} from options {algo_pattern_options}"
            )
            pattern_list_explicit = algo_pattern_options.get("pattern", [])
            ref_dur_explicit = safe_get(
                algo_pattern_options,
                "reference_duration_ql",
                default=self.measure_duration,
                cast_to=float,
            )
            if not pattern_list_explicit:
                self.logger.warning(
                    f"BassGen: Explicit pattern for {m21_cs.figure} is empty. Falling back to root_only."
                )
                return self._generate_algorithmic_pattern(
                    "algorithmic_root_only",
                    m21_cs,
                    self.rhythm_lib.get("root_only", {}).get("options", {}),
                    initial_base_velocity,
                    target_octave,
                    0,
                    block_duration,
                    current_scale,
                    next_chord_root,
                )
            notes_tuples = self._generate_notes_from_fixed_pattern(
                pattern_list_explicit,
                m21_cs,
                final_base_velocity_for_algo,
                target_octave,
                block_duration,
                ref_dur_explicit,
                current_scale,
                velocity_curve_list,
            )
        elif pattern_type == "funk_octave_pops":
            self.logger.info(
                f"BassGen: Generating funk_octave_pops for {m21_cs.figure} with options {algo_pattern_options}"
            )
            base_rhythm_ql = safe_get(
                algo_pattern_options, "base_rhythm_ql", default=0.25, cast_to=float
            )
            accent_factor = safe_get(
                algo_pattern_options, "accent_factor", default=1.2, cast_to=float
            )
            ghost_factor = safe_get(
                algo_pattern_options, "ghost_factor", default=0.5, cast_to=float
            )
            syncopation_prob = safe_get(
                algo_pattern_options, "syncopation_prob", default=0.3, cast_to=float
            )
            octave_jump_prob = safe_get(
                algo_pattern_options, "octave_jump_prob", default=0.6, cast_to=float
            )
            if base_rhythm_ql <= 0:
                base_rhythm_ql = 0.25
            num_steps = int(block_duration / base_rhythm_ql)
            for i in range(num_steps):
                current_rel_offset = i * base_rhythm_ql
                if current_rel_offset >= block_duration - (MIN_NOTE_DURATION_QL / 16.0):
                    break
                actual_dur = min(base_rhythm_ql, block_duration - current_rel_offset)
                if actual_dur < MIN_NOTE_DURATION_QL:
                    continue
                chosen_pitch_for_step = root_note_obj
                current_velocity = final_base_velocity_for_algo
                if self._rng.random() < octave_jump_prob:
                    chosen_pitch_for_step = root_note_obj.transpose(12)
                beat_pos_in_measure_ql = current_rel_offset % self.measure_duration
                beat_unit_ql = (
                    self.global_time_signature_obj.beatDuration.quarterLength
                    if self.global_time_signature_obj
                    else 1.0
                )
                is_on_beat = abs(beat_pos_in_measure_ql % beat_unit_ql) < (
                    MIN_NOTE_DURATION_QL / 4.0
                )
                is_eighth_offbeat = (
                    abs(beat_pos_in_measure_ql % (beat_unit_ql / 2.0))
                    < (MIN_NOTE_DURATION_QL / 4.0)
                    and not is_on_beat
                )
                if is_on_beat:
                    current_velocity = int(final_base_velocity_for_algo * accent_factor)
                elif is_eighth_offbeat:
                    current_velocity = int(
                        final_base_velocity_for_algo * ghost_factor * 1.1
                    )
                else:
                    current_velocity = int(final_base_velocity_for_algo * ghost_factor)
                final_velocity = max(1, min(127, current_velocity))
                if chosen_pitch_for_step:
                    midi_val = self._get_bass_pitch_in_octave(
                        chosen_pitch_for_step, target_octave
                    )
                    n_obj = note.Note(
                        pitch.Pitch(midi=midi_val), quarterLength=actual_dur
                    )
                    n_obj.volume.velocity = final_velocity
                    notes_tuples.append((current_rel_offset, n_obj))
            if not notes_tuples and root_note_obj:
                midi_val = self._get_bass_pitch_in_octave(root_note_obj, target_octave)
                n_obj = note.Note(
                    pitch.Pitch(midi=midi_val), quarterLength=block_duration
                )
                n_obj.volume.velocity = final_base_velocity_for_algo
                notes_tuples.append((0.0, n_obj))
        elif pattern_type == "half_time_pop":
            self.logger.info(
                f"BassGen: Generating half_time_pop for {m21_cs.figure} with options {algo_pattern_options}"
            )
            ghost = algo_pattern_options.get("ghost_on_beat_2_and_a_half", False)
            ghost_ratio = safe_get(
                algo_pattern_options,
                "ghost_velocity_ratio",
                default=0.5,
                cast_to=float,
            )
            pattern_events = [
                (0.0, 2.0, root_note_obj, 1.0),
                (2.0, 1.5, root_note_obj, 1.0),
            ]
            if ghost:
                pattern_events.append((2.5, 0.5, root_note_obj, ghost_ratio))
            anticipation_pitch = next_chord_root if next_chord_root else root_note_obj
            pattern_events.append((block_duration - 0.5, 0.5, anticipation_pitch, 1.0))
            for rel_offset, dur, pitch_obj, vel_factor in pattern_events:
                if rel_offset >= block_duration - (MIN_NOTE_DURATION_QL / 16.0):
                    continue
                dur = min(dur, block_duration - rel_offset)
                if dur < MIN_NOTE_DURATION_QL:
                    continue
                midi_val = self._get_bass_pitch_in_octave(pitch_obj, target_octave)
                n_obj = note.Note(pitch.Pitch(midi=midi_val), quarterLength=dur)
                n_obj.volume.velocity = max(
                    1, int(final_base_velocity_for_algo * vel_factor)
                )
                notes_tuples.append((rel_offset, n_obj))
        elif pattern_type in [
            "walking_blues",
            "latin_tumbao",
            "syncopated_rnb",
            "scale_walk",
            "octave_jump",
            "descending_fifths",
            "pedal_tone",
        ]:
            self.logger.warning(
                f"BassGenerator: Algorithmic pattern_type '{pattern_type}' is defined in library but not yet implemented. Falling back to 'algorithmic_chord_tone_quarters'."
            )
            default_algo_options = self.part_parameters.get(
                "basic_chord_tone_quarters", {}
            ).get("options", {})
            notes_tuples.extend(
                self._generate_algorithmic_pattern(
                    "algorithmic_chord_tone_quarters",
                    m21_cs,
                    default_algo_options,
                    initial_base_velocity,
                    target_octave,
                    0.0,
                    block_duration,
                    current_scale,
                    next_chord_root,
                )
            )
        else:
            self.logger.warning(
                f"BassGenerator: Unknown algorithmic or unhandled pattern_type '{pattern_type}'. Falling back to 'algorithmic_chord_tone_quarters'."
            )
            default_algo_options = self.part_parameters.get(
                "basic_chord_tone_quarters", {}
            ).get("options", {})
            notes_tuples.extend(
                self._generate_algorithmic_pattern(
                    "algorithmic_chord_tone_quarters",
                    m21_cs,
                    default_algo_options,
                    initial_base_velocity,
                    target_octave,
                    0.0,
                    block_duration,
                    current_scale,
                    next_chord_root,
                )
            )
        return notes_tuples

    def _render_part(
        self,
        section_data: dict[str, Any],
        next_section_data: dict[str, Any] | None = None,
    ) -> stream.Part:
        bass_part = stream.Part(id=self.part_name)
        actual_instrument = copy.deepcopy(self.default_instrument)
        if not actual_instrument.partName:
            actual_instrument.partName = self.part_name.capitalize()
        if not actual_instrument.partAbbreviation:
            actual_instrument.partAbbreviation = self.part_name[:3].capitalize() + "."
        bass_part.insert(0, actual_instrument)

        log_blk_prefix = f"BassGen._render_part (Section: {section_data.get('section_name', 'Unknown')})"

        bass_params_from_chordmap = section_data.get("part_params", {}).get("bass", {})
        final_bass_params = bass_params_from_chordmap.copy()
        final_bass_params.setdefault("options", {})

        if self.overrides and hasattr(self.overrides, "model_dump"):
            override_dict = self.overrides.model_dump(exclude_unset=True)
            if not isinstance(final_bass_params.get("options"), dict):
                final_bass_params["options"] = {}
            chordmap_options = final_bass_params.get("options", {})
            override_options = override_dict.pop("options", None)
            if isinstance(override_options, dict):
                merged_options = chordmap_options.copy()
                merged_options.update(override_options)
                final_bass_params["options"] = merged_options
            final_bass_params.update(override_dict)

        block_musical_intent = section_data.get("musical_intent", {})
        rhythm_key_from_params = final_bass_params.get(
            "rhythm_key", final_bass_params.get("style")
        )
        if not rhythm_key_from_params:
            rhythm_key_from_params = self._choose_bass_pattern_key(block_musical_intent)

        pattern_details = self._get_rhythm_pattern_details(rhythm_key_from_params)
        actual_rhythm_key_used = rhythm_key_from_params
        if rhythm_key_from_params not in self.part_parameters:  # ←修正
            actual_rhythm_key_used = "basic_chord_tone_quarters"
        final_bass_params["rhythm_key"] = actual_rhythm_key_used

        if not pattern_details:
            self.logger.warning(
                f"{log_blk_prefix}: No pattern_details for '{actual_rhythm_key_used}'. Skipping block."
            )
            return bass_part

        velocity_curve_list = resolve_velocity_curve(
            pattern_details.get("options", {}).get("velocity_curve")
        )

        block_q_length = section_data.get("q_length", self.measure_duration)
        if block_q_length <= 0:
            block_q_length = self.measure_duration

        chord_label_str = section_data.get("chord_symbol_for_voicing", "C")
        m21_cs_obj: harmony.ChordSymbol | None = None
        sanitized_label = sanitize_chord_label(chord_label_str)
        final_bass_str_for_set: str | None = None

        if sanitized_label and sanitized_label.lower() != "rest":
            try:
                m21_cs_obj = harmony.ChordSymbol(sanitized_label)
                specified_bass_str = section_data.get("specified_bass_for_voicing")
                if specified_bass_str:
                    final_bass_str_for_set = sanitize_chord_label(specified_bass_str)
                    if (
                        final_bass_str_for_set
                        and final_bass_str_for_set.lower() != "rest"
                    ):
                        m21_cs_obj.bass(final_bass_str_for_set)
            except harmony.ChordException as e_bass:
                self.logger.warning(
                    f"{log_blk_prefix}: Error setting bass '{final_bass_str_for_set}' for chord '{sanitized_label}': {e_bass}."
                )
            except Exception as e_chord_parse:
                self.logger.error(
                    f"{log_blk_prefix}: Error parsing chord '{sanitized_label}': {e_chord_parse}. Skipping."
                )
                return bass_part
        elif sanitized_label and sanitized_label.lower() == "rest":
            self.logger.info(f"{log_blk_prefix}: Block is Rest.")
            return bass_part

        if not m21_cs_obj:
            self.logger.warning(
                f"{log_blk_prefix}: Chord '{chord_label_str}' invalid. Skipping."
            )
            return bass_part

        base_vel = safe_get(
            final_bass_params,
            "velocity",
            default=safe_get(
                pattern_details.get("options", {}),
                "velocity_base",
                default=70,
                cast_to=int,
            ),
        )
        base_vel = max(1, min(127, base_vel))
        target_oct = safe_get(
            final_bass_params,
            "octave",
            default=safe_get(
                pattern_details.get("options", {}),
                "target_octave",
                default=2,
                cast_to=int,
            ),
        )

        section_tonic = section_data.get("tonic_of_section", self.global_key_tonic)
        section_mode = section_data.get("mode", self.global_key_mode)
        current_m21_scale = ScaleRegistry.get(section_tonic, section_mode)
        if not current_m21_scale:
            current_m21_scale = scale.MajorScale(
                self.global_key_tonic if self.global_key_tonic else "C"
            )

        next_chord_root_pitch: pitch.Pitch | None = None
        if next_section_data:
            next_chord_label_str = next_section_data.get(
                "chord_symbol_for_voicing",
                next_section_data.get("original_chord_label"),
            )
            if next_chord_label_str:
                next_sanitized_label = sanitize_chord_label(next_chord_label_str)
                if next_sanitized_label and next_sanitized_label.lower() != "rest":
                    try:
                        next_cs_obj_temp = harmony.ChordSymbol(next_sanitized_label)
                        next_specified_bass = next_section_data.get(
                            "specified_bass_for_voicing"
                        )
                        if next_specified_bass:
                            final_next_bass_str: str | None = None
                            final_next_bass_str = sanitize_chord_label(
                                next_specified_bass
                            )
                            if (
                                final_next_bass_str
                                and final_next_bass_str.lower() != "rest"
                            ):
                                next_cs_obj_temp.bass(final_next_bass_str)
                        if next_cs_obj_temp and next_cs_obj_temp.root():
                            next_chord_root_pitch = next_cs_obj_temp.root()
                    except Exception:
                        pass

        generated_notes_for_block: list[tuple[float, note.Note]] = []
        pattern_type_from_lib = pattern_details.get("pattern_type")
        if not pattern_type_from_lib:
            pattern_type_from_lib = "fixed_pattern"

        merged_algo_options = pattern_details.get("options", {}).copy()
        if isinstance(final_bass_params.get("options"), dict):
            merged_algo_options.update(final_bass_params["options"])
        merged_algo_options["velocity_factor"] = final_bass_params.get(
            "velocity_factor", merged_algo_options.get("velocity_factor", 1.0)
        )

        if "algorithmic_" in pattern_type_from_lib or pattern_type_from_lib in [
            "walking",
            "walking_8ths",
            "explicit",
            "root_fifth",
            "funk_octave_pops",
            "explicit",
            "root_fifth",
            "funk_octave_pops",
            "walking_blues",
            "latin_tumbao",
            "half_time_pop",
            "syncopated_rnb",
            "scale_walk",
            "octave_jump",
            "descending_fifths",
            "pedal_tone",
        ]:
            generated_notes_for_block = self._generate_algorithmic_pattern(
                pattern_type_from_lib,
                m21_cs_obj,
                merged_algo_options,
                base_vel,
                target_oct,
                0.0,
                block_q_length,
                current_m21_scale,
                next_chord_root_pitch,
            )
        elif (
            pattern_type_from_lib == "fixed_pattern"
            and "pattern" in pattern_details
            and isinstance(pattern_details["pattern"], list)
        ):
            ref_dur_fixed = safe_get(
                pattern_details,
                "reference_duration_ql",
                default=self.measure_duration,
                cast_to=float,
            )
            if ref_dur_fixed <= 0:
                ref_dur_fixed = self.measure_duration
            generated_notes_for_block = self._generate_notes_from_fixed_pattern(
                pattern_details["pattern"],
                m21_cs_obj,
                base_vel,
                target_oct,
                block_q_length,
                ref_dur_fixed,
                current_m21_scale,
                velocity_curve_list,
            )
        else:
            self.logger.warning(
                f"{log_blk_prefix}: Pattern '{final_bass_params['rhythm_key']}' type '{pattern_type_from_lib}' not handled or missing 'pattern' list. Using fallback 'basic_chord_tone_quarters'."
            )
            fallback_options = self.part_parameters.get(
                "basic_chord_tone_quarters", {}
            ).get("options", {})
            generated_notes_for_block = self._generate_algorithmic_pattern(
                "algorithmic_chord_tone_quarters",
                m21_cs_obj,
                fallback_options,
                base_vel,
                target_oct,
                0.0,
                block_q_length,
                current_m21_scale,
                next_chord_root_pitch,
            )

        for rel_offset, note_obj_to_add in generated_notes_for_block:
            current_note_abs_offset_in_block = rel_offset
            end_of_note_in_block = (
                current_note_abs_offset_in_block
                + note_obj_to_add.duration.quarterLength
            )
            if end_of_note_in_block > block_q_length + 0.001:
                new_dur_for_note = block_q_length - current_note_abs_offset_in_block
                if new_dur_for_note >= MIN_NOTE_DURATION_QL / 2.0:
                    note_obj_to_add.duration.quarterLength = new_dur_for_note
                else:
                    self.logger.debug(
                        f"{log_blk_prefix}: Note at {current_note_abs_offset_in_block:.2f} for {m21_cs_obj.figure} became too short after clipping to block_q_length. Skipping."
                    )
                    continue
            if note_obj_to_add.duration.quarterLength >= MIN_NOTE_DURATION_QL / 2.0:
                bass_part.insert(current_note_abs_offset_in_block, note_obj_to_add)
            else:
                self.logger.debug(
                    f"{log_blk_prefix}: Final note for {m21_cs_obj.figure} at {current_note_abs_offset_in_block:.2f} too short ({note_obj_to_add.duration.quarterLength:.3f}ql). Skipping."
                )
        profile_name = (
            self.cfg.get("humanize_profile")
            or section_data.get("humanize_profile")
            or self.global_settings.get("humanize_profile")
        )
        if profile_name:
            humanizer.apply(bass_part, profile_name)

        return bass_part

    def get_root_offsets(self) -> list[float]:
        """Return offsets of notes generated in the last compose call."""
        return list(self._root_offsets)

    # ------------------------------------------------------------------
    # Kick-Lock → Mirror-Melody simplified rendering
    # ------------------------------------------------------------------
    def render_part(
        self,
        section_data: dict[str, Any],
        *,
        next_section_data: dict[str, Any] | None = None,
    ) -> stream.Part:
        """Render a short bass riff following Kick-Lock then Mirror-Melody."""

        emotion = section_data.get("emotion", "default")
        key_signature = section_data.get("key_signature", "C")
        chord_label = section_data.get("chord", key_signature)
        groove_kicks = list(section_data.get("groove_kicks", []))
        melody = list(section_data.get("melody", []))

        def _degree_to_pitch(base: pitch.Pitch, token: str | int) -> pitch.Pitch:
            semis = {1: 0, 2: 2, 3: 4, 4: 5, 5: 7, 6: 9, 7: 11}
            shift = 0
            if isinstance(token, str):
                s = token
                if s.startswith("b"):
                    shift = -1
                    s = s[1:]
                elif s.startswith("#"):
                    shift = 1
                    s = s[1:]
                try:
                    deg = int(s)
                except Exception:
                    deg = 1
            else:
                deg = int(token)
            interval_semi = semis.get(deg, 0) + shift
            p_new = base.transpose(interval_semi)
            while p_new.midi < self.bass_range_lo:
                p_new = p_new.transpose(12)
            while p_new.midi > self.bass_range_hi:
                p_new = p_new.transpose(-12)
            return p_new

        part = stream.Part(id=self.part_name)
        part.insert(0, copy.deepcopy(self.default_instrument))

        try:
            cs = harmony.ChordSymbol(chord_label)
            root_pitch = cs.root() or pitch.Pitch(key_signature)
        except Exception:
            root_pitch = pitch.Pitch(key_signature)

        root_midi = root_pitch.midi
        while root_midi < self.bass_range_lo:
            root_midi += 12
        while root_midi > self.bass_range_hi:
            root_midi -= 12
        root_pitch.midi = root_midi

        tick = 1 / 480
        first_kick = None
        for k in groove_kicks:
            if 0 <= float(k) < 0.5:
                first_kick = float(k)
                break
        first_offset = float(first_kick) if first_kick is not None else 0.0
        first_offset += self._rng.uniform(-tick, tick)

        emotion_data = self.emotion_profile.get(emotion, {})
        pattern_defs = emotion_data.get("bass_patterns", [])
        pat = pattern_defs[0] if pattern_defs else {}
        riff = pat.get("riff", [1, 5, 1, 5])
        velocity_layer = pat.get("velocity", "mid")
        swing_val = pat.get("swing", "off")
        swing_flag = bool(swing_val) if isinstance(swing_val, bool) else str(swing_val).lower() == "on"
        base_velocity = AccentMapper.map_layer(velocity_layer, rng=self._rng)

        first_note = note.Note(root_pitch)
        first_note.duration = m21duration.Duration(1.0)
        first_note.volume = m21volume.Volume(velocity=base_velocity)

        notes_data: list[tuple[float, note.Note]] = [(first_offset, first_note)]
        offsets = [0.0, 1.0, 2.0, 3.0]
        swing_amt = self.swing_ratio if swing_flag else 0.0
        for idx, deg in enumerate(riff[1:], start=1):
            off = offsets[idx % len(offsets)]
            p_obj = _degree_to_pitch(root_pitch, deg)
            n_obj = note.Note(p_obj)
            n_obj.duration = m21duration.Duration(1.0)
            n_obj.volume = m21volume.Volume(velocity=base_velocity)
            notes_data.append((off, n_obj))

        for off, pitch_midi, dur in melody:
            if float(off) <= 1.0:
                continue
            grid_off = round(float(off) / 0.5) * 0.5
            if grid_off >= self.measure_duration:
                continue
            try:
                m_pitch = pitch.Pitch()
                m_pitch.midi = int(pitch_midi)
            except Exception:
                continue
            interval_semitones = (
                interval.Interval(root_pitch, m_pitch).chromatic.mod12
            )
            mirrored = root_pitch.transpose(-interval_semitones)
            m_midi = mirrored.midi
            while m_midi < self.bass_range_lo:
                m_midi += 12
            while m_midi > self.bass_range_hi:
                m_midi -= 12
            mirrored.midi = m_midi
            bn = note.Note(mirrored)
            bn.duration = m21duration.Duration(float(dur))
            bn.volume = m21volume.Volume(
                velocity=AccentMapper.map_layer("low", rng=self._rng)
            )
            notes_data.append((grid_off, bn))

        # --------------------------------------------------------------
        # ii-V build-up detection and generation (beats >= 3 only)
        # --------------------------------------------------------------
        key_tonic = (
            self.global_key_signature_tonic or self.global_key_tonic or "C"
        )
        key_mode = (
            self.global_key_signature_mode or self.global_key_mode or "major"
        )
        try:
            key_obj = key.Key(key_tonic, key_mode)
        except Exception:
            key_obj = key.Key(key_tonic)

        build_up = False
        next_label = None
        if next_section_data:
            next_label = next_section_data.get("chord") or next_section_data.get(
                "chord_symbol_for_voicing"
            )
        if next_label:
            try:
                next_root = harmony.ChordSymbol(next_label).root()
            except Exception:
                next_root = None
            if next_root and key_obj.getScaleDegreeFromPitch(next_root) == 1:
                build_up = True

        if build_up:
            deg_now = key_obj.getScaleDegreeFromPitch(root_pitch)
            pattern_ints: list[int]
            pattern_root = root_pitch
            if deg_now == 2:
                pattern_ints = [0, 3, 7, 9]
            elif deg_now == 5:
                pattern_ints = [0, 4, 7, 8]
            else:
                pattern_root = key_obj.pitchFromDegree(5)
                pattern_root.octave = root_pitch.octave
                pattern_ints = [0, 2, 4, 5]
            pattern_pitches = [pattern_root.transpose(i) for i in pattern_ints]

            build_offsets = [2.0, 3.0]
            for b_off, p_obj in zip(build_offsets, pattern_pitches[2:]):
                midi_val = p_obj.midi
                while midi_val < self.bass_range_lo:
                    midi_val += 12
                while midi_val > self.bass_range_hi:
                    midi_val -= 12
                p_obj.midi = midi_val
                notes_data = [d for d in notes_data if not (b_off <= d[0] < b_off + 1.0)]
                n_bu = note.Note(p_obj)
                n_bu.duration = m21duration.Duration(1.0)
                n_bu.volume = m21volume.Volume(
                    velocity=AccentMapper.map_layer("mid", rng=self._rng)
                )
                notes_data.append((b_off, n_bu))

        notes_data.sort(key=lambda x: x[0])
        merged: list[tuple[float, note.Note]] = []
        for off, n in notes_data:
            if merged and off - merged[-1][0] < 0.25:
                prev_n = merged[-1][1]
                prev_n.duration.quarterLength = max(
                    prev_n.duration.quarterLength, n.duration.quarterLength
                )
            else:
                merged.append((off, n))

        humanize_opts = {
            opt.strip() for opt in str(section_data.get("humanize", "")).split(",") if opt
        }
        for idx, (off, n) in enumerate(merged):
            insert_off = off
            if swing_amt and idx % 2 == 1:
                insert_off += swing_amt
            part.insert(insert_off, n)
            custom: dict[str, float] = {}
            if "vel" not in humanize_opts:
                custom["velocity_variation"] = 0.0
            if "micro" not in humanize_opts:
                custom["time_variation"] = 0.0
            humanizer.apply_humanization_to_element(n, custom_params=custom)

        part.coreElementsChanged()
        return part


# --- END OF FILE generator/bass_generator.py ---<|MERGE_RESOLUTION|>--- conflicted
+++ resolved
@@ -12,10 +12,8 @@
     duration as m21duration,
     harmony,
     interval,
-<<<<<<< HEAD
-=======
+
     key,
->>>>>>> 29b57057
     meter,
     note,
     pitch,
