# --- START OF FILE generator/drum_generator.py (最終FIX版) ---
import logging, random, json, copy
import math
import yaml
from pathlib import Path
from typing import Any, Dict, List, Optional, Tuple, Set, Sequence
from music21 import (
    stream,
    note,
    pitch,
    meter,
    instrument as m21instrument,
    duration as m21duration,
    volume as m21volume,
    tie,
    converter,
)

from .base_part_generator import BasePartGenerator
from utilities.core_music_utils import (
    get_time_signature_object,
    MIN_NOTE_DURATION_QL,
)
from utilities.onset_heatmap import build_heatmap, RESOLUTION, load_heatmap
from utilities import humanizer
from utilities import groove_sampler
from utilities import fill_dsl
from utilities.humanizer import apply_humanization_to_element
from utilities.safe_get import safe_get
from utilities.drum_map_registry import (
    DRUM_MAP,
    get_drum_map,
    GM_DRUM_MAP,
    MISSING_DRUM_MAP_FALLBACK,
)
from utilities.drum_map import GENERAL_MIDI_MAP
from utilities.timing_utils import TimingBlend, interp_curve


logger = logging.getLogger("modular_composer.drum_generator")

# Hat suppression: omit hi-hat hits when relative vocal activity exceeds this
# threshold (0-1 scale based on heatmap weight).
HAT_SUPPRESSION_THRESHOLD = 0.6

# Default grace-note timing range in milliseconds. ``MIN_GRACE_MS`` and
# ``MAX_GRACE_MS`` are used to clamp the ``spread_ms`` parameter for drag/ruff
# articulations so extremely short or long grace windows are avoided.
MIN_GRACE_MS = 5.0
MAX_GRACE_MS = 60.0

# Emotion/Intensity to drum style LUT
EMOTION_INTENSITY_LUT = {
    ("soft_reflective", "low"): "brush_light_loop",
    ("soft_reflective", "high"): "brush_build_loop",
    ("super_drive", "low"): "rock_backbeat",
    ("super_drive", "high"): "rock_drive_loop",
}

DRUM_ALIAS: Dict[str, str] = {
    "hh": "hh",
    "hat_closed": "hat_closed",
    "ohh": "ohh",
    "shaker_soft": "shaker_soft",
    "chimes": "chimes",
    "ride_cymbal_swell": "ride_cymbal_swell",
    "crash_cymbal_soft_swell": "crash_cymbal_soft_swell",
    "ride": "ride_cymbal_swell",
    "edge": "hh_edge",
    "pedal": "hh_pedal",
}
GHOST_ALIAS: Dict[str, str] = {"ghost_snare": "snare", "gs": "snare"}
# Map stick articulations to their brush counterparts
BRUSH_MAP: Dict[str, str] = {"kick": "brush_kick", "snare": "snare_brush"}


class HoldTie(tie.Tie):
    """Helper tie object with custom ``tieType`` attribute used in tests."""

    __slots__ = ("tieType",)

    def __init__(self) -> None:
        super().__init__("continue")
        self.tieType = "hold"


def resolve_velocity_curve(curve_spec: Any) -> List[float]:
    """Return list of velocity multipliers from specification.

    Parameters
    ----------
    curve_spec : Any
        Either a list of numbers or a named preset string.

    Returns
    -------
    List[float]
        Multipliers for each subdivision. Defaults to ``[1.0]``.
    """
    if not curve_spec:
        return [1.0]

    if isinstance(curve_spec, list):
        curve = [float(v) for v in curve_spec if isinstance(v, (int, float))]
        return curve or [1.0]

    if isinstance(curve_spec, str):
        spec = curve_spec.lower().strip()
        presets = {
            "crescendo": [0.8, 0.9, 1.0, 1.1, 1.2],
            "decrescendo": [1.2, 1.1, 1.0, 0.9, 0.8],
            "swell": [0.8, 1.0, 1.2, 1.0, 0.8],
            "flat": [1.0],
        }
        if spec in presets:
            return presets[spec]
        try:
            return [float(v) for v in spec.replace(",", " ").split()]
        except Exception:
            return [1.0]

    return [1.0]


class AccentMapper:
    """Map accent strength and ghost-hat density using vocal heatmap."""

    def __init__(
        self,
        threshold: float = 0.6,
        ghost_density_range: tuple[float, float] = (0.3, 0.8),
        rng: random.Random | None = None,
    ) -> None:
        self.threshold = threshold
        self.ghost_density_range = ghost_density_range
        self.rng = rng or random.Random()
        self._walk = 0
        self._prev: int | None = None

    def begin_bar(self, walk_range: int = 8) -> None:
        step = self.rng.randint(-walk_range, walk_range)
        self._walk = max(-127, min(127, self._walk + step))

    def accent(self, rel: float, velocity: int, *, step: bool = True) -> int:
        """Return velocity after applying accent and random walk."""
        return self.get_velocity(rel, velocity, apply_walk=step)

    def get_velocity(
        self,
        rel: float,
        base_velocity: int,
        *,
        apply_walk: bool = True,
        clamp: tuple[int, int] = (1, 127),
    ) -> int:
        if rel >= self.threshold:
            vel = int(base_velocity * 1.2)
        else:
            vel = base_velocity
        if apply_walk:
            vel += self._walk
        low, high = clamp
        vel = max(low, min(high, vel))
        if self._prev is not None:
            vel = int(round((self._prev + vel) / 2))
        self._prev = vel
        return vel

    def ghost_density(self, rel: float) -> float:
        low, high = self.ghost_density_range
        return high if rel < self.threshold else low


class FillInserter:
    """Insert drum fills at section boundaries."""

    def __init__(
        self,
        pattern_lib: Dict[str, Any],
        rng: random.Random | None = None,
        base_velocity: int = 80,
    ) -> None:
        self.pattern_lib = pattern_lib
        self.rng = rng or random.Random()
        self.drum_map: Dict[str, tuple[str, int]] = {}
        self.base_velocity = base_velocity

    def insert(
        self,
        part: stream.Part,
        section_data: Dict[str, Any],
        fill_key: Optional[str] = None,
    ) -> None:
        key = fill_key or section_data.get("drum_fill_at_end")
        if not key:
            return
        fill_def = self.pattern_lib.get(key)
        if fill_def is None:
            logger.warning("FillInserter.insert: fill pattern '%s' not found", key)
            return
        template = fill_def.get("template")
        if isinstance(template, list):
            template = self.rng.choice(template)
        if template is not None:
            events = fill_dsl.parse(
                str(template),
                fill_def.get("length_beats", 1.0),
                fill_def.get("velocity_factor", 1.0),
            )
        else:
            events = fill_def.get("pattern", [])
        if not events:
            return
        velocity_curve = fill_def.get("velocity_curve")
        if velocity_curve:
            curve = [float(v) for v in velocity_curve]
            for i, ev in enumerate(events):
                scale = curve[min(i, len(curve) - 1)]
                ev["velocity_factor"] = ev.get("velocity_factor", 1.0) * scale
        legato_mode = fill_def.get("mode") == "legato"
        base_vel = int(fill_def.get("base_velocity", self.base_velocity))
        start = (
            section_data.get("absolute_offset", 0.0)
            + section_data.get("q_length", 4.0)
            - 4.0
        )
        prev_note: note.Note | None = None
        prev_offset = 0.0
        for ev in events:
            inst = ev.get("instrument")
            if not inst:
                continue
            gm_name, midi_pitch = self.drum_map.get(inst, (None, None))
            if midi_pitch is None:
                logger.warning("Unknown drum label %s", inst)
                continue
            n = note.Note()
            n.pitch = pitch.Pitch(midi=midi_pitch)
            offset_val = float(ev.get("offset", 0.0))
            n.duration = m21duration.Duration(ev.get("duration", 0.25))
            n.volume = m21volume.Volume(
                velocity=int(base_vel * ev.get("velocity_factor", 1.0))
            )
            if legato_mode and prev_note is not None:
                prev_note.tie = HoldTie()
                prev_note.duration = m21duration.Duration(offset_val - prev_offset)
            part.insert(start + offset_val, n)
            prev_note = n
            prev_offset = offset_val


EMOTION_TO_BUCKET: Dict[str, str] = {  # (前回と同様)
    "quiet_pain_and_nascent_strength": "ballad_soft",
    "self_reproach_regret_deep_sadness": "ballad_soft",
    "memory_unresolved_feelings_silence": "ballad_soft",
    "reflective_transition_instrumental_passage": "ballad_soft",
    "deep_regret_gratitude_and_realization": "groove_mid",
    "supported_light_longing_for_rebirth": "groove_mid",
    "wavering_heart_gratitude_chosen_strength": "groove_mid",
    "hope_dawn_light_gentle_guidance": "groove_mid",
    "nature_memory_floating_sensation_forgiveness": "groove_mid",
    "acceptance_of_love_and_pain_hopeful_belief": "anthem_high",
    "trial_cry_prayer_unbreakable_heart": "anthem_high",
    "reaffirmed_strength_of_love_positive_determination": "anthem_high",
    "future_cooperation_our_path_final_resolve_and_liberation": "anthem_high",
    "default": "groove_mid",
    "neutral": "groove_mid",
}
BUCKET_INTENSITY_TO_STYLE: Dict[str, Dict[str, str]] = {  # (前回と同様)
    "ballad_soft": {
        "low": "no_drums_or_gentle_cymbal_swell",
        "medium_low": "ballad_soft_kick_snare_8th_hat",
        "medium": "ballad_soft_kick_snare_8th_hat",
        "medium_high": "rock_ballad_build_up_8th_hat",
        "high": "rock_ballad_build_up_8th_hat",
        "default": "ballad_soft_kick_snare_8th_hat",
    },
    "groove_mid": {
        "low": "ballad_soft_kick_snare_8th_hat",
        "medium_low": "rock_ballad_build_up_8th_hat",
        "medium": "rock_ballad_build_up_8th_hat",
        "medium_high": "anthem_rock_chorus_16th_hat",
        "high": "anthem_rock_chorus_16th_hat",
        "default": "rock_ballad_build_up_8th_hat",
    },
    "anthem_high": {
        "low": "rock_ballad_build_up_8th_hat",
        "medium_low": "anthem_rock_chorus_16th_hat",
        "medium": "anthem_rock_chorus_16th_hat",
        "medium_high": "anthem_rock_chorus_16th_hat",
        "high": "anthem_rock_chorus_16th_hat",
        "default": "anthem_rock_chorus_16th_hat",
    },
    "default_fallback_bucket": {
        "low": "no_drums",
        "medium_low": "default_drum_pattern",
        "medium": "default_drum_pattern",
        "medium_high": "default_drum_pattern",
        "high": "default_drum_pattern",
        "default": "default_drum_pattern",
    },
}


def _resolve_style(emotion: str, intensity: str, pattern_lib: Dict[str, Any]) -> str:
    # (前回と同様)
    bucket = EMOTION_TO_BUCKET.get(emotion.lower(), "default_fallback_bucket")
    style_map_for_bucket = BUCKET_INTENSITY_TO_STYLE.get(bucket)
    if not style_map_for_bucket:
        logger.error(
            f"DrumGen _resolve_style: CRITICAL - Bucket '{bucket}' not defined. Using 'default_drum_pattern'."
        )
        return "default_drum_pattern"
    resolved_style = style_map_for_bucket.get(intensity.lower())
    if not resolved_style:
        resolved_style = style_map_for_bucket.get("default", "default_drum_pattern")
    if resolved_style not in pattern_lib:
        logger.warning(
            f"DrumGen _resolve_style: Resolved style '{resolved_style}' (E:'{emotion}',I:'{intensity}') not in pattern_lib. Falling back to 'default_drum_pattern'."
        )
        if "default_drum_pattern" not in pattern_lib:
            logger.error(
                "DrumGen _resolve_style: CRITICAL - Fallback 'default_drum_pattern' also not in pattern_lib. Returning 'no_drums'."
            )
            return "no_drums"
        return "default_drum_pattern"
    return resolved_style


def extract_tempo_map_from_midi(vocal_midi_path: str) -> List[Tuple[float, float]]:
    # 提案通りの実装
    tempo_map = []
    try:
        midi_stream = converter.parse(vocal_midi_path)
        for element in midi_stream.flatten().notes:
            if isinstance(element, note.Note):
                tempo_qn = element.quarterLength
                if element.duration and element.duration.quarterLength > 0:
                    tempo_map.append(
                        (element.offset, tempo_qn / element.duration.quarterLength)
                    )
    except Exception as e:
        logger.error(f"Error extracting tempo map from MIDI: {e}")
    return tempo_map


def load_heatmap_data(heatmap_path: Optional[str]) -> Dict[int, int]:
    """ヒートマップデータをJSONファイルから読み込み、{grid_index: count} の辞書を返す。"""
    if not heatmap_path or not Path(heatmap_path).exists():
        logger.warning(f"Heatmap not found at '{heatmap_path}'. Using empty heatmap.")
        return {}
    try:
        with open(heatmap_path, "r", encoding="utf-8") as f:
            data = json.load(f)
            # JSONが [{"grid_index": 0, "count": 99}, ...] の形式であると仮定
            heatmap_dict = {item["grid_index"]: item["count"] for item in data}
            logger.info(
                f"Loaded heatmap data from {heatmap_path}: {len(heatmap_dict)} entries."
            )
            return heatmap_dict
    except Exception as e:
        logger.error(f"Error loading heatmap data: {e}")
        return {}


def _combine_timing(
    rel_offset: float,
    beat_len_ql: float,
    *,
    swing_ratio: float = 0.5,
    swing_type: str = "eighth",
    push_pull_curve: list[float] | None = None,
    tempo_bpm: float,
    max_push_ms: float = 80.0,
    vel_range: tuple[float, float] = (0.9, 1.1),
    return_vel: bool = False,
) -> float:
    """Apply push-pull and swing timing with velocity blending.

    Parameters
    ----------
    rel_offset
        Original relative offset in quarterLength units.
    beat_len_ql
        Duration of one beat in ``quarterLength``.
    swing_ratio
        Ratio for swing feel. ``0.5`` means straight.
    swing_type
        Either ``"eighth"`` or ``"sixteenth"``.
    push_pull_curve
        List of push/pull offsets in milliseconds.
    tempo_bpm
        Tempo used for ms-to-quarterLength conversion.
    max_push_ms
        Maximum magnitude mapped to ``vel_range``.
    vel_range
        Tuple ``(min, max)`` velocity multipliers.
    return_vel
        If ``True`` return :class:`TimingBlend` instead of ``float``.

    Returns
    -------
    float or TimingBlend
        Adjusted offset, and optionally velocity multiplier.
    """
    if beat_len_ql <= 0:
        result = TimingBlend(rel_offset, 1.0)
        return result if return_vel else result.offset_ql

    base_offset = rel_offset
    delta_push_ql = 0.0
    vel_scale = 1.0

    if push_pull_curve:
        try:
            ext_curve = list(push_pull_curve) + [push_pull_curve[0]]
            steps = len(push_pull_curve) * 4 + 1
            curve = interp_curve(ext_curve, steps)
            bar_len = beat_len_ql * len(push_pull_curve)
            pos = (rel_offset % bar_len) / bar_len * (steps - 1)
            idx = int(pos)
            frac = pos - idx
            val_ms = curve[idx] * (1 - frac) + curve[idx + 1] * frac
            delta_push_ql = (val_ms / 1000.0) * (tempo_bpm / 60.0)
            mag = min(abs(val_ms), max_push_ms) / float(max_push_ms)
            vmin, vmax = vel_range
            if val_ms >= 0:
                vel_scale = 1.0 + (vmax - 1.0) * mag
            else:
                vel_scale = 1.0 - (1.0 - vmin) * mag
        except Exception:
            delta_push_ql = 0.0
            vel_scale = 1.0

    delta_swing_ql = 0.0
    if abs(swing_ratio - 0.5) >= 1e-3:
        if swing_type == "eighth":
            subdivision_duration_ql = beat_len_ql / 2.0
        elif swing_type == "sixteenth":
            subdivision_duration_ql = beat_len_ql / 4.0
        else:
            subdivision_duration_ql = beat_len_ql
        if subdivision_duration_ql > 0:
            effective_beat_ql = subdivision_duration_ql * 2.0
            beat_num = math.floor(rel_offset / effective_beat_ql)
            within = rel_offset - beat_num * effective_beat_ql
            epsilon = subdivision_duration_ql * 0.1
            if abs(within - subdivision_duration_ql) < epsilon:
                swung = beat_num * effective_beat_ql + effective_beat_ql * swing_ratio
                delta_swing_ql = swung - rel_offset

    w = 0.5
    new_offset = base_offset + delta_swing_ql * (1.0 - w) + delta_push_ql * w
    new_offset = max(0.0, new_offset)

    result = TimingBlend(new_offset, vel_scale)
    return result if return_vel else result.offset_ql


# DrumGenerator例
class DrumGenerator(BasePartGenerator):
    def __init__(
        self,
        *,
        global_settings=None,
        default_instrument=None,
        global_tempo=None,
        global_time_signature=None,
        global_key_signature_tonic=None,
        global_key_signature_mode=None,
        main_cfg=None,
        drum_map=None,
        **kwargs,
    ):
        self.main_cfg = main_cfg
        self.drum_map = drum_map or GENERAL_MIDI_MAP
        super().__init__(
            global_settings=global_settings,
            default_instrument=default_instrument,
            global_tempo=global_tempo,
            global_time_signature=global_time_signature,
            global_key_signature_tonic=global_key_signature_tonic,
            global_key_signature_mode=global_key_signature_mode,
            **kwargs,
        )
        self.overrides = None
        # ここに他の初期化処理をまとめて書く
        self.logger = logging.getLogger("modular_composer.drum_generator")
        self.part_parameters = kwargs.get("part_parameters", {})
        self.kick_offsets: List[float] = []
        # Track fill offsets along with fade width for each fill
        self.fill_offsets: List[Tuple[float, float]] = []
        global_cfg = self.main_cfg.get("global_settings", {}) if self.main_cfg else {}
        self.fade_beats_default = float(global_cfg.get("fill_fade_beats", 2.0))
        self.strict_drum_map = bool(
            (global_settings or {}).get("strict_drum_map", False)
        )
        self.drum_map_name = (global_settings or {}).get("drum_map", "gm")
        self.drum_map = get_drum_map(self.drum_map_name)
        # Simplified mapping to MIDI note numbers for internal use
        self.gm_pitch_map: Dict[str, int] = {}
        for label, (gm_name, midi) in self.drum_map.items():
            self.gm_pitch_map[label] = midi
            self.gm_pitch_map[gm_name] = midi
        self._warned_missing_drum_map: set[str] = set()
        # もし、この後に独自の初期化処理があれば、ここに残してください。
        # 必須のデフォルトパターンが不足している場合に補充
        self._add_internal_default_patterns()

        # Use path settings from main_cfg, preferring an explicit MIDI file path
        self.vocal_midi_path = (
            self.main_cfg.get("paths", {}).get("vocal_midi_path_for_drums")
            or self.main_cfg.get("vocal_midi_path_for_drums")
            or self.main_cfg.get("paths", {}).get("vocal_note_data_path")
        )
        self.vocal_end_times: List[float] = self._load_vocal_end_times(
            self.vocal_midi_path
        )

        heatmap_json_path = self.main_cfg.get("heatmap_json_path_for_drums")
        if not heatmap_json_path:
            heatmap_json_path = self.main_cfg.get("paths", {}).get("vocal_heatmap_path")
        if not heatmap_json_path:
            heatmap_json_path = str(Path("data/heatmap.json").resolve())

        heatmap_json_path = str(Path(heatmap_json_path).expanduser().resolve())
        self.heatmap = load_heatmap(heatmap_json_path)
        self.max_heatmap_value = max(self.heatmap.values()) if self.heatmap else 0
        self.heatmap_resolution = self.main_cfg.get("heatmap_resolution", RESOLUTION)
        self.heatmap_threshold = self.main_cfg.get("heatmap_threshold", 1)
        # Velocity below this value triggers use of the HH edge articulation
        self.hh_edge_threshold = int(self.main_cfg.get("hh_edge_threshold", 50))
        self.rng = random.Random()
        if self.main_cfg.get("rng_seed") is not None:
            self.rng.seed(self.main_cfg["rng_seed"])

        self.accent_mapper = AccentMapper(
            threshold=self.main_cfg.get("accent_threshold", 0.6),
            ghost_density_range=tuple(
                self.main_cfg.get("ghost_density_range", [0.3, 0.8])
            ),
            rng=self.rng,
        )
        self.ghost_hat_on_offbeat = self.main_cfg.get("ghost_hat_on_offbeat", True)

        # Drum ブラシ（テストでは drum_brush を参照）
        self.drum_brush = bool(
            safe_get(
                global_cfg, "drum_brush", default=self.main_cfg.get("drum_brush", False)
            )
            or (self.overrides and self.overrides.drum_brush)
        )

        # ランダムウォークのステップ幅（テストで random_walk_step を使う場合）
        self.random_walk_step = int(self.main_cfg.get("random_walk_step", 0))

        # apply groove pretty
        global_cfg = self.main_cfg.get("global_settings", {})
        self.random_walk_step = int(
            global_cfg.get("random_walk_step", self.random_walk_step)
        )
        self.groove_profile_path = global_cfg.get("groove_profile_path")
        self.groove_strength = float(global_cfg.get("groove_strength", 1.0))
        self.groove_profile = {}
        if self.groove_profile_path:
            try:
                with open(self.groove_profile_path, "r", encoding="utf-8") as f:
                    self.groove_profile = json.load(f)
            except Exception as e:
                logger.warning(
                    f"Failed to load groove profile from {self.groove_profile_path}: {e}"
                )

        groove_dir = global_cfg.get("groove_midi_dir")
        groove_ngram = int(global_cfg.get("groove_ngram", 2))
        groove_resolution = int(global_cfg.get("groove_resolution", 16))
        self.groove_resolution = groove_resolution
        self.groove_model = {}
        if groove_dir:
            try:
                self.groove_model = groove_sampler.load_grooves(
                    Path(groove_dir), n=groove_ngram, resolution=groove_resolution
                )
            except Exception as e:  # pragma: no cover - optional feature
                logger.warning(f"Failed to load grooves from {groove_dir}: {e}")
        self._groove_history: List[str] = []

        self.push_pull_map = global_cfg.get("push_pull_curve", {})
        self.current_push_pull_curve = None
<<<<<<< HEAD
        self.push_pull_max_ms = float(global_cfg.get("push_pull_max_ms", 80.0))
        vr = global_cfg.get("velocity_range", (0.9, 1.1))
        if (
            isinstance(vr, (list, tuple))
            and len(vr) == 2
            and all(isinstance(v, (int, float)) for v in vr)
        ):
            self.velocity_range = (float(vr[0]), float(vr[1]))
        else:
            self.velocity_range = (0.9, 1.1)
        
=======

>>>>>>> c4633fa3
        # 楽器設定
        part_default_cfg = self.main_cfg.get("default_part_parameters", {}).get(
            self.part_name, {}
        )
        instrument_name = part_default_cfg.get("instrument", "DrumSet")
        try:
            self.default_instrument = m21instrument.Percussion()
            if hasattr(self.default_instrument, "midiChannel"):
                self.default_instrument.midiChannel = 9
        except:
            self.default_instrument = m21instrument.Percussion()

        # (初期化ロジックは前回と同様)
        self.raw_pattern_lib = (
            copy.deepcopy(self.part_parameters)
            if self.part_parameters is not None
            else {}
        )
        self.pattern_lib_cache: Dict[str, Dict[str, Any]] = {}
        logger.info(
            f"DrumGen __init__: Initialized with {len(self.raw_pattern_lib)} raw drum patterns."
        )
        self.fill_inserter = FillInserter(self.raw_pattern_lib)
        self.fill_inserter.drum_map = self.drum_map
        core_defaults = {
            "default_drum_pattern": {
                "description": "Default fallback pattern",
                "pattern": [
                    {
                        "offset": 0.0,
                        "duration": 0.125,
                        "instrument": "kick",
                        "velocity_factor": 1.0,
                    },
                    {
                        "offset": 2.0,
                        "duration": 0.125,
                        "instrument": "snare",
                        "velocity_factor": 0.9,
                    },
                ],
                "time_signature": "4/4",
                "swing": 0.5,
                "length_beats": 4.0,
                "fill_ins": {},
                "velocity_base": 80,
            },
            "no_drums": {
                "description": "Silence",
                "pattern": [],
                "time_signature": "4/4",
                "swing": 0.5,
                "length_beats": 4.0,
                "fill_ins": {},
                "velocity_base": 0,
            },
            "no_drums_or_gentle_cymbal_swell": {
                "description": "Placeholder: Gentle cymbal swell or silence",
                "pattern": [],
                "velocity_base": 50,
            },
            "ballad_soft_kick_snare_8th_hat": {
                "description": "Placeholder: Soft ballad beat",
                "pattern": [],
                "velocity_base": 70,
            },
            "rock_ballad_build_up_8th_hat": {
                "description": "Placeholder: Rock ballad build-up",
                "pattern": [],
                "velocity_base": 85,
            },
            "anthem_rock_chorus_16th_hat": {
                "description": "Placeholder: Anthem rock chorus",
                "pattern": [],
                "velocity_base": 100,
            },
            "no_drums_or_sparse_cymbal": {
                "description": "Placeholder: Sparse cymbal or silence",
                "pattern": [],
                "velocity_base": 40,
            },
            "no_drums_or_sparse_chimes": {
                "description": "Placeholder: Sparse chimes or silence",
                "pattern": [],
                "velocity_base": 45,
            },
        }
        for k, v_def_template in core_defaults.items():
            if k not in self.raw_pattern_lib:
                placeholder_def = {
                    "description": v_def_template.get(
                        "description", f"Placeholder for '{k}'."
                    ),
                    "pattern": v_def_template.get("pattern", []),
                    "time_signature": v_def_template.get("time_signature", "4/4"),
                    "swing": v_def_template.get("swing", 0.5),
                    "length_beats": v_def_template.get("length_beats", 4.0),
                    "fill_ins": v_def_template.get("fill_ins", {}),
                    "velocity_base": v_def_template.get("velocity_base", 70),
                }
                self.raw_pattern_lib[k] = placeholder_def
                logger.info(
                    f"DrumGen __init__: Added/updated placeholder for style '{k}'."
                )
        all_referenced_styles_in_luts: Set[str] = set()
        for bucket_styles in BUCKET_INTENSITY_TO_STYLE.values():
            all_referenced_styles_in_luts.update(bucket_styles.values())
        for style_key in all_referenced_styles_in_luts:
            if style_key not in self.raw_pattern_lib:
                self.raw_pattern_lib[style_key] = {
                    "description": f"Auto-added placeholder for undefined style '{style_key}'.",
                    "pattern": [],
                    "time_signature": "4/4",
                    "swing": 0.5,
                    "length_beats": 4.0,
                    "fill_ins": {},
                    "velocity_base": 70,
                }
                logger.info(
                    f"DrumGen __init__: Added silent placeholder for undefined style '{style_key}' (from LUT)."
                )
        self.global_tempo = self.main_cfg.get("tempo", 120)
        self.global_time_signature_str = self.main_cfg.get("time_signature", "4/4")
        self.global_ts = get_time_signature_object(self.global_time_signature_str)
        if not self.global_ts:
            logger.warning(
                f"DrumGen __init__: Failed to parse global time_sig '{self.global_time_signature_str}'. Defaulting to 4/4."
            )
            self.global_ts = meter.TimeSignature("4/4")
        self.instrument = m21instrument.Percussion()
        if hasattr(self.instrument, "midiChannel"):
            self.instrument.midiChannel = 9

        # rhythm_library.yml 内の drum_patterns をロードして raw_pattern_lib にマージ
        lib_path = self.main_cfg.get("paths", {}).get(
            "rhythm_library_path", "data/rhythm_library.yml"
        )
        lib_path = str(Path(lib_path).expanduser())
        try:
            with open(lib_path, "r", encoding="utf-8") as fh:
                library_data = yaml.safe_load(fh) or {}
                if isinstance(library_data, dict):
                    self.raw_pattern_lib.update(library_data.get("drum_patterns", {}))
        except FileNotFoundError:
            logger.warning(f"DrumGen __init__: rhythm library not found: {lib_path}")
        except Exception as exc:
            logger.warning(
                f"DrumGen __init__: failed to load rhythm library {lib_path}: {exc}"
            )

        # 最終的なパターン辞書を part_parameters に適用
        self.part_parameters = self.raw_pattern_lib

    def _choose_pattern_key(
        self,
        emotion: str | None,
        intensity: str | None,
        musical_intent: Optional[Dict[str, Any]] = None,
    ) -> str:
        emo = (emotion or "default").lower()
        inten = (intensity or "medium").lower()
        bucket = EMOTION_TO_BUCKET.get(emo, "default_fallback_bucket")
        style_map = BUCKET_INTENSITY_TO_STYLE.get(bucket, {})
        base_key = style_map.get(inten) or style_map.get(
            "default", "default_drum_pattern"
        )
        if musical_intent and musical_intent.get("syncopation"):
            for k, v in self.raw_pattern_lib.items():
                if "offbeat" in v.get("tags", []):
                    return k
        return base_key

    def _get_effective_pattern_def(
        self, style_key: str, visited: Optional[Set[str]] = None
    ) -> Dict[str, Any]:
        # (前回と同様の継承解決ロジック)
        if visited is None:
            visited = set()
        if style_key in visited:
            logger.error(
                f"DrumGen: Circular inheritance for '{style_key}'. Returning 'default_drum_pattern'."
            )
            default_p_data = self.pattern_lib_cache.get(
                "default_drum_pattern"
            ) or self.raw_pattern_lib.get("default_drum_pattern", {})
            return copy.deepcopy(default_p_data if default_p_data else {"pattern": []})
        if style_key in self.pattern_lib_cache:
            return copy.deepcopy(self.pattern_lib_cache[style_key])
        pattern_def_original = self.raw_pattern_lib.get(style_key)
        if not pattern_def_original:
            logger.warning(
                f"DrumGen: Style key '{style_key}' not found. Falling back to 'default_drum_pattern'."
            )
            default_p = self.raw_pattern_lib.get("default_drum_pattern")
            if not default_p:
                logger.error(
                    "DrumGen: CRITICAL - 'default_drum_pattern' missing. Returning minimal empty."
                )
                return {
                    "description": "Minimal Empty (Critical Fallback)",
                    "pattern": [],
                    "time_signature": "4/4",
                    "swing": 0.5,
                    "length_beats": 4.0,
                    "fill_ins": {},
                    "velocity_base": 70,
                }
            self.pattern_lib_cache[style_key] = copy.deepcopy(default_p)
            return default_p
        pattern_def = copy.deepcopy(pattern_def_original)
        inherit_key = pattern_def.get("inherit")
        if inherit_key and isinstance(inherit_key, str):
            logger.debug(
                f"DrumGen: Pattern '{style_key}' inherits '{inherit_key}'. Resolving..."
            )
            visited.add(style_key)
            base_def = self._get_effective_pattern_def(inherit_key, visited)
            visited.remove(style_key)
            merged_def = base_def.copy()
            if "pattern" in pattern_def:
                merged_def["pattern"] = pattern_def["pattern"]
            base_fills = merged_def.get("fill_ins", {})
            current_fills = pattern_def.get("fill_ins", {})
            if isinstance(base_fills, dict) and isinstance(current_fills, dict):
                merged_fills = base_fills.copy()
                merged_fills.update(current_fills)
                merged_def["fill_ins"] = merged_fills
            elif current_fills is not None:
                merged_def["fill_ins"] = current_fills
            for key, value in pattern_def.items():
                if key not in ["inherit", "pattern", "fill_ins"]:
                    merged_def[key] = value
            pattern_def = merged_def
        pattern_def.setdefault("time_signature", self.global_time_signature_str)
        pattern_def.setdefault("swing", 0.5)
        pattern_def.setdefault(
            "length_beats",
            (
                get_time_signature_object(
                    pattern_def["time_signature"]
                ).barDuration.quarterLength
                if get_time_signature_object(pattern_def["time_signature"])
                else 4.0
            ),
        )
        pattern_def.setdefault("pattern", [])
        pattern_def.setdefault("fill_ins", {})
        pattern_def.setdefault("velocity_base", 80)
        pattern_def.setdefault("fill_patterns", [])
        pattern_def.setdefault("preferred_fill_positions", [])
        pattern_def["velocity_curve"] = resolve_velocity_curve(
            pattern_def.get("options", {}).get("velocity_curve")
        )
        self.pattern_lib_cache[style_key] = copy.deepcopy(pattern_def)
        return pattern_def

    def compose(
        self,
        *,
        section_data: Optional[Dict[str, Any]] = None,
        overrides_root: Optional[Any] = None,
        groove_profile_path: Optional[str] = None,
        next_section_data: Optional[Dict[str, Any]] = None,
        part_specific_humanize_params: Optional[Dict[str, Any]] = None,
        shared_tracks: Dict[str, Any] | None = None,
    ) -> stream.Part:
        """
        mode == "independent" : ボーカル熱マップ主導で全曲を一括生成
        mode == "chord"      : chordmap のセクション単位で生成
        共通APIを維持しつつ、必要なときだけ独自処理を挟む。
        """
        # Reset stateful tracking of fills each time compose is called so
        # consecutive invocations don't accumulate offsets.
        self.fill_offsets.clear()
        if getattr(self, "mode", "chord") == "independent":
            return self._render_whole_song()

        # Configuration for heatmap processing
        self.heatmap_resolution = (self.main_cfg or {}).get(
            "heatmap_resolution"
        ) or self.global_settings.get("heatmap_resolution", RESOLUTION)
        self.heatmap_threshold = (self.main_cfg or {}).get(
            "heatmap_threshold"
        ) or self.global_settings.get("heatmap_threshold", 0.5)

        if section_data and section_data.get("label") in {"Intro", "Outro"}:
            section_data.setdefault("part_params", {}).setdefault(self.part_name, {})[
                "rhythm_key"
            ] = "ride_only"
            section_data["part_params"][self.part_name][
                "final_style_key_for_render"
            ] = "ride_only"

        if section_data and section_data.get("expression_details"):
            expr = section_data["expression_details"]
            key = (expr.get("emotion_bucket"), expr.get("intensity"))
            mapped = EMOTION_INTENSITY_LUT.get(key)
            if mapped:
                section_data.setdefault("part_params", {}).setdefault(
                    self.part_name, {}
                )["rhythm_key"] = mapped

        emotion_key = None
        if section_data:
            emotion_key = (section_data.get("expression_details") or {}).get(
                "emotion_bucket"
            ) or section_data.get("musical_intent", {}).get("emotion")
        self.current_push_pull_curve = (
            self.push_pull_map.get(emotion_key) if emotion_key else None
        )

        part = super().compose(
            section_data=section_data,
            overrides_root=overrides_root,
            groove_profile_path=groove_profile_path or self.groove_profile_path,
            next_section_data=next_section_data,
            part_specific_humanize_params=part_specific_humanize_params,
            shared_tracks=shared_tracks,
        )

        if section_data:
            self.fill_inserter.insert(part, section_data)
        self._sync_hihat_with_vocals(part)
        return part

    def _render(
        self,
        blocks: Sequence[Dict[str, Any]],
        part: stream.Part,
        section_data: Optional[Dict[str, Any]] = None,
    ):
        ms_since_fill = 0
        bars_since_section_start = 0
        num_bars = (
            section_data.get("length_in_measures", len(blocks))
            if section_data
            else len(blocks)
        )
        total_beats = sum(
            b.get("humanized_duration_beats", b.get("q_length", 4.0)) for b in blocks
        )
        running_beats = 0.0
        for blk_idx, blk_data in enumerate(blocks):
            log_render_prefix = f"DrumGen.Render.Blk{blk_idx+1}"  # 1-indexed for logs
            intensity = blk_data.get("musical_intent", {}).get("emotion_intensity", 0.0)
            fill_threshold = self.main_cfg.get("fill_emotion_threshold", 0.8)
            if intensity >= fill_threshold and section_data is not None:
                peak_pos = running_beats / total_beats if total_beats > 0 else 0.0
                peak_idx = peak_pos * num_bars
                peak_bar = math.floor(peak_idx) + 1
                peak_bar = max(1, min(num_bars, peak_bar))
                section_data.setdefault("preferred_fill_positions", []).append(peak_bar)
            drums_params = blk_data.get("part_params", {}).get("drums", {})
            style_key = drums_params.get(
                "final_style_key_for_render", "default_drum_pattern"
            )
            style_def = self._get_effective_pattern_def(style_key)
            if not style_def:
                logger.error(
                    f"{log_render_prefix}: CRITICAL - No style_def for '{style_key}'. Skipping."
                )
                continue

            style_options = style_def.get("options", {})
            velocity_curve_list = resolve_velocity_curve(
                style_options.get("velocity_curve")
            )

            # --- base_vel の取得 (safe_get を使用) ---
            base_vel = safe_get(
                drums_params,
                "velocity",
                default=safe_get(
                    drums_params,
                    "drum_base_velocity",
                    default=safe_get(
                        style_def,
                        "velocity_base",
                        default=80,
                        cast_to=int,
                        log_name=f"{log_render_prefix}.VelStyleDef",
                    ),
                    cast_to=int,
                    log_name=f"{log_render_prefix}.VelDrumBaseParam",
                ),
                cast_to=int,
                log_name=f"{log_render_prefix}.VelParam",
            )
            base_vel = max(1, min(127, base_vel))
            # --- ここまで base_vel ---

            pat_events: List[Dict[str, Any]] = style_def.get("pattern", [])
            pat_ts_str = style_def.get("time_signature", self.global_time_signature_str)
            pat_ts = get_time_signature_object(pat_ts_str)
            if not pat_ts:
                pat_ts = self.global_ts

            pattern_unit_length_ql = safe_get(
                style_def,
                "length_beats",
                default=pat_ts.barDuration.quarterLength if pat_ts else 4.0,
                cast_to=float,
                log_name=f"{log_render_prefix}.PatternLen",
            )
            if pattern_unit_length_ql <= 0:
                logger.warning(
                    f"{log_render_prefix}: Pattern '{style_key}' invalid length {pattern_unit_length_ql}. Defaulting to 4.0"
                )
                pattern_unit_length_ql = 4.0

            swing_setting = style_def.get("swing", 0.5)
            swing_type = "eighth"
            swing_ratio_val = 0.5
            if isinstance(swing_setting, dict):
                swing_type = swing_setting.get("type", "eighth").lower()
                swing_ratio_val = safe_get(
                    swing_setting,
                    "ratio",
                    default=0.5,
                    cast_to=float,
                    log_name=f"{log_render_prefix}.SwingRatio",
                )
            elif isinstance(swing_setting, (float, int)):
                swing_ratio_val = float(swing_setting)

            fills = style_def.get("fill_ins", {})

            # --- オフセットとデュレーション (safe_get を使用) ---
            default_block_dur = (
                pattern_unit_length_ql if pattern_unit_length_ql > 0 else 4.0
            )
            offset_in_score = safe_get(
                blk_data,
                "humanized_offset_beats",
                default=safe_get(
                    blk_data,
                    "absolute_offset",
                    default=safe_get(
                        blk_data,
                        "offset",
                        default=0.0,
                        cast_to=float,
                        log_name=f"{log_render_prefix}.OffsetFallback3",
                    ),
                    cast_to=float,
                    log_name=f"{log_render_prefix}.OffsetFallback2",
                ),
                cast_to=float,
                log_name=f"{log_render_prefix}.HumOffset",
            )
            remaining_ql_in_block = safe_get(
                blk_data,
                "humanized_duration_beats",
                default=safe_get(
                    blk_data,
                    "q_length",
                    default=default_block_dur,
                    cast_to=float,
                    log_name=f"{log_render_prefix}.QLFallback",
                ),
                cast_to=float,
                log_name=f"{log_render_prefix}.HumDur",
            )
            if remaining_ql_in_block <= 0:
                logger.warning(
                    f"{log_render_prefix}: Non-positive duration {remaining_ql_in_block} (raw: {blk_data.get('humanized_duration_beats', blk_data.get('q_length'))}). Using {default_block_dur}ql."
                )
                remaining_ql_in_block = default_block_dur
            # --- ここまでオフセットとデュレーション ---

            if blk_data.get("is_first_in_section", False) and blk_idx > 0:
                ms_since_fill = 0
                bars_since_section_start = 0
            current_pos_within_block = 0.0
            while remaining_ql_in_block > MIN_NOTE_DURATION_QL / 8.0:
                self.accent_mapper.begin_bar(self.random_walk_step)
                # (フィルインロジック、パターンの適用は前回と同様、base_vel を _apply_pattern に渡す)
                current_pattern_iteration_ql = min(
                    pattern_unit_length_ql, remaining_ql_in_block
                )
                if current_pattern_iteration_ql < MIN_NOTE_DURATION_QL / 4.0:
                    break
                is_last_pattern_iteration_in_block = (
                    remaining_ql_in_block
                    <= pattern_unit_length_ql + (MIN_NOTE_DURATION_QL / 8.0)
                )
                pattern_to_use_for_iteration = pat_events
                fill_applied_this_iter = False
                fill_legato = False
                override_fill_key = drums_params.get(
                    "fill_override", drums_params.get("drum_fill_key_override")
                )
                if is_last_pattern_iteration_in_block and override_fill_key:
                    fill_def = self._get_effective_pattern_def(override_fill_key)
                    chosen_fill_pattern_list = fill_def.get("pattern", [])
                    if chosen_fill_pattern_list is not None:
                        pattern_to_use_for_iteration = chosen_fill_pattern_list
                        fill_legato = bool(fill_def.get("legato"))
                        fill_applied_this_iter = True
                        logger.debug(
                            f"{log_render_prefix}: Applied override fill '{override_fill_key}' for style '{style_key}'."
                        )
                    else:
                        logger.warning(
                            f"{log_render_prefix}: Override fill key '{override_fill_key}' not in fills for '{style_key}'."
                        )

                preferred_positions = [
                    int(p)
                    for p in style_def.get("preferred_fill_positions", [])
                    if isinstance(p, int)
                ]
                if section_data:
                    preferred_positions.extend(
                        int(p)
                        for p in section_data.get("preferred_fill_positions", [])
                        if isinstance(p, int)
                    )
                fill_keys = style_def.get("fill_patterns", [])
                at_section_end = (
                    blk_idx == len(blocks) - 1 and is_last_pattern_iteration_in_block
                )
                bar_number = bars_since_section_start + 1
                if (
                    not fill_applied_this_iter
                    and fill_keys
                    and (bar_number in preferred_positions or at_section_end)
                ):
                    candidates = [
                        fk
                        for fk in fill_keys
                        if self._get_effective_pattern_def(fk).get(
                            "length_beats", pattern_unit_length_ql
                        )
                        == pattern_unit_length_ql
                    ]
                    if candidates:
                        fill_key = self.rng.choice(candidates)
                        fill_def = self._get_effective_pattern_def(fill_key)
                        pattern_to_use_for_iteration = fill_def.get("pattern", [])
                        fill_legato = bool(fill_def.get("legato"))
                        fill_applied_this_iter = True
                        fade_beats_local = safe_get(
                            style_options,
                            "fade_beats",
                            default=self.fade_beats_default,
                            cast_to=float,
                            log_name=f"{log_render_prefix}.FadeBeats",
                        )
                        self.fill_offsets.append(
                            (
                                offset_in_score + current_pos_within_block,
                                fade_beats_local,
                            )
                        )
                fill_interval_bars = safe_get(
                    drums_params,
                    "drum_fill_interval_bars",
                    default=0,
                    cast_to=int,
                    log_name=f"{log_render_prefix}.FillInterval",
                )
                if (
                    not fill_applied_this_iter
                    and is_last_pattern_iteration_in_block
                    and fill_interval_bars > 0
                ):
                    if (ms_since_fill + 1) >= fill_interval_bars:
                        fill_keys_from_params = drums_params.get("drum_fill_keys", [])
                        possible_fills_for_style = [
                            fk for fk in fill_keys_from_params if fk in fills
                        ]
                        if possible_fills_for_style:
                            chosen_fill_key = self.rng.choice(possible_fills_for_style)
                            fill_def = self._get_effective_pattern_def(chosen_fill_key)
                            chosen_fill_pattern_list = fill_def.get(
                                chosen_fill_key, fill_def.get("pattern")
                            )
                            if chosen_fill_pattern_list is not None:
                                pattern_to_use_for_iteration = chosen_fill_pattern_list
                                fill_legato = bool(fill_def.get("legato"))
                                fill_applied_this_iter = True
                            logger.debug(
                                f"{log_render_prefix}: Applied scheduled fill '{chosen_fill_key}' for style '{style_key}'."
                            )
                start_bin = int(
                    (offset_in_score + current_pos_within_block)
                    * self.heatmap_resolution
                )
                end_bin = int(
                    (
                        offset_in_score
                        + current_pos_within_block
                        + current_pattern_iteration_ql
                    )
                    * self.heatmap_resolution
                )
                max_bin_val = 0
                for b in range(start_bin, end_bin):
                    max_bin_val = max(
                        max_bin_val, self.heatmap.get(b % self.heatmap_resolution, 0)
                    )
                velocity_scale = 1.2 if max_bin_val > self.heatmap_threshold else 1.0
                self._apply_pattern(
                    part,
                    pattern_to_use_for_iteration,
                    offset_in_score + current_pos_within_block,
                    current_pattern_iteration_ql,
                    base_vel,
                    swing_type,
                    swing_ratio_val,
                    pat_ts if pat_ts else self.global_ts,
                    drums_params,
                    velocity_scale,
                    velocity_curve_list,
                    legato=fill_legato,
                )
                if fill_applied_this_iter:
                    ms_since_fill = 0
                else:
                    ms_since_fill += 1
                current_pos_within_block += current_pattern_iteration_ql
                remaining_ql_in_block -= current_pattern_iteration_ql
                bars_since_section_start += 1

            running_beats += blk_data.get(
                "humanized_duration_beats",
                blk_data.get("q_length", pattern_unit_length_ql),
            )

        for off, fade_beats in self.fill_offsets:
            self._velocity_fade_into_fill(part, off, fade_beats)

    def _apply_pattern(
        self,
        part: stream.Part,
        events: List[Dict[str, Any]],
        bar_start_abs_offset: float,
        current_bar_actual_len_ql: float,
        pattern_base_velocity: int,
        swing_type: str,
        swing_ratio: float,
        current_pattern_ts: meter.TimeSignature,
        drum_block_params: Dict[str, Any],
        velocity_scale: float = 1.0,
        velocity_curve: List[float] | None = None,
        legato: bool = False,
    ) -> None:
        """Insert a list of drum events into ``part``.

        Each event may specify a ``type`` to trigger articulations such as
        ``drag`` (two grace notes), ``ruff`` (three grace notes), ``flam``
        (single grace) or ``ghost`` (low-velocity).

        Parameters
        ----------
        velocity_scale : float
            Multiplicative factor applied to every computed velocity.
        velocity_curve : list[float] | None
            Optional per-layer multipliers applied after ``velocity_scale``.
            When calling this method directly, pass ``velocity_scale`` first
            and then ``velocity_curve`` to avoid mis-scaled velocities.
        """
        log_apply_prefix = f"DrumGen.ApplyPattern"
        beat_len_ql = (
            current_pattern_ts.beatDuration.quarterLength if current_pattern_ts else 1.0
        )
        if swing_type == "eighth":
            subdivision_duration_ql = beat_len_ql / 2.0
        elif swing_type == "sixteenth":
            subdivision_duration_ql = beat_len_ql / 4.0
        else:
            subdivision_duration_ql = beat_len_ql
        velocity_curve = velocity_curve or [1.0]

        vel_walk_state: int = drum_block_params.setdefault(
            "_vel_walk", pattern_base_velocity
        )

        if not events and self.groove_model:
            events = groove_sampler.generate_bar(
                prev_history=self._groove_history,
                model=self.groove_model,
                rng=self.rng,
                resolution=self.groove_resolution,
            )

        prev_note: Optional[note.Note] = None
        prev_vel_scale = 1.0
        alpha = 0.5
        for ev_idx, ev_def in enumerate(events):
            log_event_prefix = f"{log_apply_prefix}.Evt{ev_idx}"
            if self.rng.random() > safe_get(
                ev_def,
                "probability",
                default=1.0,
                cast_to=float,
                log_name=f"{log_event_prefix}.Prob",
            ):
                continue
            inst_name = ev_def.get("instrument")
            if not inst_name:
                continue
            inst_name = MISSING_DRUM_MAP_FALLBACK.get(
                inst_name.lower(), inst_name.lower()
            )
            inst_name = DRUM_ALIAS.get(inst_name, inst_name).lower()
            brush_active = self.drum_brush or (
                self.overrides and getattr(self.overrides, "drum_brush", False)
            )
            if inst_name not in self.gm_pitch_map:
                if self.strict_drum_map:
                    raise KeyError(f"Unknown drum instrument: '{inst_name}'")
                if inst_name not in self._warned_missing_drum_map:
                    logger.warning(f"Unknown drum instrument: '{inst_name}'")
                    self._warned_missing_drum_map.add(inst_name)

            rel_offset_in_pattern = safe_get(
                ev_def,
                "offset",
                default=0.0,
                cast_to=float,
                log_name=f"{log_event_prefix}.Offset",
            )
            blend = _combine_timing(
                rel_offset_in_pattern,
                beat_len_ql,
                swing_ratio=swing_ratio,
                swing_type=swing_type,
                push_pull_curve=self.current_push_pull_curve,
                tempo_bpm=self.global_tempo,
                max_push_ms=self.push_pull_max_ms,
                vel_range=self.velocity_range,
                return_vel=True,
            )
            rel_offset_in_pattern = blend.offset_ql
            vel_mul = prev_vel_scale * (1 - alpha) + blend.vel_scale * alpha
            prev_vel_scale = blend.vel_scale
            if rel_offset_in_pattern >= current_bar_actual_len_ql - (
                MIN_NOTE_DURATION_QL / 16.0
            ):
                continue

            velocity_idx = int(rel_offset_in_pattern / subdivision_duration_ql)

            hit_duration_ql_from_def = safe_get(
                ev_def,
                "duration",
                default=0.125,
                cast_to=float,
                log_name=f"{log_event_prefix}.Dur",
            )
            clipped_duration_ql = min(
                hit_duration_ql_from_def,
                current_bar_actual_len_ql - rel_offset_in_pattern,
            )
            if clipped_duration_ql < MIN_NOTE_DURATION_QL / 8.0:
                continue

            if self.random_walk_step:
                step = self.rng.randint(-4, 4)
                vel_walk_state = max(1, min(127, vel_walk_state + step))
                drum_block_params["_vel_walk"] = vel_walk_state
                base_vel_for_hit = vel_walk_state
            else:
                base_vel_for_hit = pattern_base_velocity

            if ev_def.get("type") == "ghost":
                final_event_velocity = int(pattern_base_velocity * 0.2)
                clipped_duration_ql = min(clipped_duration_ql, 0.1)
            else:
                final_event_velocity = safe_get(
                    ev_def,
                    "velocity",
                    default=int(
                        base_vel_for_hit
                        * safe_get(
                            ev_def,
                            "velocity_factor",
                            default=1.0,
                            cast_to=float,
                            log_name=f"{log_event_prefix}.VelFactor",
                        )
                    ),
                    cast_to=int,
                    log_name=f"{log_event_prefix}.VelAbs",
                )
            final_insert_offset_in_score = bar_start_abs_offset + rel_offset_in_pattern
            bin_idx = (
                int((final_insert_offset_in_score * self.heatmap_resolution))
                % self.heatmap_resolution
            )
            bin_count = self.heatmap.get(bin_idx, 0)
            rel = bin_count / self.max_heatmap_value if self.max_heatmap_value else 0

            if (
                inst_name in {"ghost", "ghost_hat"}
                and bin_count >= self.heatmap_threshold
            ):
                logger.debug(
                    f"{log_event_prefix}: Skip ghost hat at {final_insert_offset_in_score:.3f} (bin {bin_idx} count {bin_count})"
                )
                continue
            if inst_name in {"ghost", "ghost_hat"}:
                density = self.accent_mapper.ghost_density(rel)
                if not self.ghost_hat_on_offbeat:
                    beat_pos = (final_insert_offset_in_score * 2) % 1.0
                    if abs(beat_pos) < 1e-3:
                        continue
                if self.rng.random() > density:
                    continue

            if inst_name in {"kick", "snare"}:
                final_event_velocity = self.accent_mapper.accent(
                    rel, final_event_velocity
                )

            layer_idx = ev_def.get("velocity_layer")
            if velocity_curve and layer_idx is not None:
                try:
                    idx = int(layer_idx)
                    if 0 <= idx < len(velocity_curve):
                        final_event_velocity = int(
                            final_event_velocity * velocity_curve[idx]
                        )
                except (TypeError, ValueError):
                    pass

            final_event_velocity = max(
                1,
                min(
                    127,
                    int(final_event_velocity * velocity_scale * vel_mul),
                ),
            )

            if brush_active and inst_name == "snare":
                inst_name = "snare_brush"
                final_event_velocity = max(1, int(final_event_velocity * 0.6))

            ev_type = ev_def.get("type")
            if ev_type in {"drag", "ruff"}:
                midi_pitch = self.gm_pitch_map.get(inst_name)
                if midi_pitch is not None:
                    self._insert_grace_chain(
                        part,
                        final_insert_offset_in_score,
                        midi_pitch,
                        final_event_velocity,
                        2 if ev_type == "drag" else 3,
                        spread_ms=float(ev_def.get("spread_ms", 25.0)),
                        velocity_curve=ev_def.get("grace_curve"),
                        humanize=ev_def.get("humanize_grace"),
                    )
                continue

            if ev_def.get("type") == "flam":
                midi_pitch = self.gm_pitch_map.get(inst_name)
                if midi_pitch is not None:
                    self._insert_flam(
                        part,
                        final_insert_offset_in_score,
                        midi_pitch,
                        final_event_velocity,
                    )
                continue

            drum_hit_note = self._make_hit(
                inst_name, final_event_velocity, clipped_duration_ql, ev_def
            )
            if not drum_hit_note:
                continue

            if ev_def.get("humanize_template") == "flam_legato_ghost":
                drum_hit_note = apply_humanization_to_element(
                    drum_hit_note, "flam_legato_ghost"
                )

            # New multi-template humanization
            templates = ev_def.get("humanize_templates")
            if templates:
                mode = str(ev_def.get("humanize_templates_mode", "sequential")).lower()
                if isinstance(templates, Sequence) and not isinstance(
                    templates, (str, bytes)
                ):
                    template_list = list(templates)
                else:
                    template_list = [templates]
                if mode == "random":
                    chosen = self.rng.choice(template_list)
                    drum_hit_note = apply_humanization_to_element(drum_hit_note, chosen)
                else:
                    for t_name in template_list:
                        drum_hit_note = apply_humanization_to_element(
                            drum_hit_note, t_name
                        )

            # (ヒューマナイズ処理は前回と同様)
            humanize_this_hit = False
            humanize_template_for_hit = "drum_tight"
            humanize_custom_for_hit = {}
            event_humanize_setting = ev_def.get("humanize")
            if isinstance(event_humanize_setting, bool):
                humanize_this_hit = event_humanize_setting
            elif isinstance(event_humanize_setting, str):
                humanize_this_hit = True
                humanize_template_for_hit = event_humanize_setting
            elif isinstance(event_humanize_setting, dict):
                humanize_this_hit = True
                humanize_template_for_hit = event_humanize_setting.get(
                    "template_name", humanize_template_for_hit
                )
                humanize_custom_for_hit = event_humanize_setting.get(
                    "custom_params", {}
                )
            else:
                if drum_block_params.get("humanize_opt", False):
                    humanize_this_hit = True
                    humanize_template_for_hit = drum_block_params.get(
                        "template_name", "drum_tight"
                    )
                    humanize_custom_for_hit = drum_block_params.get("custom_params", {})
            time_delta_from_humanizer = 0.0
            if humanize_this_hit:
                drum_hit_note = apply_humanization_to_element(
                    drum_hit_note,
                    template_name=humanize_template_for_hit,
                    custom_params=humanize_custom_for_hit,
                )
            final_insert_offset_in_score += time_delta_from_humanizer
            drum_hit_note.offset = 0.0
            if inst_name in {"kick", "bd", "acoustic_bass_drum"}:
                self.kick_offsets.append(bar_start_abs_offset + rel_offset_in_pattern)
            if legato and prev_note is not None:
                prev_note.tie = HoldTie()
            part.insert(final_insert_offset_in_score, drum_hit_note)
            prev_note = drum_hit_note
            mapped_name_for_history = getattr(
                drum_hit_note.editorial, "mapped_name", inst_name
            )
            self._groove_history.append(mapped_name_for_history)

        n_hist = int(self.groove_model.get("n", 3)) if self.groove_model else 0
        if n_hist > 1 and len(self._groove_history) > n_hist - 1:
            self._groove_history = self._groove_history[-(n_hist - 1) :]

    def _make_hit(
        self, name: str, vel: int, ql: float, ev_def: Optional[Dict[str, Any]] = None
    ) -> Optional[note.Note]:
        """Return a ``music21.note.Note`` for a single drum hit.

        Parameters
        ----------
        name : str
            Drum instrument label.
        vel : int
            MIDI velocity (1-127).
        ql : float
            Duration in quarterLength units.
        ev_def : dict | None
            Original event definition to inspect flags such as ``pedal``.

        Returns
        -------
        Optional[note.Note]
            Prepared note object or ``None`` if the sound is unknown. The
            resulting note stores its mapped label in ``note.editorial.mapped_name``.
        """
        mapped_name = name.lower().replace(" ", "_").replace("-", "_")
        brush_active = self.drum_brush or (
            self.overrides and getattr(self.overrides, "drum_brush", False)
        )
        if brush_active and mapped_name in BRUSH_MAP:
            mapped_name = BRUSH_MAP[mapped_name]
            vel = int(vel * 0.6)
        if mapped_name in {"chh", "hh", "hat_closed"} and vel < self.hh_edge_threshold:
            mapped_name = "hh_edge"
        if ev_def and ev_def.get("pedal"):
            mapped_name = "hh_pedal"
        actual_name_for_midi = GHOST_ALIAS.get(mapped_name, mapped_name)
        midi_pitch_val = self.gm_pitch_map.get(actual_name_for_midi)
        if midi_pitch_val is None:
            logger.warning(
                f"DrumGen _make_hit: Unknown drum sound '{name}' (mapped to '{actual_name_for_midi}'). MIDI mapping not found. Skipping."
            )
            return None
        n = note.Note()
        n.pitch = pitch.Pitch(midi=midi_pitch_val)
        n.duration = m21duration.Duration(
            quarterLength=max(MIN_NOTE_DURATION_QL / 8.0, ql)
        )
        n.volume = m21volume.Volume(velocity=max(1, min(127, vel)))
        n.offset = 0.0
        n.editorial.mapped_name = mapped_name
        return n

    def _insert_flam(
        self, part: stream.Part, offset: float, midi_pitch: int, velocity: int
    ) -> None:
        """Insert a flam consisting of a grace note before the main hit."""
        grace_offset = (30.0 / 1000.0) * (self.global_tempo / 60.0)
        grace = note.Note()
        grace.pitch = pitch.Pitch(midi=midi_pitch)
        grace.duration = m21duration.Duration(max(MIN_NOTE_DURATION_QL / 8.0, 0.05))
        grace.volume = m21volume.Volume(velocity=max(1, int(velocity * 0.4)))
        grace.offset = 0.0
        part.insert(max(0.0, offset - grace_offset), grace)
        main = note.Note()
        main.pitch = pitch.Pitch(midi=midi_pitch)
        main.duration = m21duration.Duration(max(MIN_NOTE_DURATION_QL / 8.0, 0.1))
        main.volume = m21volume.Volume(velocity=max(1, velocity))
        main.offset = 0.0
        part.insert(offset, main)

    def _insert_grace_chain(
        self,
        part: stream.Part,
        offset: float,
        midi_pitch: int,
        velocity: int,
        n_hits: int = 2,
        *,
        spread_ms: float = 25.0,
        velocity_curve: str | Sequence[float] | None = None,
        humanize: bool | str | dict | None = None,
    ) -> None:
        """Insert a drag or ruff before the main hit.

        Parameters
        ----------
        part : :class:`music21.stream.Part`
            Part to insert the notes into.
        offset : float
            Offset of the main hit in quarterLength.
        midi_pitch : int
            MIDI pitch for all notes.
        velocity : int
            Velocity of the main hit.
        n_hits : int, optional
            Number of grace notes preceding the main hit.
        spread_ms : float, optional
            Duration of the grace window in milliseconds.

        Notes
        -----
        Grace notes are spaced evenly within ``spread_ms`` before ``offset`` and
        their velocities fade from roughly 30%% to 60%% of ``velocity``. ``velocity_curve``
        may be ``"exp"`` for exponential fade or a list of multipliers.
        """
        window_ms = max(MIN_GRACE_MS, min(MAX_GRACE_MS, float(spread_ms)))
        step_ms = window_ms / max(1, n_hits)

        def _get_factor(i: int) -> float:
            if isinstance(velocity_curve, Sequence):
                if i < len(velocity_curve):
                    return float(velocity_curve[i])
                return float(velocity_curve[-1]) if velocity_curve else 0.5
            if isinstance(velocity_curve, str) and velocity_curve.lower() == "exp":
                base = 0.3
                top = 0.6
                exponent = i / max(1, n_hits - 1)
                return base * ((top / base) ** exponent)
            return 0.3 + (0.3 * i / max(1, n_hits - 1))

        def _maybe_humanize(n: note.Note) -> note.Note:
            if not humanize:
                return n
            if isinstance(humanize, bool):
                tmpl = "drum_tight"
                return apply_humanization_to_element(n, template_name=tmpl)
            if isinstance(humanize, str):
                return apply_humanization_to_element(n, template_name=humanize)
            if isinstance(humanize, dict):
                tmpl = humanize.get("template_name")
                params = humanize.get("custom_params")
                return apply_humanization_to_element(
                    n, template_name=tmpl, custom_params=params
                )
            return n

        for idx in range(n_hits):
            off_ms = window_ms - idx * step_ms
            grace_offset = (off_ms / 1000.0) * (self.global_tempo / 60.0)
            factor = _get_factor(idx)
            grace = note.Note()
            grace.pitch = pitch.Pitch(midi=midi_pitch)
            grace.duration = m21duration.Duration(max(MIN_NOTE_DURATION_QL / 8.0, 0.05))
            grace.volume = m21volume.Volume(velocity=max(1, int(velocity * factor)))
            grace.offset = 0.0
            grace = _maybe_humanize(grace)
            part.insert(max(0.0, offset - grace_offset), grace)
        main = note.Note()
        main.pitch = pitch.Pitch(midi=midi_pitch)
        main.duration = m21duration.Duration(max(MIN_NOTE_DURATION_QL / 8.0, 0.1))
        main.volume = m21volume.Volume(velocity=max(1, velocity))
        main.offset = 0.0
        part.insert(offset, main)

    def _load_vocal_end_times(self, midi_path: str) -> List[float]:
        if not midi_path or not Path(midi_path).exists():
            return []
        try:
            midi = converter.parse(midi_path)
            return sorted(
                float(n.offset + n.quarterLength)
                for n in midi.flatten().notes
                if isinstance(n, note.Note)
            )
        except Exception as exc:
            logger.warning(f"DrumGen: failed to load vocal MIDI for hi-hat sync: {exc}")
            return []

    def _velocity_fade_into_fill(
        self, part: stream.Part, fill_offset: float, fade_beats: float = 2.0
    ) -> None:
        """Gradually increase velocity leading into a fill.

        Parameters
        ----------
        part : stream.Part
            Part to apply the fade to.
        fill_offset : float
            Absolute offset where the fill begins.
        fade_beats : float, optional
            Length of the fade window in beats. Defaults to 2.0.
        """
        notes = [
            n
            for n in part.flatten().notes
            if fill_offset - fade_beats <= n.offset < fill_offset
        ]
        if len(notes) <= 1:
            return
        notes.sort(key=lambda n: n.offset)
        count = len(notes)
        for idx, n in enumerate(notes):
            base = (
                n.volume.velocity if n.volume and n.volume.velocity is not None else 64
            )
            scale = 0.8 + (0.2 * (idx + 1) / count)
            new_vel = int(max(1, min(127, base * scale)))
            if n.volume:
                n.volume.velocity = new_vel
            else:
                n.volume = m21volume.Volume(velocity=new_vel)

    def _apply_push_pull(self, rel_offset: float, beat_len_ql: float) -> float:
        curve = getattr(self, "current_push_pull_curve", None)
        if not curve:
            return rel_offset
        try:
            beat_idx = int(rel_offset / beat_len_ql)
            shift_ms = float(curve[beat_idx])
        except (ValueError, IndexError, TypeError):
            return rel_offset
        shift_ql = (shift_ms / 1000.0) * (self.global_tempo / 60.0)
        return max(0.0, rel_offset + shift_ql)

    def _sync_hihat_with_vocals(self, part: stream.Part) -> None:
        if not self.vocal_end_times:
            return
        chh = self.gm_pitch_map.get("chh")
        ohh = self.gm_pitch_map.get("ohh")
        if chh is None or ohh is None:
            return
        thr = (50.0 / 1000.0) * (self.global_tempo / 60.0)
        beat_len = self.global_ts.beatDuration.quarterLength
        bar_len = self.global_ts.barDuration.quarterLength
        notes = sorted(part.recurse().notes, key=lambda n: n.offset)
        idx = 0
        for end in self.vocal_end_times:
            beat4 = round(end / bar_len) * bar_len
            if abs(end - beat4) > thr:
                continue
            while idx < len(notes) and notes[idx].offset < end - 1e-6:
                idx += 1
            while idx < len(notes):
                n = notes[idx]
                if n.offset >= end - 1e-6:
                    if int(n.pitch.midi) == chh:
                        n.pitch.midi = ohh
                        idx += 1
                        break
                idx += 1

    def _add_internal_default_patterns(self):
        """ライブラリに必須パターンがなければ、最低限のフォールバックを追加"""
        defaults = {
            "default_drum_pattern": {
                "pattern": [
                    {"offset": 0.0, "instrument": "kick"},
                    {"offset": 2.0, "instrument": "snare"},
                ],
                "length_beats": 4.0,
            },
            "no_drums": {"pattern": [], "length_beats": 4.0},
            "no_drums_or_sparse_cymbal": {
                "pattern": [
                    {"offset": 0.0, "instrument": "crash", "velocity_factor": 0.5}
                ],
                "length_beats": 4.0,
            },
            "ballad_soft_kick_snare_8th_hat": {
                "pattern": [
                    {"offset": 0, "instrument": "kick"},
                    {"offset": 2, "instrument": "snare"},
                ],
                "length_beats": 4.0,
            },
            "rock_beat_A_8th_hat": {
                "pattern": [
                    {"offset": 0, "instrument": "kick"},
                    {"offset": 1, "instrument": "chh"},
                    {"offset": 2, "instrument": "snare"},
                    {"offset": 3, "instrument": "chh"},
                ],
                "length_beats": 4.0,
            },
            "rock_ballad_build_up_8th_hat": {
                "pattern": [{"offset": i * 0.5, "instrument": "chh"} for i in range(8)],
                "length_beats": 4.0,
            },
            "anthem_rock_chorus_16th_hat": {
                "pattern": [
                    {"offset": i * 0.25, "instrument": "chh"} for i in range(16)
                ],
                "length_beats": 4.0,
            },
            "anthem_rock_chorus_16th_hat_fill": {
                "pattern": [
                    {"offset": i * 0.25, "instrument": "snare"} for i in range(16)
                ],
                "length_beats": 4.0,
            },
        }
        for key, val in defaults.items():
            if key not in self.part_parameters:
                self.part_parameters[key] = val

    def _load_pattern_lib(self, paths: List[str | Path]) -> Dict[str, Any]:
        """Load drum pattern definitions from YAML files.

        Parameters
        ----------
        paths : list of str or Path
            One or more YAML files containing pattern definitions. Each file may
            contain multiple YAML documents. Documents may either provide a top
            level ``drum_patterns`` mapping or the mapping itself.

        Returns
        -------
        Dict[str, Any]
            Combined pattern dictionary keyed by style name.
        """

        library: Dict[str, Any] = {}
        for p in paths:
            p = Path(p)
            if not p.is_absolute():
                repo_root = Path(__file__).resolve().parents[1]
                p = repo_root / p
            try:
                with p.open("r", encoding="utf-8") as fh:
                    for doc in yaml.safe_load_all(fh):
                        if not isinstance(doc, dict):
                            continue
                        if "drum_patterns" in doc and isinstance(
                            doc["drum_patterns"], dict
                        ):
                            library.update(doc["drum_patterns"])
                        else:
                            library.update(doc)
            except FileNotFoundError:
                logger.warning(f"DrumGen _load_pattern_lib: file not found: {p}")
            except Exception as exc:
                logger.warning(
                    f"DrumGen _load_pattern_lib: failed to load '{p}': {exc}"
                )
        return library

    def _resolve_style_key(
        self,
        musical_intent: Dict[str, Any],
        overrides: Dict[str, Any],
        section_data: Optional[Dict[str, Any]] = None,
    ) -> str:
        """オーバーライドと感情から最終的なリズムキーを決定する"""
        if overrides and overrides.get("rhythm_key"):
            return overrides["rhythm_key"]

        expr = None
        if section_data:
            expr = section_data.get("expression_details")
        if not expr:
            expr = musical_intent.get("expression_details")
        if expr:
            key = (expr.get("emotion_bucket"), expr.get("intensity"))
            lut_style = EMOTION_INTENSITY_LUT.get(key)
            if lut_style and lut_style in self.part_parameters:
                return lut_style

        emotion = musical_intent.get("emotion", "default").lower()
        intensity = musical_intent.get("intensity", "medium").lower()

        return self._choose_pattern_key(emotion, intensity, musical_intent)

    def _render_part(
        self,
        section_data: Dict[str, Any],
        next_section_data: Optional[Dict[str, Any]] = None,
    ) -> stream.Part:
        """Generate a drum part for a single section."""
        part = stream.Part(id=self.part_name)
        part.insert(0, self.default_instrument)

        drum_params = section_data.setdefault("part_params", {}).setdefault(
            self.part_name, {}
        )
        musical_intent = section_data.get("musical_intent", {})
        style_key = self._resolve_style_key(
            musical_intent,
            drum_params,
            section_data,
        )
        drum_params.setdefault("final_style_key_for_render", style_key)

        self._render([section_data], part, section_data)
        return part

    def get_kick_offsets(self) -> List[float]:
        return list(self.kick_offsets)

    def get_fill_offsets(self) -> List[float]:
        return [
            off if not isinstance(off, tuple) else off[0] for off in self.fill_offsets
        ]


# --- END OF FILE generator/drum_generator.py ---<|MERGE_RESOLUTION|>--- conflicted
+++ resolved
@@ -587,7 +587,7 @@
 
         self.push_pull_map = global_cfg.get("push_pull_curve", {})
         self.current_push_pull_curve = None
-<<<<<<< HEAD
+
         self.push_pull_max_ms = float(global_cfg.get("push_pull_max_ms", 80.0))
         vr = global_cfg.get("velocity_range", (0.9, 1.1))
         if (
@@ -599,9 +599,6 @@
         else:
             self.velocity_range = (0.9, 1.1)
         
-=======
-
->>>>>>> c4633fa3
         # 楽器設定
         part_default_cfg = self.main_cfg.get("default_part_parameters", {}).get(
             self.part_name, {}
