--- conflicted
+++ resolved
@@ -66,14 +66,9 @@
             dur = batch["qlen"]
             vel = batch["velocity"]
             pedal = batch["pedal"]
-<<<<<<< HEAD
             mask = batch.get("mask") or batch.get("pad_mask")
             if mask is None:
                 mask = torch.ones_like(pitch, dtype=torch.bool)
-=======
-            mask = batch.get("pad_mask", torch.ones_like(pitch, dtype=torch.bool))
->>>>>>> d16d9888
-
             emissions = self(pitch, dur, vel, pedal)
             return self.crf.decode(emissions, mask)
 
