--- conflicted
+++ resolved
@@ -13,11 +13,8 @@
 )
 from music21 import (
     harmony,
-<<<<<<< HEAD
     interval,
-=======
     key,
->>>>>>> cd9a5df6
     meter,
     note,
     pitch,
