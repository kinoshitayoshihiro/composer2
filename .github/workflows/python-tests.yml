name: python-tests

on:
  push:
    branches: [main, 'release/**']
  pull_request:
    branches: [main, 'release/**']

jobs:
  tests:
    runs-on: ${{ matrix.os }}
    strategy:
      matrix:
        os: [ubuntu-latest]
        python-version: ['3.10', '3.11']

    steps:
      - uses: actions/checkout@v4

      - name: Set up Python
        uses: actions/setup-python@v5
        with:
          python-version: ${{ matrix.python-version }}
          cache: 'pip'

      - name: Install system libs for soundfile
        run: sudo apt-get update && sudo apt-get install -y libsndfile1

      - name: Install Poetry
        uses: abatilo/actions-poetry@v3
        with:
          poetry-version: 1.7.1

      - name: Cache Poetry
        uses: actions/cache@v3
        with:
          path: ~/.cache/pypoetry
          key: ${{ runner.os }}-poetry-${{ hashFiles('**/poetry.lock') }}
          restore-keys: ${{ runner.os }}-poetry-

      - name: Cache BasicPitch
        uses: actions/cache@v3
        with:
          path: ~/.cache/basic_pitch
          key: basicpitch-${{ runner.os }}-${{ hashFiles('utilities/perc_sampler_v1.py') }}
          restore-keys: basicpitch-${{ runner.os }}-

      - name: Install dependencies
        run: |
          poetry install --no-root
<<<<<<< HEAD
          poetry run pip install .[test]
=======
          poetry run pip install pytest-cov pretty_midi soundfile

      - name: Verify train-velocity CLI
        run: poetry run train-velocity --help
>>>>>>> cf470d3c

      - name: Run tests
        run: poetry run pytest --cov=. -q

      - name: Run audio-to-MIDI tests
        run: poetry run pytest tests/audio_to_midi -q

      - name: Run demo
        run: poetry run make demo
        continue-on-error: true

      - name: Upload demo artifacts
        if: always()
        uses: actions/upload-artifact@v4
        with:
          name: demo-midis
          path: demos/*.mid
          if-no-files: ignore

      - name: Upload coverage to Codecov
        if: ${{ secrets.CODECOV_TOKEN != '' }}
        uses: codecov/codecov-action@v3
        with:
          fail_ci_if_error: false<|MERGE_RESOLUTION|>--- conflicted
+++ resolved
@@ -48,14 +48,11 @@
       - name: Install dependencies
         run: |
           poetry install --no-root
-<<<<<<< HEAD
           poetry run pip install .[test]
-=======
           poetry run pip install pytest-cov pretty_midi soundfile
 
       - name: Verify train-velocity CLI
         run: poetry run train-velocity --help
->>>>>>> cf470d3c
 
       - name: Run tests
         run: poetry run pytest --cov=. -q
