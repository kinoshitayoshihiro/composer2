--- conflicted
+++ resolved
@@ -7,11 +7,7 @@
 
 try:
     import torch
-<<<<<<< HEAD
-    from torch.utils.data import IterableDataset
-=======
     from torch.utils.data import DataLoader, Dataset, IterableDataset
->>>>>>> cb73fee3
     from transformers import Trainer, TrainingArguments
 except Exception:  # pragma: no cover - optional
     torch = None  # type: ignore
@@ -24,16 +20,11 @@
 
 
 class JsonlDataset(IterableDataset):
+    """1 行 1 サンプルの JSONL をトークナイズして返す軽量データセット。"""
+
     def __init__(self, path: Path) -> None:
         self.path = path
-<<<<<<< HEAD
-        self._len: int | None = None
-
-    def __len__(self) -> int:
-        if self._len is None:
-            with self.path.open() as f:
-                self._len = sum(1 for _ in f)
-        return self._len
+        self._len: int | None = None  # 初回だけ行数を数え、キャッシュ
 
     def __iter__(self):
         with self.path.open() as f:
@@ -42,25 +33,20 @@
                 tokens = obj.get("ids") or obj.get("tokens")
                 if tokens is not None:
                     yield {"input_ids": torch.tensor(tokens, dtype=torch.long)}
-=======
-
-    def __iter__(self):
-        for line in self.path.open():
-            obj = json.loads(line)
-            tokens = obj.get("ids") or obj.get("tokens")
-            if tokens is not None:
-                yield {"input_ids": torch.tensor(tokens, dtype=torch.long)}
 
     def __len__(self) -> int:  # type: ignore[override]
-        with self.path.open() as f:
-            return sum(1 for _ in f)
->>>>>>> cb73fee3
+        if self._len is None:
+            with self.path.open() as f:
+                self._len = sum(1 for _ in f)
+        return self._len
 
 
-def collate_fn(batch: list[dict[str, torch.Tensor]], *, tokenizer: PianoTokenizer) -> dict[str, torch.Tensor]:
+def collate_fn(
+    batch: list[dict[str, torch.Tensor]], *, tokenizer: PianoTokenizer
+) -> dict[str, torch.Tensor]:
     lengths = [len(x["input_ids"]) for x in batch]
     max_len = max(lengths)
-    pad_id = tokenizer.pad_id if hasattr(tokenizer, "pad_id") else 0
+    pad_id = getattr(tokenizer, "pad_id", 0)
     input_ids = torch.full((len(batch), max_len), pad_id, dtype=torch.long)
     for i, x in enumerate(batch):
         seq = x["input_ids"]
@@ -84,23 +70,25 @@
     parser.add_argument(
         "--auto-hparam",
         action="store_true",
-        help="auto scale LoRA rank and steps based on dataset size (\n<10k: rank=4, steps=800; <30k: rank=8, steps=1200; else: rank=16, steps=2000)",
+        help=(
+            "Auto‑scale LoRA rank and steps based on dataset size\n"
+            "(<10k: rank=4, steps=800; <30k: rank=8, steps=1200; else: rank=16, steps=2000)"
+        ),
     )
-    parser.add_argument("--eval", action="store_true", help="run evaluation after training")
+    parser.add_argument("--eval", action="store_true", help="Run evaluation after training")
     args = parser.parse_args()
 
+    # 行数を数えてハイパーパラメータの自動調整に使う
     with args.data.open() as f:
         n_samples = sum(1 for _ in f)
+
     if args.auto_hparam:
         if n_samples < 10_000:
-            args.rank = 4
-            args.steps = 800
+            args.rank, args.steps = 4, 800
         elif n_samples < 30_000:
-            args.rank = 8
-            args.steps = 1_200
+            args.rank, args.steps = 8, 1_200
         else:
-            args.rank = 16
-            args.steps = 2_000
+            args.rank, args.steps = 16, 2_000
 
     if args.epochs is not None:
         args.steps = args.epochs * n_samples
@@ -117,6 +105,7 @@
         save_strategy="no",
         remove_unused_columns=False,
     )
+
     trainer = Trainer(
         model=model,
         args=training_args,
@@ -124,9 +113,13 @@
         data_collator=partial(collate_fn, tokenizer=tokenizer),
     )
     trainer.train()
+
+    # 重みを保存（safe_serialization=True で pytorch_model‑00001.safetensors）
     model.model.save_pretrained(str(args.out), safe_serialization=True)
+
     if args.eval:
         from scripts.evaluate_piano_model import evaluate_dirs
+
         evaluate_dirs(args.data.parent, args.out, out_dir=args.out / "eval")
 
 
