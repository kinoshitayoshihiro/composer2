--- conflicted
+++ resolved
@@ -1,16 +1,12 @@
 from __future__ import annotations
 
-<<<<<<< HEAD
 import argparse
 import importlib.util
 import json
-from collections.abc import Callable
+import warnings
+from collections.abc import Callable, Mapping
 from pathlib import Path
 from typing import TypedDict
-=======
-import warnings
-from collections.abc import Callable, Mapping
->>>>>>> c91b55b0
 
 import pretty_midi
 
@@ -25,8 +21,8 @@
 
 Routing = dict[int, TargetMap]
 
-
 TempoFunc = Callable[[float], float]
+# CLI helper type (not used by the core API)
 TempoMap = TempoFunc | dict[int, TempoFunc] | dict[int, dict[str, TempoFunc]]
 
 
@@ -76,69 +72,6 @@
     return inst
 
 
-<<<<<<< HEAD
-def _write_bend_range_rpn(
-    inst: pretty_midi.Instrument,
-    range_semitones: float,
-    *,
-    time: float = 0.0,
-    rpn_null: bool = False,
-) -> None:
-    """Emit RPN messages configuring pitch-bend range.
-
-    Parameters
-    ----------
-    inst:
-        Instrument to receive the control changes.
-    range_semitones:
-        Pitch-bend range in semitones.
-    rpn_null:
-        If ``True``, emit ``RPN Null`` (101=127, 100=127) after setting the range.
-    """
-
-    msb = int(range_semitones)
-    frac = range_semitones - msb
-    lsb = int(round(frac * 128))
-    msb = max(0, min(127, msb))
-    lsb = max(0, min(127, lsb))
-    inst.control_changes.extend(
-        [
-            pretty_midi.ControlChange(number=101, value=0, time=time),
-            pretty_midi.ControlChange(number=100, value=0, time=time),
-            pretty_midi.ControlChange(number=6, value=msb, time=time),
-            pretty_midi.ControlChange(number=38, value=lsb, time=time),
-        ]
-    )
-    if rpn_null:
-        inst.control_changes.extend(
-            [
-                pretty_midi.ControlChange(number=101, value=127, time=time),
-                pretty_midi.ControlChange(number=100, value=127, time=time),
-            ]
-        )
-
-
-def _resolve_tempo_map(
-    tempo_map: TempoMap | None, ch: int, target: str
-) -> TempoFunc | None:
-    """Return tempo-map callable for ``ch``/``target``."""
-
-    if tempo_map is None:
-        return None
-    if callable(tempo_map):
-        return tempo_map
-    tm = tempo_map.get(ch)
-    if tm is None:
-        return None
-    if callable(tm):
-        return tm
-    if isinstance(tm, dict):
-        func = tm.get(target)
-        if func is None or not callable(func):
-            return None
-        return func
-    raise TypeError("Invalid tempo_map structure")
-=======
 def write_bend_range_rpn(
     inst: pretty_midi.Instrument,
     bend_range_semitones: float,
@@ -202,50 +135,21 @@
 
 
 _CC_MAP: dict[str, int] = {"cc11": 11, "cc64": 64}
->>>>>>> c91b55b0
 
 
 def apply_controls(
     pm: pretty_midi.PrettyMIDI,
-<<<<<<< HEAD
-    routing: Routing,
-=======
     curves_by_channel: Mapping[int, Mapping[str, ControlCurve]],
->>>>>>> c91b55b0
     *,
     write_rpn: bool = False,
     bend_range_semitones: float = 2.0,
-<<<<<<< HEAD
-    write_rpn: bool = True,
-    rpn_null: bool = False,
-    per_target_max_events: EventCaps | None = None,
-    tempo_map: TempoMap | None = None,
-    eps_override: dict[str, float] | None = None,
-) -> pretty_midi.PrettyMIDI:
-    """Render ``routing`` onto ``pm``.
-
-    Parameters
-    ----------
-    pm:
-        Destination MIDI object.
-    routing:
-        Mapping of MIDI channels to control curves.
-    bend_range_semitones:
-        Pitch-bend range in semitones.
-    write_rpn:
-        When ``True``, configure pitch-bend range via RPN messages.
-    rpn_null:
-        Emit ``RPN Null`` after the range when ``True``.
-    per_target_max_events:
-        Optional maximum event counts for each target.
-=======
     send_rpn_null: bool = True,
     lsb_mode: str = "128th",
     cc_max_events: int | None = None,
     bend_max_events: int | None = None,
     value_eps: float = 1e-6,
     time_eps: float = 1e-9,
-    tempo_map: (float | list[tuple[float, float]] | Callable[[float], float] | None) = None,
+    tempo_map: float | list[tuple[float, float]] | Callable[[float], float] | None = None,
 ) -> None:
     """Apply ``curves_by_channel`` to ``pm`` grouped by MIDI channel.
 
@@ -272,12 +176,14 @@
     tempo_map
         Either a constant BPM (float), a list of ``(beat, bpm)`` tuples, a
         ``Callable[beat]->bpm``, or ``None`` (seconds domain).
->>>>>>> c91b55b0
     """
     if lsb_mode not in {"128th", "cents"}:
         raise ValueError("lsb_mode must be '128th' or 'cents'")
 
     for ch, targets in curves_by_channel.items():
+        if not 0 <= ch <= 15:
+            raise ValueError("MIDI channel must be in 0..15")
+
         inst = ensure_instrument_for_channel(pm, ch)
 
         if write_rpn:
@@ -289,163 +195,6 @@
                 lsb_mode=lsb_mode,
             )
 
-<<<<<<< HEAD
-    per_target_max_events = per_target_max_events or {}
-    eps_override = eps_override or {}
-    for ch, curves in routing.items():
-        if not 0 <= ch <= 15:
-            raise ValueError("MIDI channel must be in 0..15")
-        inst = ensure_instrument_for_channel(pm, ch)
-
-        # Control changes
-        for key, num in (("cc11", 11), ("cc64", 64)):
-            curve = curves.get(key)
-            if curve is None:
-                continue
-            max_events = per_target_max_events.get(key)
-            tm = _resolve_tempo_map(tempo_map, ch, key)
-            orig_eps = curve.eps_cc
-            curve.eps_cc = eps_override.get(key, orig_eps)
-            events = curve.to_midi_cc(
-                ch,
-                num,
-                max_events=max_events,
-                tempo_map=tm,
-            )
-            curve.eps_cc = orig_eps
-            inst.control_changes.extend(events)
-
-        # Pitch bend
-        bend_curve = curves.get("bend")
-        if bend_curve is not None:
-            max_events = per_target_max_events.get("bend")
-            tm = _resolve_tempo_map(tempo_map, ch, "bend")
-            orig_eps = bend_curve.eps_bend
-            bend_curve.eps_bend = eps_override.get("bend", orig_eps)
-            pb_events = bend_curve.to_pitch_bend(
-                ch,
-                range_semitones=bend_range_semitones,
-                max_events=max_events,
-                tempo_map=tm,
-            )
-            bend_curve.eps_bend = orig_eps
-            if pb_events:
-                first_time = pb_events[0].time
-                if (
-                    write_rpn
-                    and getattr(inst, "_bend_range_written", None)
-                    != bend_range_semitones
-                ):
-                    _write_bend_range_rpn(
-                        inst,
-                        bend_range_semitones,
-                        time=max(0.0, first_time - 0.005),
-                        rpn_null=rpn_null,
-                    )
-                    inst._bend_range_written = bend_range_semitones
-                inst.pitch_bends.extend(pb_events)
-
-        inst.control_changes.sort(key=lambda cc: cc.time)
-        inst.pitch_bends.sort(key=lambda pb: pb.time)
-
-    return pm
-
-
-def _load_curve_from_json(path: Path, target: str) -> ControlCurve:
-    with path.open() as fh:
-        data = json.load(fh)
-    if not isinstance(data, dict):
-        raise ValueError(f"Curve file {path} must contain a JSON object")
-    domain = data.get("domain", "time")
-    knots = data.get("knots")
-    if not isinstance(knots, list):
-        raise ValueError(f"Curve file {path} missing 'knots' list")
-    try:
-        kts = [(float(t), float(v)) for t, v in knots]
-    except Exception as exc:  # pragma: no cover - validation
-        raise ValueError(f"Invalid knots in {path}: {exc}") from exc
-    units = data.get("units", "semitones")
-    return ControlCurve(target=target, domain=domain, knots=kts, units=units)
-
-
-def _load_tempo_func(spec: str) -> TempoFunc:
-    module_path, func_name = spec.split(":", 1)
-    module_path = str(module_path)
-    mod_name = Path(module_path).stem
-    spec_obj = importlib.util.spec_from_file_location(mod_name, module_path)
-    if spec_obj is None or spec_obj.loader is None:
-        raise ValueError(f"Cannot load tempo-map module {module_path}")
-    module = importlib.util.module_from_spec(spec_obj)
-    spec_obj.loader.exec_module(module)
-    func = getattr(module, func_name, None)
-    if not callable(func):
-        raise ValueError(f"tempo-map function {func_name} not found in {module_path}")
-    return func
-
-
-def main(argv: list[str] | None = None) -> pretty_midi.PrettyMIDI:
-    parser = argparse.ArgumentParser(description="Apply control curves to MIDI")
-    parser.add_argument("in_mid")
-    parser.add_argument("routing_json")
-    parser.add_argument("--out", default="out.mid")
-    parser.add_argument("--bend-range-semitones", type=float, default=2.0)
-    parser.add_argument("--rpn-null", action="store_true")
-    parser.add_argument("--max-bend", type=int)
-    parser.add_argument("--max-cc11", type=int)
-    parser.add_argument("--max-cc64", type=int)
-    parser.add_argument("--tempo-map")
-    parser.add_argument("--dry-run", action="store_true")
-    args = parser.parse_args(argv)
-
-    try:
-        pm = pretty_midi.PrettyMIDI(args.in_mid)
-    except TypeError:  # pragma: no cover - stub compatibility
-        pm = pretty_midi.PrettyMIDI()
-
-    with Path(args.routing_json).open() as fh:
-        routing_desc = json.load(fh)
-    if not isinstance(routing_desc, dict):
-        raise ValueError("routing JSON must be an object mapping channels")
-    routing: Routing = {}
-    for ch_str, targets in routing_desc.items():
-        ch = int(ch_str)
-        mapping: TargetMap = {}
-        for tgt, file_path in targets.items():
-            mapping[tgt] = _load_curve_from_json(Path(file_path), tgt)
-        routing[ch] = mapping
-
-    caps = {
-        k: v
-        for k, v in {
-            "bend": args.max_bend,
-            "cc11": args.max_cc11,
-            "cc64": args.max_cc64,
-        }.items()
-        if v is not None
-    }
-
-    tempo_func: TempoFunc | None = None
-    if args.tempo_map is not None:
-        tempo_func = _load_tempo_func(args.tempo_map)
-
-    apply_controls(
-        pm,
-        routing,
-        bend_range_semitones=args.bend_range_semitones,
-        rpn_null=args.rpn_null,
-        per_target_max_events=caps or None,
-        tempo_map=tempo_func,
-    )
-
-    if not args.dry_run and hasattr(pm, "write"):
-        pm.write(args.out)
-
-    return pm
-
-
-if __name__ == "__main__":  # pragma: no cover - CLI entry
-    main()
-=======
         for name, curve in targets.items():
             if name == "bend":
                 kwargs: dict[str, object] = {
@@ -456,7 +205,8 @@
                 }
                 if tempo_map is not None:
                     kwargs["tempo_map"] = tempo_map
-                curve.to_pitch_bend(inst, **kwargs)  # writes into ``inst``
+                # Writes into inst in-place
+                curve.to_pitch_bend(inst, **kwargs)  # type: ignore[arg-type]
             else:
                 cc_num = _CC_MAP.get(name)
                 if cc_num is None:
@@ -469,5 +219,139 @@
                 }
                 if tempo_map is not None:
                     kwargs["tempo_map"] = tempo_map
-                curve.to_midi_cc(inst, cc_num, **kwargs)  # writes into ``inst``
->>>>>>> c91b55b0
+                # Writes into inst in-place
+                curve.to_midi_cc(inst, cc_num, **kwargs)  # type: ignore[arg-type]
+
+        # keep deterministic ordering
+        inst.control_changes.sort(key=lambda c: c.time)
+        inst.pitch_bends.sort(key=lambda b: b.time)
+
+
+# ----------------------------- CLI helpers ---------------------------------
+
+
+def _load_curve_from_json(path: Path) -> ControlCurve:
+    """Load a curve description JSON and return a ControlCurve(times, values,...).
+
+    Expected JSON schema:
+    {
+      "domain": "time" | "beats",
+      "knots": [[t0, v0], [t1, v1], ...]
+    }
+    """
+    with path.open() as fh:
+        data = json.load(fh)
+    if not isinstance(data, dict):
+        raise ValueError(f"Curve file {path} must contain a JSON object")
+    domain = data.get("domain", "time")
+    knots = data.get("knots")
+    if not isinstance(knots, list) or not knots:
+        raise ValueError(f"Curve file {path} missing non-empty 'knots' list")
+    try:
+        times = [float(t) for t, _ in knots]
+        values = [float(v) for _, v in knots]
+    except Exception as exc:  # pragma: no cover
+        raise ValueError(f"Invalid knots in {path}: {exc}") from exc
+    return ControlCurve(times, values, domain=domain)
+
+
+def _load_tempo_func(spec: str) -> TempoFunc:
+    """Load a tempo-map callable from 'FILE.py:FUNC'."""
+    module_path, func_name = spec.split(":", 1)
+    module_path = str(module_path)
+    mod_name = Path(module_path).stem
+    spec_obj = importlib.util.spec_from_file_location(mod_name, module_path)
+    if spec_obj is None or spec_obj.loader is None:
+        raise ValueError(f"Cannot load tempo-map module {module_path}")
+    module = importlib.util.module_from_spec(spec_obj)
+    spec_obj.loader.exec_module(module)
+    func = getattr(module, func_name, None)
+    if not callable(func):
+        raise ValueError(f"tempo-map function {func_name} not found in {module_path}")
+    return func  # type: ignore[return-value]
+
+
+def main(argv: list[str] | None = None) -> pretty_midi.PrettyMIDI:
+    """CLI: Apply control curves described in a routing JSON onto a MIDI file."""
+    parser = argparse.ArgumentParser(description="Apply control curves to MIDI")
+    parser.add_argument("in_mid")
+    parser.add_argument("routing_json")
+    parser.add_argument("--out", default="out.mid")
+    parser.add_argument("--bend-range-semitones", type=float, default=2.0)
+    parser.add_argument(
+        "--write-rpn", action="store_true", help="Emit RPN(0,0) bend range before bends"
+    )
+    parser.add_argument(
+        "--no-rpn-null",
+        dest="send_rpn_null",
+        action="store_false",
+        default=True,
+        help="Do not append RPN Null after range",
+    )
+    parser.add_argument(
+        "--lsb-mode",
+        choices=["128th", "cents"],
+        default="128th",
+        help="Fractional bend-range encoding for CC#38",
+    )
+    parser.add_argument("--max-bend", type=int)
+    parser.add_argument("--max-cc11", type=int)
+    parser.add_argument("--max-cc64", type=int)
+    parser.add_argument(
+        "--tempo-map",
+        help="Tempo map callable as FILE.py:FUNC for beats-domain curves",
+    )
+    parser.add_argument("--dry-run", action="store_true")
+    args = parser.parse_args(argv)
+
+    try:
+        pm = pretty_midi.PrettyMIDI(args.in_mid)
+    except TypeError:  # pragma: no cover - stub compatibility
+        pm = pretty_midi.PrettyMIDI()
+
+    # Load routing JSON: { "0": {"cc11": "expr.json", "bend": "vibrato.json"}, ... }
+    with Path(args.routing_json).open() as fh:
+        routing_desc = json.load(fh)
+    if not isinstance(routing_desc, dict):
+        raise ValueError("routing JSON must be an object mapping channels")
+
+    curves_by_channel: dict[int, dict[str, ControlCurve]] = {}
+    for ch_str, targets in routing_desc.items():
+        ch = int(ch_str)
+        mapping: dict[str, ControlCurve] = {}
+        if not isinstance(targets, dict):
+            raise ValueError(f"routing for channel {ch} must be an object")
+        for tgt, file_path in targets.items():
+            mapping[tgt] = _load_curve_from_json(Path(file_path))
+        curves_by_channel[ch] = mapping
+
+    # Build event caps (shared cap per class of target)
+    cc_cap = min(x for x in [args.max_cc11, args.max_cc64] if x is not None) if any(
+        v is not None for v in (args.max_cc11, args.max_cc64)
+    ) else None
+    bend_cap = args.max_bend
+
+    tempo_callable: TempoFunc | None = None
+    if args.tempo_map is not None:
+        tempo_callable = _load_tempo_func(args.tempo_map)
+
+    apply_controls(
+        pm,
+        curves_by_channel,
+        write_rpn=args.write_rpn,
+        bend_range_semitones=args.bend_range_semitones,
+        send_rpn_null=args.send_rpn_null,
+        lsb_mode=args.lsb_mode,
+        cc_max_events=cc_cap,
+        bend_max_events=bend_cap,
+        tempo_map=tempo_callable,
+    )
+
+    if not args.dry_run and hasattr(pm, "write"):
+        pm.write(args.out)
+
+    return pm
+
+
+if __name__ == "__main__":  # pragma: no cover - CLI entry
+    main()