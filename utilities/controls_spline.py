"""Utilities for rendering sparse control curves to pretty_midi events.

PrettyMIDI's :class:`ControlChange` and :class:`PitchBend` objects do not
contain a channel attribute. Routing is therefore achieved by assigning events
to per-channel instruments, e.g. instruments named ``"channel0"``.
"""

from __future__ import annotations

import logging
import math
import warnings
from bisect import bisect_right
from collections.abc import Callable, Iterable, Sequence
from dataclasses import dataclass
from typing import Literal

try:  # optional dependency
    import numpy as np  # type: ignore
except Exception:  # pragma: no cover
    np = None  # type: ignore
import pretty_midi
from . import pb_math

__all__ = [
    "ControlCurve",
    "catmull_rom_monotone",
    "dedupe_events",
    "dedupe_times_values",
    "enforce_strictly_increasing",
    "ensure_scalar_floats",
    "tempo_map_from_prettymidi",
]

_WARNED_RESOLUTION = False

# -----------------------------------------------------------------------------
# Small helpers
# -----------------------------------------------------------------------------


def ensure_scalar_floats(seq: Iterable[float]) -> list[float]:
    """Return ``seq`` as a list of Python ``float`` values."""
    return [float(x) for x in seq]


if np is not None:

    def as_array(xs: Iterable[float]):
        return np.asarray(list(xs), dtype=float)

    def clip(xs, lo, hi):
        return np.clip(np.asarray(xs, dtype=float), lo, hi)

    def round_int(xs):
        return np.rint(xs).astype(int)

else:  # pragma: no cover

    def as_array(xs: Iterable[float]):
        return [float(x) for x in xs]

    def clip(xs, lo, hi):
        lo_f = float(lo)
        hi_f = float(hi)
        return [max(lo_f, min(hi_f, float(x))) for x in xs]

    def round_int(xs):
        return [int(round(float(x))) for x in xs]


def dedupe_events(
    times: Sequence[float],
    values: Sequence[float],
    *,
    eps: float | None = None,
    value_eps: float = 1e-6,
    time_eps: float = 1e-9,
):
    """Deduplicate nearly-identical consecutive ``times``/``values`` pairs.

    Keeps the first sample in any run of (nearly) equal events.
    Returns numpy arrays when numpy is available, otherwise Python lists.
    """

    if len(times) == 0:
        if np is not None:
            return np.asarray([], dtype=float), np.asarray([], dtype=float)
        return [], []

    if eps is not None:
        value_eps = time_eps = float(eps)

    out_t: list[float] = [float(times[0])]
    out_v: list[float] = [float(values[0])]
    for t, v in zip(times[1:], values[1:]):
        t = float(t)
        v = float(v)
        if abs(t - out_t[-1]) <= time_eps and abs(v - out_v[-1]) <= value_eps:
            continue
        out_t.append(t)
        out_v.append(v)
    # Always keep the final endpoint
    if out_t[-1] != float(times[-1]) or out_v[-1] != float(values[-1]):
        out_t.append(float(times[-1]))
        out_v.append(float(values[-1]))

    if np is not None:
        return np.asarray(out_t), np.asarray(out_v)
    return out_t, out_v


def dedupe_times_values(
    times: Sequence[float],
    values: Sequence[float],
    *,
    value_eps: float = 1e-6,
    time_eps: float = 1e-9,
):
    """Alias for :func:`dedupe_events` for backward compatibility."""

    return dedupe_events(times, values, value_eps=value_eps, time_eps=time_eps)


def enforce_strictly_increasing(times: Sequence[float], eps: float) -> list[float]:
    """Ensure each successive time increases by at least ``eps``."""

    if len(times) == 0:
        return []
    out = [float(times[0])]
    for t in times[1:]:
        t = float(t)
        if t <= out[-1] + eps:
            t = out[-1] + eps
        out.append(t)
    return out


def catmull_rom_monotone(
    times: Sequence[float], values: Sequence[float], query_times: Sequence[float]
) -> list[float]:
    """Return monotone cubic interpolation of ``values`` over ``times``.

    Uses the Fritsch–Carlson method which ensures the interpolant is
    monotone when the input data is monotone.
    """

    x = ensure_scalar_floats(times)
    y = ensure_scalar_floats(values)
    q = ensure_scalar_floats(query_times)
    if len(x) == 0:
        return []
    if len(x) == 1:
        return [y[0] for _ in q]

    # Slopes and secants
    h = [x[i + 1] - x[i] for i in range(len(x) - 1)]
    delta = [(y[i + 1] - y[i]) / h[i] if h[i] != 0 else 0.0 for i in range(len(x) - 1)]

    # Tangents m[i]
    m = [0.0] * len(x)
    m[0] = delta[0]
    m[-1] = delta[-1]
    for i in range(1, len(x) - 1):
        if delta[i - 1] * delta[i] <= 0:
            m[i] = 0.0
        else:
            w1 = 2 * h[i] + h[i - 1]
            w2 = h[i] + 2 * h[i - 1]
            denom = (w1 / delta[i - 1]) + (w2 / delta[i])
            m[i] = (w1 + w2) / denom if denom != 0 else 0.0

    res: list[float] = []
    for t in q:
        if t <= x[0]:
            res.append(y[0])
            continue
        if t >= x[-1]:
            res.append(y[-1])
            continue
        # Find segment j such that x[j] <= t <= x[j+1]
        j = bisect_right(x, t) - 1
        h_j = x[j + 1] - x[j]
        s = (t - x[j]) / h_j if h_j != 0 else 0.0
        s2 = s * s
        s3 = s2 * s
        h00 = 2 * s3 - 3 * s2 + 1
        h10 = s3 - 2 * s2 + s
        h01 = -2 * s3 + 3 * s2
        h11 = s3 - s2
        val = h00 * y[j] + h10 * h_j * m[j] + h01 * y[j + 1] + h11 * h_j * m[j + 1]
        res.append(val)

    return res


# -----------------------------------------------------------------------------
# Tempo mapping helpers
# -----------------------------------------------------------------------------


@dataclass
class TempoMap:
    """Piecewise-constant tempo map.

    Parameters
    ----------
    events:
        Sequence of ``(beat, bpm)`` pairs with strictly increasing beats and
        positive BPM values.
    """

    events: Sequence[tuple[float, float]]

    def __post_init__(self) -> None:
        beats: list[float] = []
        bpms: list[float] = []
        last = -float("inf")
        for beat, bpm in self.events:
            beat_f = float(beat)
            bpm_f = float(bpm)
            if beat_f <= last:
                raise ValueError("beats must be strictly increasing")
            if bpm_f <= 0 or not math.isfinite(bpm_f):
                raise ValueError("bpm must be positive and finite")
            beats.append(beat_f)
            bpms.append(bpm_f)
            last = beat_f
        self.beats = beats
        self.bpms = bpms
        self._sec: list[float] = [0.0]
        for i in range(1, len(beats)):
            dt = (beats[i] - beats[i - 1]) * 60.0 / bpms[i - 1]
            self._sec.append(self._sec[-1] + dt)

    def bpm_at(self, beat: float) -> float:
        idx = 0
        for i, b in enumerate(self.beats):
            if beat >= b:
                idx = i
            else:
                break
        return float(self.bpms[idx])

    def sec_at(self, beat: float) -> float:
        if beat <= self.beats[0]:
            return (beat - self.beats[0]) * 60.0 / self.bpms[0]
        for i in range(len(self.beats) - 1):
            b0, b1 = self.beats[i], self.beats[i + 1]
            if beat < b1:
                return self._sec[i] + (beat - b0) * 60.0 / self.bpms[i]
        return self._sec[-1] + (beat - self.beats[-1]) * 60.0 / self.bpms[-1]


def tempo_map_from_events(
    events: Sequence[tuple[float, float]],
) -> Callable[[float], float]:
    """Return a piecewise-constant tempo map callable.

    Parameters
    ----------
    events:
        Sequence of ``(beat, bpm)`` pairs with non-decreasing beats and
        strictly positive BPM values.
    """

    beats: list[float] = []
    bpms: list[float] = []
    last_beat = float("-inf")
    for beat, bpm in events:
        if beat < last_beat:
            raise ValueError("tempo events must have non-decreasing beats")
        if bpm <= 0:
            raise ValueError("bpm must be positive")
        beats.append(float(beat))
        bpms.append(float(bpm))
        last_beat = float(beat)

    def tempo(beat: float) -> float:
        idx = 0
        for i, b in enumerate(beats):
            if beat >= b:
                idx = i
            else:
                break
        return float(bpms[idx])

    return tempo


def tempo_map_from_prettymidi(pm: pretty_midi.PrettyMIDI) -> Callable[[float], float]:
    """Return a tempo map callable derived from a PrettyMIDI object."""

    times, bpms = pm.get_tempo_changes()
    beats = [pm.time_to_beat(t) for t in times]
    events = list(zip(beats, bpms))
    return tempo_map_from_events(events)


# -----------------------------------------------------------------------------
# Internal numeric helpers
# -----------------------------------------------------------------------------


def _resample(t_knots, v_knots, sample_rate_hz: float):
    """Resample ``t_knots``/``v_knots`` on an equally spaced time grid."""
    if sample_rate_hz <= 0 or len(t_knots) < 2:
        return t_knots, v_knots
    step = 1.0 / float(sample_rate_hz)
    t0 = float(t_knots[0])
    t1 = float(t_knots[-1])
    if np is not None:
        grid = np.arange(t0, t1, step, dtype=float)
        if grid.size == 0 or float(grid[-1]) < t1:
            grid = np.append(grid, t1)
        vals = catmull_rom_monotone(t_knots, v_knots, grid.tolist())
        return grid, np.asarray(vals, dtype=float)
    # Fallback without numpy
    grid: list[float] = []
    g = t0
    while g < t1 - 1e-12:
        grid.append(g)
        g += step
    grid.append(t1)
    vals = catmull_rom_monotone(t_knots, v_knots, grid)
    return grid, vals


def _uniform_indices(length: int, target: int) -> list[int]:
    """Return evenly spaced indices keeping first/last and removing duplicates."""

    if length <= 0 or target <= 0:
        return []
    if target >= length:
        return list(range(length))
    if length == 1:
        return [0]
    if target == 1:
        return [length - 1]

    step = (length - 1) / float(target - 1)
    out: list[int] = [0]
    last = 0
    for i in range(1, target - 1):
        idx = int(round(i * step))
        if idx <= last:
            idx = last + 1
        if idx >= length - 1:
            break
        out.append(idx)
        last = idx
    if out[-1] != length - 1:
        out.append(length - 1)
    return out


def _dedupe_int(times, values, *, time_eps: float, keep_last: bool = False):
    out_t: list[float] = [float(times[0])]
    out_v: list[int] = [int(values[0])]
    for idx in range(1, len(times)):
        t = float(times[idx])
        v = int(values[idx])
        if v == out_v[-1] or abs(t - out_t[-1]) <= time_eps:
            if keep_last and idx == len(times) - 1:
                out_t.append(t)
                out_v.append(v)
            continue
        out_t.append(t)
        out_v.append(v)
    if keep_last and (out_t[-1] != float(times[-1]) or out_v[-1] != int(values[-1])):
        out_t.append(float(times[-1]))
        out_v.append(int(values[-1]))
    if np is not None:
        return np.asarray(out_t), np.asarray(out_v)
    return out_t, out_v


_ZERO_WARNING = "offset_sec must be non-negative; clamping to 0.0"


# -----------------------------------------------------------------------------
# ControlCurve
# -----------------------------------------------------------------------------


@dataclass
class ControlCurve:
    """Simple spline-based control curve.

    ``resolution_hz`` is a deprecated alias for ``sample_rate_hz``.

    Parameters
    ----------
    times, values:
        Sample locations and values.  ``domain`` controls whether ``times``
        are in seconds (``"time"``) or beats (``"beats"``).
    domain:
        ``"time"`` for absolute seconds or ``"beats"`` for beat positions.
    offset_sec:
        Shift applied to all rendered event times.  Negative values are
        clamped to ``0.0`` with a warning.
    """

    times: Sequence[float]
    values: Sequence[float]
    domain: str = "time"
    offset_sec: float = 0.0
    units: str | None = None
    sample_rate_hz: float = 0.0
    resolution_hz: float | None = None
    eps_cc: float = 0.5
    eps_bend: float = 1.0
    ensure_zero_at_edges: bool = True
    dedup_time_epsilon: float = 1e-4
    dedup_value_epsilon: float = 1.0
    target: Literal["cc11", "cc64", "bend"] = "cc11"

    def __post_init__(self) -> None:
        # arrays where available for speed/consistency
        self.times = as_array(self.times)
        self.values = as_array(self.values)
        if self.offset_sec < 0.0:
            logging.warning(_ZERO_WARNING)
            self.offset_sec = 0.0
        self.units = self.units or "semitones"
        if self.resolution_hz is not None:
            global _WARNED_RESOLUTION
            if not _WARNED_RESOLUTION:
                warnings.warn(
                    "resolution_hz is deprecated; use sample_rate_hz",
                    DeprecationWarning,
                    stacklevel=2,
                )
                _WARNED_RESOLUTION = True
            if self.sample_rate_hz:
                warnings.warn("resolution_hz ignored", DeprecationWarning, stacklevel=2)
            else:
                self.sample_rate_hz = float(self.resolution_hz)
            self.resolution_hz = None
        if self.sample_rate_hz < 0:
            raise ValueError("sample_rate_hz must be >= 0")

    # ---- validation -------------------------------------------------
    def validate(self) -> None:
        times = self.times if np is None else self.times.tolist()
        if len(times) != (len(self.values) if np is None else int(self.values.size)):
            raise ValueError("times and values must be same length")
        if len(times) == 0:
            return
        if self.sample_rate_hz < 0:
            raise ValueError("sample_rate_hz must be >= 0")
        diffs = [times[i + 1] - times[i] for i in range(len(times) - 1)]
        if any(d < 0 for d in diffs):
            raise ValueError("times must be non-decreasing")

    # ---- domain conversion -----------------------------------------
    def _beats_to_times(
        self,
        beats,  # array-like
        tempo_map: float | Sequence[tuple[float, float]] | Callable[[float], float] | TempoMap,
        *,
        fold_halves: bool = False,
    ) -> list[float]:
        if isinstance(tempo_map, TempoMap):
            beats_list = (
                beats
                if isinstance(beats, list)
                else (beats.tolist() if np is not None else list(beats))
            )
            return [tempo_map.sec_at(b) for b in beats_list]
        if not callable(tempo_map) and not isinstance(tempo_map, int | float):
            tm = TempoMap(tempo_map)
            beats_list = (
                beats
                if isinstance(beats, list)
                else (beats.tolist() if np is not None else list(beats))
            )
            return [tm.sec_at(b) for b in beats_list]
        if callable(tempo_map):
            tempo = tempo_map
        else:
            const = float(tempo_map)
            if const <= 0 or not math.isfinite(const):
                raise ValueError("bpm must be positive and finite")
            tempo = lambda _b: const  # noqa: E731
        beats_list = (
            beats
            if isinstance(beats, list)
            else (beats.tolist() if np is not None else list(beats))
        )

        def _fold(bpm: float) -> float:
            if not fold_halves:
                return bpm
            while bpm < 60.0:
                bpm *= 2.0
            while bpm > 180.0:
                bpm /= 2.0
            return bpm

        times: list[float] = [0.0]
        for a, b in zip(beats_list[:-1], beats_list[1:]):
            mid = (a + b) / 2.0
            bpm = float(tempo(mid))
            if not math.isfinite(bpm) or bpm <= 0:
                raise ValueError("bpm must be positive and finite")
            bpm = _fold(bpm)
            dt = (b - a) * 60.0 / bpm
            times.append(times[-1] + dt)
        return times

    def _prep(
        self,
        tempo_map: float | Sequence[tuple[float, float]] | Callable[[float], float] | TempoMap,
        *,
        fold_halves: bool = False,
        value_eps: float | None = None,
        time_eps: float | None = None,
    ):
        self.validate()
        ve = self.dedup_value_epsilon if value_eps is None else float(value_eps)
        te = self.dedup_time_epsilon if time_eps is None else float(time_eps)
        t, v = dedupe_events(self.times, self.values, value_eps=ve, time_eps=te)
        if self.domain == "beats":
            t = self._beats_to_times(t, tempo_map, fold_halves=fold_halves)
        return t, v

    def sample(
        self,
        query_times: Sequence[float],
        *,
        tempo_map: float | Sequence[tuple[float, float]] | Callable[[float], float] = 120.0,
        fold_halves: bool = False,
    ) -> list[float]:
        """Return interpolated values at ``query_times``."""

        t, v = self._prep(tempo_map, fold_halves=fold_halves)
        return catmull_rom_monotone(t, v, query_times)

    # ---- MIDI CC rendering -----------------------------------------
    def to_midi_cc(
        self,
        inst,
        cc_number: int,
        *,
        time_offset: float = 0.0,
        tempo_map: float | Sequence[tuple[float, float]] | Callable[[float], float] = 120.0,
        sample_rate_hz: float | None = None,
        resolution_hz: float | None = None,
        max_events: int | None = None,
        value_eps: float = 1e-6,
        time_eps: float = 1e-9,
        dedup_value_epsilon: float | None = None,
        dedup_time_epsilon: float | None = None,
        min_delta: float | None = None,
        fold_halves: bool = False,
        simplify_mode: Literal["rdp", "uniform"] = "rdp",
    ) -> None:
        """Render the curve as MIDI CC events onto ``inst``.

        ``tempo_map`` may be a constant BPM number, a callable ``beat → bpm``
        function, or a list of ``(beat, bpm)`` pairs.  Endpoint events are
        preserved even when ``max_events`` trims intermediate points.
        ``resolution_hz`` is a deprecated alias for ``sample_rate_hz`` and is
        slated for removal in a future release.
        """

        if not 0 <= cc_number <= 127:
            raise ValueError("CC number must be in 0..127")

        if resolution_hz is not None:
            warnings.warn(
                "resolution_hz is deprecated; use sample_rate_hz",
                DeprecationWarning,
                stacklevel=2,
            )
            if sample_rate_hz is None:
                sample_rate_hz = resolution_hz
        if sample_rate_hz is None or sample_rate_hz <= 0:
            sample_rate_hz = self.sample_rate_hz

        if max_events is None:
            max_events = 2000
        elif max_events < 2:
            max_events = 2

        orig_len = len(self.times) if np is None else int(len(self.times))
        t, v = self._prep(
            tempo_map,
            fold_halves=fold_halves,
            value_eps=dedup_value_epsilon,
            time_eps=dedup_time_epsilon,
        )
        if sample_rate_hz and sample_rate_hz > 0:
            t, v = _resample(t, v, float(sample_rate_hz))
        t, v = dedupe_events(t, v, value_eps=value_eps, time_eps=time_eps)
        t = enforce_strictly_increasing(t.tolist() if hasattr(t, "tolist") else t, time_eps)
        if value_eps > 0 and len(v) >= 2:
            if max(v) - min(v) <= value_eps:
                if orig_len > 2:
                    t, v = [t[0], t[-1]], [v[0], v[-1]]
                else:
                    t, v = [t[0]], [v[0]]
            else:
                ft: list[float] = [t[0]]
                fv: list[float] = [v[0]]
                for i in range(1, len(v)):
                    if abs(v[i] - fv[-1]) > value_eps:
                        ft.append(t[i])
                        fv.append(v[i])
                if ft[-1] != t[-1] and (abs(v[-1] - fv[-1]) > value_eps or len(ft) == 1):
                    ft.append(t[-1])
                    fv.append(v[-1])
                t, v = ft, fv
        # clamp + round to MIDI domain
        vals = round_int(clip(v, 0, 127))
        t, vals = _dedupe_int(t, vals, time_eps=time_eps, keep_last=True)
        if value_eps > 0 and len(vals) > 1:
            ft: list[float] = [t[0]]
            fv: list[int] = [int(vals[0])]
            for tt, vv in zip(t[1:], vals[1:]):
                if vv == fv[-1]:
                    continue
                ft.append(tt)
                fv.append(int(vv))
            if ft[-1] != t[-1] or fv[-1] != int(vals[-1]):
                ft.append(t[-1])
                fv.append(int(vals[-1]))
            t, vals = ft, fv
        if min_delta is not None and len(vals) > 1:
            ft: list[float] = [t[0]]
            fv: list[int] = [int(vals[0])]
            for tt, vv in zip(t[1:-1], vals[1:-1]):
                if abs(vv - fv[-1]) >= min_delta:
                    ft.append(tt)
                    fv.append(int(vv))
            ft.append(t[-1])
            fv.append(int(vals[-1]))
            t, vals = ft, fv
        if max_events is not None and len(vals) > max_events:
            t_list = t.tolist() if hasattr(t, "tolist") else list(t)
            val_list = vals.tolist() if hasattr(vals, "tolist") else list(vals)
            idxs = _uniform_indices(len(val_list), max_events)
            t = [t_list[i] for i in idxs]
            vals = [int(val_list[i]) for i in idxs]
        for tt, vv in zip(t, vals):
            inst.control_changes.append(
                pretty_midi.ControlChange(
                    number=int(cc_number),
                    value=int(vv),
                    time=float(tt + self.offset_sec + time_offset),
                )
            )

    # ---- Pitch bend rendering --------------------------------------
    def to_pitch_bend(
        self,
        inst,
        *,
        time_offset: float = 0.0,
        tempo_map: float | Sequence[tuple[float, float]] | Callable[[float], float] = 120.0,
        bend_range_semitones: float = 2.0,
        sample_rate_hz: float | None = None,
        resolution_hz: float | None = None,
        max_events: int | None = None,
        value_eps: float = 1e-6,
        time_eps: float = 1e-9,
        dedup_value_epsilon: float | None = None,
        dedup_time_epsilon: float | None = None,
        units: str = "semitones",
        fold_halves: bool = False,
        simplify_mode: Literal["rdp", "uniform"] = "rdp",
    ) -> None:
        """Render the curve as MIDI pitch-bend events onto ``inst``.

        Values are interpreted in ``units``: either ``"semitones"`` (scaled by
        ``bend_range_semitones``) or ``"normalized"`` where ``-1``..``1`` maps
        directly to the 14-bit bend range ``[-8191, 8191]``.  ``tempo_map`` has
        the same semantics as in :meth:`to_midi_cc`.  ``resolution_hz`` is a
        deprecated alias for ``sample_rate_hz``.
        Endpoint events are preserved when ``max_events`` is specified.
        """

        if resolution_hz is not None:
            warnings.warn(
                "resolution_hz is deprecated; use sample_rate_hz",
                DeprecationWarning,
                stacklevel=2,
            )
            if sample_rate_hz is None:
                sample_rate_hz = resolution_hz
        if sample_rate_hz is None or sample_rate_hz <= 0:
            sample_rate_hz = self.sample_rate_hz

        if max_events is None:
            max_events = 2000
        elif max_events < 2:
            max_events = 2

        orig_len = len(self.times) if np is None else int(len(self.times))
        t, v = self._prep(
            tempo_map,
            fold_halves=fold_halves,
            value_eps=dedup_value_epsilon,
            time_eps=dedup_time_epsilon,
        )
        if sample_rate_hz and sample_rate_hz > 0:
            t, v = _resample(t, v, float(sample_rate_hz))
        t, v = dedupe_events(t, v, value_eps=value_eps, time_eps=time_eps)
        t = enforce_strictly_increasing(t.tolist() if hasattr(t, "tolist") else t, time_eps)
        if value_eps > 0 and len(v) >= 2:
            if max(v) - min(v) <= value_eps:
                if orig_len > 2:
                    t, v = [t[0], t[-1]], [v[0], v[-1]]
                else:
                    t, v = [t[0]], [v[0]]
            else:
                ft = [t[0]]
                fv = [v[0]]
                for i in range(1, len(v)):
                    if abs(v[i] - fv[-1]) > value_eps:
                        ft.append(t[i])
                        fv.append(v[i])
                if ft[-1] != t[-1] and (abs(v[-1] - fv[-1]) > value_eps or len(ft) == 1):
                    ft.append(t[-1])
                    fv.append(v[-1])
                t, v = ft, fv
        # convert to 14-bit domain
        if units == "normalized":
            vals = pb_math.norm_to_pb(v)
        else:
            vals = pb_math.semi_to_pb(v, bend_range_semitones)
        t, vals = _dedupe_int(t, vals, time_eps=time_eps, keep_last=True)
        if value_eps > 0 and len(vals) > 1:
            ft: list[float] = [t[0]]
            fv: list[int] = [int(vals[0])]
            for tt, vv in zip(t[1:], vals[1:]):
                if vv == fv[-1]:
                    continue
                ft.append(tt)
                fv.append(int(vv))
            if ft[-1] != t[-1] or fv[-1] != int(vals[-1]):
                ft.append(t[-1])
                fv.append(int(vals[-1]))
            t, vals = ft, fv
        if not isinstance(t, list):
            t = t.tolist() if hasattr(t, "tolist") else list(t)
        if not isinstance(vals, list):
            vals = vals.tolist() if hasattr(vals, "tolist") else list(vals)
        if self.ensure_zero_at_edges and len(vals) > 0:
            if vals[0] != 0:
                t.insert(0, t[0])
                vals.insert(0, 0)
            if vals[-1] != 0:
<<<<<<< HEAD
                if orig_len == 1:
                    vals[-1] = 0
                elif orig_len == 2:
                    t.append(t[-1])
                    vals.append(0)
                else:
                    vals[-1] = 0
        if max_events is not None and len(vals) > max_events:
            idxs = _uniform_indices(len(vals), max_events)
            t = [t[i] for i in idxs]
            vals = [int(vals[i]) for i in idxs]
=======
                t.append(t[-1])
                vals.append(0)
        if max_events is not None and len(vals) > max_events:
            t_list = t.tolist() if hasattr(t, "tolist") else list(t)
            val_list = vals.tolist() if hasattr(vals, "tolist") else list(vals)
            idxs = _uniform_indices(len(val_list), max_events)
            t = [t_list[i] for i in idxs]
            vals = [int(val_list[i]) for i in idxs]
>>>>>>> f9cd88af
        for tt, vv in zip(t, vals):
            inst.pitch_bends.append(
                pretty_midi.PitchBend(pitch=int(vv), time=float(tt + self.offset_sec + time_offset))
            )

    # ---- utils ------------------------------------------------------
    @staticmethod
    def convert_to_14bit(
        values: Sequence[float],
        range_semitones: float,
        units: str = "semitones",
    ) -> Sequence[int]:
        """Convert ``values`` to 14-bit pitch-bend integers.

        ``units`` can be ``"semitones"`` (default) or ``"normalized"`` where
        ``-1``..``1`` maps to ``[-8191, 8191]``. Returns ``np.ndarray[int]`` when
        NumPy is available; otherwise ``list[int]``.
        """

        vals = ensure_scalar_floats(values)
        if units == "normalized":
            return pb_math.norm_to_pb(vals)
        else:
            return pb_math.semi_to_pb(vals, range_semitones)

    # ---- simplification --------------------------------------------
    @staticmethod
    def from_dense(
        times: Sequence[float],
        values: Sequence[float],
        *,
        tol: float = 1.5,
        max_knots: int = 256,
        target: Literal["cc11", "cc64", "bend"] = "cc11",
        units: str | None = None,
        domain: str = "time",
    ) -> ControlCurve:
        """Create :class:`ControlCurve` from a dense sequence.

        ``tol`` controls the maximum deviation allowed during
        Douglas–Peucker simplification.  ``max_knots`` caps the number of
        returned knots.  ``target`` is stored on the returned curve for
        downstream routing.
        """

        pts = list(zip(ensure_scalar_floats(times), ensure_scalar_floats(values)))
        if not pts:
            raise ValueError("from_dense requires at least one point")
        if len(pts) == 1:
            t0, v0 = pts[0]
            return ControlCurve([t0], [v0])

        def _dp(start: int, end: int, out: list[tuple[float, float]]) -> None:
            if len(out) >= max_knots:
                return
            t0, v0 = pts[start]
            t1, v1 = pts[end]
            if end - start <= 1:
                return
            # line distance
            max_dist = -1.0
            idx: int | None = None
            for i in range(start + 1, end):
                t, v = pts[i]
                if t1 == t0 and v1 == v0:
                    dist = math.hypot(t - t0, v - v0)
                else:
                    num = abs((v1 - v0) * t - (t1 - t0) * v + t1 * v0 - v1 * t0)
                    den = math.hypot(v1 - v0, t1 - t0)
                    dist = num / den
                if dist > max_dist:
                    max_dist = dist
                    idx = i
            if max_dist > tol and idx is not None:
                _dp(start, idx, out)
                out.append(pts[idx])
                _dp(idx, end, out)

        simplified: list[tuple[float, float]] = [pts[0]]
        _dp(0, len(pts) - 1, simplified)
        simplified.append(pts[-1])
        simplified = sorted(set(simplified), key=lambda p: p[0])
        if len(simplified) > max_knots:
            simplified = simplified[: max_knots - 1] + [simplified[-1]]
        t_s, v_s = zip(*simplified)
        return ControlCurve(
            list(t_s),
            list(v_s),
            units=units,
            domain=domain,
            target=target,
        )<|MERGE_RESOLUTION|>--- conflicted
+++ resolved
@@ -752,7 +752,6 @@
                 t.insert(0, t[0])
                 vals.insert(0, 0)
             if vals[-1] != 0:
-<<<<<<< HEAD
                 if orig_len == 1:
                     vals[-1] = 0
                 elif orig_len == 2:
@@ -761,23 +760,20 @@
                 else:
                     vals[-1] = 0
         if max_events is not None and len(vals) > max_events:
-            idxs = _uniform_indices(len(vals), max_events)
-            t = [t[i] for i in idxs]
-            vals = [int(vals[i]) for i in idxs]
-=======
-                t.append(t[-1])
-                vals.append(0)
-        if max_events is not None and len(vals) > max_events:
+            # support list or numpy arrays without changing caller behavior
             t_list = t.tolist() if hasattr(t, "tolist") else list(t)
             val_list = vals.tolist() if hasattr(vals, "tolist") else list(vals)
             idxs = _uniform_indices(len(val_list), max_events)
             t = [t_list[i] for i in idxs]
             vals = [int(val_list[i]) for i in idxs]
->>>>>>> f9cd88af
         for tt, vv in zip(t, vals):
             inst.pitch_bends.append(
-                pretty_midi.PitchBend(pitch=int(vv), time=float(tt + self.offset_sec + time_offset))
+                pretty_midi.PitchBend(
+                    pitch=int(vv),
+                    time=float(tt + self.offset_sec + time_offset),
+                )
             )
+
 
     # ---- utils ------------------------------------------------------
     @staticmethod
