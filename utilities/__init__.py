--- conflicted
+++ resolved
@@ -332,11 +332,8 @@
     "EffectPresetLoader",
     "build_arrangement",
     "score_to_pretty_midi",
-<<<<<<< HEAD
     "get_progressions",
-=======
     "vocal_sync",
->>>>>>> 45df0e43
 ]
 
 
