# --- START OF FILE generator/bass_generator.py (simplified) ---
import copy
import logging
import math
import random  # 追加
from collections.abc import Sequence
from pathlib import Path
from typing import Any

import music21
from music21 import (
    duration as m21duration,
)
from music21 import (
    harmony,
    meter,
    note,
    pitch,
    scale,
    stream,
)
from music21 import (
    volume as m21volume,
)

from utilities import humanizer
from utilities.accent_mapper import AccentMapper
<<<<<<< HEAD
from utilities import MIN_NOTE_DURATION_QL
=======
>>>>>>> 56e32b0f
from utilities.emotion_profile_loader import load_emotion_profile
from utilities.velocity_curve import resolve_velocity_curve

from .base_part_generator import BasePartGenerator

try:
    from utilities.safe_get import safe_get
except ImportError:
    logger_fallback_safe_get_bass = logging.getLogger(
        __name__ + ".fallback_safe_get_bass"
    )
    logger_fallback_safe_get_bass.error(
        "BassGen: CRITICAL - Could not import safe_get. Fallback will be basic .get()."
    )

    def safe_get(data, key_path, default=None, cast_to=None, log_name="dummy_safe_get"):
        val = data.get(key_path.split(".")[0])
        if val is None:
            return default
        if cast_to:
            try:
                return cast_to(val)
            except:
                return default
        return val


try:
    from utilities import bass_utils
    from utilities.bass_utils import get_approach_note
    from utilities.core_music_utils import (
        MIN_NOTE_DURATION_QL,
        get_time_signature_object,
        sanitize_chord_label,
    )
    from utilities.override_loader import (
        PartOverride,
    )  # ★★★ PartOverrideModel -> PartOverride ★★★
    from utilities.scale_registry import ScaleRegistry
except ImportError as e:
    print(f"BassGenerator: Warning - could not import some core utilities: {e}")
    MIN_NOTE_DURATION_QL = 0.125

    def get_time_signature_object(ts_str: str | None) -> meter.TimeSignature:
        return meter.TimeSignature(ts_str or "4/4")

    def sanitize_chord_label(label: str | None) -> str | None:
        return label

    class ScaleRegistry:
        @staticmethod
        def get(
            tonic_str: str | None, mode_str: str | None
        ) -> scale.ConcreteScale:
            return scale.MajorScale(tonic_str or "C")

    def get_approach_note(
        from_p,
        to_p,
        scale_o,
        style="chromatic_or_diatonic",
        max_s=2,
        pref_dir: int | str | None = None,
    ):
        if to_p:
            return to_p
        if from_p:
            return from_p
        return pitch.Pitch("C4")

    class DummyBassUtils:
        @staticmethod
        def mirror_pitches(vocal_notes, tonic_pitch, target_octave=2):
            return [tonic_pitch for _ in vocal_notes]

    bass_utils = DummyBassUtils()

    class PartOverride:
        model_config = {}
        model_fields = {}
        velocity_shift: int | None = None
        velocity_shift_on_kick: int | None = None
        velocity: int | None = None
        options: dict[str, Any] | None = None
        rhythm_key: str | None = None

        def model_dump(self, exclude_unset=True):
            return {}


logger = logging.getLogger("modular_composer.bass_generator")

DIRECTION_UP = 1
DIRECTION_DOWN = -1

EMOTION_TO_BUCKET_BASS: dict[str, str] = {
    "quiet_pain_and_nascent_strength": "calm",
    "deep_regret_gratitude_and_realization": "calm",
    "self_reproach_regret_deep_sadness": "calm",
    "memory_unresolved_feelings_silence": "calm",
    "nature_memory_floating_sensation_forgiveness": "calm",
    "supported_light_longing_for_rebirth": "groovy",
    "wavering_heart_gratitude_chosen_strength": "groovy",
    "hope_dawn_light_gentle_guidance": "groovy",
    "acceptance_of_love_and_pain_hopeful_belief": "energetic",
    "trial_cry_prayer_unbreakable_heart": "energetic",
    "reaffirmed_strength_of_love_positive_determination": "energetic",
    "future_cooperation_our_path_final_resolve_and_liberation": "energetic",
    "default": "groovy",
}
BUCKET_TO_PATTERN_BASS: dict[tuple[str, str], str] = {
    ("calm", "low"): "root_only",
    ("calm", "medium_low"): "root_fifth",
    ("calm", "medium"): "bass_half_time_pop",
    ("calm", "medium_high"): "bass_half_time_pop",
    ("calm", "high"): "walking",
    ("groovy", "low"): "bass_syncopated_rnb",
    ("groovy", "medium_low"): "walking",
    ("groovy", "medium"): "walking_8ths",
    ("groovy", "medium_high"): "walking_8ths",
    ("groovy", "high"): "bass_funk_octave",
    ("energetic", "low"): "bass_quarter_notes",
    ("energetic", "medium_low"): "bass_pump_8th_octaves",
    ("energetic", "medium"): "bass_pump_8th_octaves",
    ("energetic", "medium_high"): "bass_funk_octave",
    ("energetic", "high"): "bass_funk_octave",
    ("default", "low"): "root_only",
    ("default", "medium_low"): "bass_quarter_notes",
    ("default", "medium"): "walking",
    ("default", "medium_high"): "walking_8ths",
    ("default", "high"): "bass_pump_8th_octaves",
}


class BassGenerator(BasePartGenerator):
    def __init__(
        self,
        *,
        global_settings=None,
        default_instrument=None,
        global_tempo=None,
        global_time_signature=None,
        global_key_signature_tonic=None,
        global_key_signature_mode=None,
        mirror_melody: bool = False,
        main_cfg=None,
        emotion_profile_path: str | Path | None = None,
        **kwargs,
    ):
        """Create a bass part generator.

        Parameters
        ----------
        mirror_melody : bool, optional
            If ``True``, invert the melody line around the tonic when generating
            bass notes. Default is ``False``.  Set this in ``main_cfg.yml`` under
            ``part_defaults.bass`` to apply globally.
        """
        self.kick_lock_cfg = (global_settings or {}).get("kick_lock", {})
        seed = self.kick_lock_cfg.get("random_seed")
        self._rng = random.Random(seed or None)

        super().__init__(
            global_settings=global_settings,
            default_instrument=default_instrument,
            global_tempo=global_tempo,
            global_time_signature=global_time_signature,
            global_key_signature_tonic=global_key_signature_tonic,
            global_key_signature_mode=global_key_signature_mode,
            rng=self._rng,
            **kwargs,
        )
        self.cfg: dict = kwargs.copy()
        self.logger = logging.getLogger("modular_composer.bass_generator")
        self.part_parameters = kwargs.get("part_parameters", {})
        self.vel_shift_on_kick = self.part_parameters.get("velocity_shift_on_kick", 10)
        self.main_cfg = main_cfg or {"global_settings": {}}
        # Whether to mirror the main melody when generating the bass line
        self.mirror_melody = mirror_melody
        # ここで global_ts_str をセット
        self.global_ts_str = global_time_signature
        self.global_time_signature_obj = get_time_signature_object(self.global_ts_str)
        self.global_key_tonic = self.main_cfg.get("global_settings", {}).get(
            "key_tonic"
        )
        self.global_key_mode = self.main_cfg.get("global_settings", {}).get("key_mode")

        if self.global_time_signature_obj is None:
            self.logger.warning(
                "BassGenerator: global_time_signature_obj が設定されていません。"
            )
        self.measure_duration = (
            self.global_time_signature_obj.barDuration.quarterLength
            if self.global_time_signature_obj
            and hasattr(self.global_time_signature_obj, "barDuration")
            else 4.0
        )
        self._add_internal_default_patterns()

        # range and swing settings
        gs = global_settings or {}
        self.bass_range_lo = int(gs.get("bass_range_lo", 30))
        self.bass_range_hi = int(gs.get("bass_range_hi", 72))
        self.swing_ratio = float(gs.get("swing_ratio", 0.0))
        self._step_range = int(gs.get("random_walk_step", 8))

        self._root_offsets: list[float] = []
        self._vel_walk_state: int = 0

        self.kick_offsets: list[float] = []
        self.base_velocity = 70

        if emotion_profile_path:
            try:
                self.emotion_profile = load_emotion_profile(emotion_profile_path)
            except Exception as exc:
                self.logger.error(f"Failed to load emotion profile: {exc}")
                self.emotion_profile = {}
        else:
            self.emotion_profile = {}

    def compose(
        self,
        *,
        section_data: dict[str, Any],
        overrides_root: Any | None = None,
        groove_profile_path: str | None = None,
        next_section_data: dict[str, Any] | None = None,
        part_specific_humanize_params: dict[str, Any] | None = None,
        shared_tracks: dict[str, Any] | None = None,
    ) -> stream.Part:
        if shared_tracks and "kick_offsets" in shared_tracks:
            self.kick_offsets = list(shared_tracks["kick_offsets"])
        else:
            self.kick_offsets = []

        self.base_velocity = (
            section_data.get("part_params", {})
            .get("bass", {})
            .get("velocity", 70)
        )

        if self.mirror_melody and section_data.get("vocal_notes"):
            tonic_str = (
                section_data.get("tonic_of_section", self.global_key_tonic) or "C"
            )
            tonic_pitch = pitch.Pitch(tonic_str)
            mirrored = bass_utils.mirror_pitches(
                section_data.get("vocal_notes", []), tonic_pitch
            )
            bass_part = stream.Part(id=self.part_name)
            inst = copy.deepcopy(self.default_instrument)
            bass_part.insert(0, inst)
            for vn, mp in zip(section_data["vocal_notes"], mirrored):
                n = note.Note(mp, quarterLength=vn.quarterLength)
                bass_part.insert(vn.offset, n)
            return bass_part

        section_data.setdefault("part_params", {}).setdefault(
            "swing_ratio", self.swing_ratio
        )

        result = super().compose(
            section_data=section_data,
            overrides_root=overrides_root,
            groove_profile_path=groove_profile_path,
            next_section_data=next_section_data,
            part_specific_humanize_params=part_specific_humanize_params,
            shared_tracks=shared_tracks,
        )

        if self.overrides and self.overrides.velocity_shift_on_kick is not None:
            self.vel_shift_on_kick = self.overrides.velocity_shift_on_kick

        def apply_shift(part: stream.Part):
            self._postprocess_notes_for_kick_lock(
                part.flatten().notes, self.kick_offsets
            )
            self._apply_velocity_random_walk(part)
            self._clamp_range(part)
            if self.kick_lock_cfg.get("enabled", False) and shared_tracks is not None:
                kicks = shared_tracks.get("kick_offsets_sec", [])
                self._apply_kick_lock(part, kicks)
            self._root_offsets = [float(n.offset) for n in part.flatten().notes]
            return part

        if isinstance(result, dict):
            for p in result.values():
                apply_shift(p)
            return result
        else:
            return apply_shift(result)

    def _postprocess_notes_for_kick_lock(
        self, notes: list[note.Note], kick_offsets: Sequence[float], eps: float = 0.03
    ) -> None:
        if not kick_offsets:
            return
        for n in notes:
            if any(abs(float(n.offset) - k) < eps for k in kick_offsets):
                if n.volume is None:
                    n.volume = m21volume.Volume()
                n.volume.velocity = min(
                    127, (n.volume.velocity or 64) + self.vel_shift_on_kick
                )

    def _apply_velocity_random_walk(self, part: stream.Part) -> None:
        """Apply small bar-by-bar velocity fluctuation."""
        if not part.flatten().notes:
            return
        bar_len = self.measure_duration
        notes = sorted(part.flatten().notes, key=lambda n: n.offset)
        current_bar_start = 0.0
        self._vel_walk_state = 0
        for n in notes:
            while n.offset >= current_bar_start + bar_len - 1e-6:
                current_bar_start += bar_len
                step = self._rng.randint(-self._step_range, self._step_range)
                self._vel_walk_state = max(
                    -self._step_range,
                    min(self._step_range, self._vel_walk_state + step),
                )
            if n.volume is None:
                n.volume = m21volume.Volume()
            n.volume.velocity = max(
                1,
                min(127, (n.volume.velocity or 64) + self._vel_walk_state),
            )

    def _clamp_range(self, part: stream.Part) -> None:
        """Ensure all notes fall within bass range."""
        for n in part.flatten().notes:
            midi = n.pitch.midi
            while midi > self.bass_range_hi:
                midi -= 12
            while midi < self.bass_range_lo:
                midi += 12
            midi = max(self.bass_range_lo, min(self.bass_range_hi, midi))
            n.pitch.midi = midi

    def _apply_kick_lock(self, part: stream.Part, kick_offsets_sec: list[float]) -> None:
        if not kick_offsets_sec:
            return
        cfg = self.kick_lock_cfg
        window = cfg.get("window_ms", 30) / 1000.0
        vel_boost = int(cfg.get("vel_boost", 12))
        gb = cfg.get("ghost_before_ms", [30, 90])
        if not isinstance(gb, (list, tuple)) or len(gb) < 2:
            gb = [30, 90]
        ghost_vel_ratio = float(cfg.get("ghost_vel_ratio", 0.35))
        notes = sorted(part.flatten().notes, key=lambda n: n.offset)

        base_bpm = self.global_tempo or 120
        if (
            hasattr(self, "tempo_map")
            and self.tempo_map
            and hasattr(self.tempo_map, "get_bpm")
        ):
            base_bpm = self.tempo_map.get_bpm(0)
        seconds_per_beat = 60.0 / base_bpm

        def ql_to_sec(ql: float) -> float:
            bpm = (
                self.tempo_map.get_bpm(ql)
                if hasattr(self, "tempo_map")
                and self.tempo_map
                and hasattr(self.tempo_map, "get_bpm")
                else base_bpm
            )
            return ql * 60.0 / bpm

        # Lock velocity boost
        for n in notes:
            off_sec = ql_to_sec(float(n.offset))
            if any(abs(off_sec - k) <= window for k in kick_offsets_sec):
                if n.volume is None:
                    n.volume = m21volume.Volume()
                n.volume.velocity = min(
                    127, max(1, (n.volume.velocity or self.base_velocity) + vel_boost)
                )

        # Lift ghost notes
        if not notes:
            return
        root_pitch = notes[0].pitch
        for k in kick_offsets_sec:
            delay = self._rng.uniform(gb[0], gb[1]) / 1000.0
            if delay < 0.001:
                continue
            ghost_time = k - delay
            if ghost_time < 0:
                continue
            if (
                hasattr(self, "tempo_map")
                and self.tempo_map
                and hasattr(self.tempo_map, "get_bpm")
            ):
                beat_idx = ghost_time / seconds_per_beat
                cur_bpm = self.tempo_map.get_bpm(beat_idx)
            else:
                cur_bpm = self.global_tempo or 120
            off_ql = ghost_time * cur_bpm / 60.0
            prev: note.Note | None = None
            for n in reversed(notes):
                if n.offset <= off_ql:
                    prev = n
                    break
            pitch_obj = prev.pitch if prev else root_pitch
            base_vel = (
                prev.volume.velocity if prev and prev.volume else self.base_velocity
            )
            dur = min(0.1, (prev.duration.quarterLength / 2 if prev else 0.1))
            g = note.Note(pitch_obj)
            g.duration = m21duration.Duration(dur)
            g.volume = m21volume.Volume(velocity=int(base_vel * ghost_vel_ratio))
            g.offset = off_ql
            part.insert(off_ql, g)
            notes.append(g)

    def _add_internal_default_patterns(self):
        # (変更なし)
        defaults_to_add = {
            "basic_chord_tone_quarters": {
                "description": "Algorithmic quarter notes on chord tones.",
                "pattern_type": "algorithmic_chord_tone_quarters",
                "options": {
                    "velocity_base": 75,
                    "velocity_factor": 1.0,
                    "weak_beat_style": "root",
                    "approach_on_4th_beat": True,
                    "approach_style_on_4th": "diatonic_or_chromatic",
                },
                "reference_duration_ql": self.measure_duration,
            },
            "bass_quarter_notes": {
                "description": "Fixed quarter note roots.",
                "pattern_type": "fixed_pattern",
                "pattern": [
                    {
                        "offset": i * 1.0,
                        "duration": 1.0,
                        "velocity_factor": 0.9,
                        "type": "root",
                    }
                    for i in range(int(self.measure_duration))
                ],
                "reference_duration_ql": self.measure_duration,
            },
            "root_quarters": {
                "description": "Fixed quarter note roots.",
                "pattern_type": "fixed_pattern",
                "pattern": [
                    {
                        "offset": i * 1.0,
                        "duration": 1.0,
                        "velocity_factor": 1.0,
                        "type": "root",
                    }
                    for i in range(int(self.measure_duration))
                ],
                "reference_duration_ql": self.measure_duration,
            },
            "walking_quarters": {
                "description": "Quarter roots with walking approach notes.",
                "pattern_type": "walking_quarters",
                "options": {
                    "velocity_base": 70,
                    "velocity_factor": 1.0,
                    "target_octave": 2,
                },
                "reference_duration_ql": self.measure_duration,
            },
            "root_only": {
                "description": "Algorithmic whole notes on root.",
                "pattern_type": "algorithmic_root_only",
                "options": {
                    "velocity_base": 65,
                    "velocity_factor": 1.0,
                    "note_duration_ql": self.measure_duration,
                },
                "reference_duration_ql": self.measure_duration,
            },
            "walking": {
                "description": "Algorithmic walking bass (quarters).",
                "pattern_type": "algorithmic_walking",
                "options": {
                    "velocity_base": 70,
                    "velocity_factor": 1.0,
                    "step_ql": 1.0,
                    "approach_style": "diatonic_prefer_scale",
                },
                "reference_duration_ql": self.measure_duration,
            },
            "walking_8ths": {
                "description": "Algorithmic walking bass (8ths).",
                "pattern_type": "algorithmic_walking_8ths",
                "options": {
                    "velocity_base": 72,
                    "velocity_factor": 0.9,
                    "step_ql": 0.5,
                    "approach_style": "chromatic_or_diatonic",
                    "approach_note_prob": 0.5,
                },
                "reference_duration_ql": self.measure_duration,
            },
            "algorithmic_pedal": {
                "description": "Algorithmic pedal tone.",
                "pattern_type": "algorithmic_pedal",
                "options": {
                    "velocity_base": 68,
                    "velocity_factor": 1.0,
                    "note_duration_ql": self.measure_duration,
                    "subdivision_ql": self.measure_duration,
                    "pedal_note_type": "root",
                },
                "reference_duration_ql": self.measure_duration,
            },
            "root_fifth": {
                "description": "Algorithmic root and fifth.",
                "pattern_type": "algorithmic_root_fifth",
                "options": {
                    "velocity_base": 70,
                    "beat_duration_ql": 1.0,
                    "arrangement": ["R", "5", "R", "5"],
                },
                "reference_duration_ql": self.measure_duration,
            },
            "bass_funk_octave": {
                "description": "Algorithmic funk octave pops.",
                "pattern_type": "funk_octave_pops",
                "options": {
                    "velocity_base": 80,
                    "base_rhythm_ql": 0.25,
                    "accent_factor": 1.2,
                    "ghost_factor": 0.5,
                    "syncopation_prob": 0.3,
                    "octave_jump_prob": 0.6,
                },
                "reference_duration_ql": self.measure_duration,
            },
        }
        for key_pat, val_pat in defaults_to_add.items():
            if key_pat not in self.part_parameters:
                self.part_parameters[key_pat] = val_pat
                self.logger.info(
                    f"BassGenerator: Added default pattern '{key_pat}' to internal rhythm_lib."
                )

    def _choose_bass_pattern_key(self, section_musical_intent: dict) -> str:
        # (変更なし)
        emotion = section_musical_intent.get("emotion", "default")
        intensity = section_musical_intent.get("intensity", "medium").lower()
        bucket = EMOTION_TO_BUCKET_BASS.get(emotion, "default")
        pattern_key = BUCKET_TO_PATTERN_BASS.get(
            (bucket, intensity), "bass_quarter_notes"
        )
        if pattern_key not in self.part_parameters:  # ←修正
            self.logger.warning(
                f"Chosen pattern key '{pattern_key}' (for emotion '{emotion}', intensity '{intensity}') not in library. Falling back to 'basic_chord_tone_quarters'."
            )
            return "basic_chord_tone_quarters"
        return pattern_key

    def _get_rhythm_pattern_details(self, rhythm_key: str) -> dict[str, Any]:
        # (変更なし)
        if not rhythm_key or rhythm_key not in self.part_parameters:  # ←修正
            self.logger.warning(
                f"BassGenerator: Rhythm key '{rhythm_key}' not found. Using 'basic_chord_tone_quarters'."
            )
            rhythm_key = "basic_chord_tone_quarters"
        details = self.part_parameters.get(rhythm_key)  # ←修正
        if not details:
            self.logger.error(
                "BassGenerator: CRITICAL - Default 'basic_chord_tone_quarters' also not found. Using minimal root_only."
            )
            return {
                "pattern_type": "algorithmic_root_only",
                "pattern": [],
                "options": {"velocity_base": 70, "velocity_factor": 1.0},
                "reference_duration_ql": self.measure_duration,
            }
        if not details.get("pattern_type"):
            if rhythm_key == "root_fifth":
                details["pattern_type"] = "algorithmic_root_fifth"
            elif rhythm_key == "bass_funk_octave":
                details["pattern_type"] = "funk_octave_pops"
            elif rhythm_key == "bass_walking_8ths":
                details["pattern_type"] = "algorithmic_walking_8ths"
            elif rhythm_key == "walking":
                details["pattern_type"] = "algorithmic_walking"
        details.setdefault("options", {}).setdefault("velocity_factor", 1.0)
        details.setdefault("reference_duration_ql", self.measure_duration)
        return details

    def _get_bass_pitch_in_octave(
        self, base_pitch_obj: pitch.Pitch | None, target_octave: int
    ) -> int:
        # (変更なし)
        if not base_pitch_obj:
            return pitch.Pitch(f"C{target_octave}").midi
        p_new = pitch.Pitch(base_pitch_obj.name)
        p_new.octave = target_octave
        min_bass_midi = 28
        max_bass_midi = 60
        current_midi = p_new.midi
        while current_midi < min_bass_midi:
            current_midi += 12
        while current_midi > max_bass_midi:
            if current_midi - 12 >= min_bass_midi:
                current_midi -= 12
            else:
                break
        return max(min_bass_midi, min(current_midi, max_bass_midi))

    def _generate_notes_from_fixed_pattern(
        self,
        pattern_events: list[dict[str, Any]],
        m21_cs: harmony.ChordSymbol,
        block_base_velocity: int,
        target_octave: int,
        block_duration: float,
        pattern_reference_duration_ql: float,
        current_scale: scale.ConcreteScale | None = None,
        velocity_curve: list[float] | None = None,
    ) -> list[tuple[float, note.Note]]:
        # (変更なし)
        notes: list[tuple[float, note.Note]] = []
        if not m21_cs or not m21_cs.pitches:
            self.logger.debug(
                "BassGen _generate_notes_from_fixed_pattern: ChordSymbol is None or has no pitches."
            )
            return notes
        root_pitch_obj = m21_cs.root()
        third_pitch_obj = m21_cs.third
        fifth_pitch_obj = m21_cs.fifth
        chord_tones = [
            p for p in [root_pitch_obj, third_pitch_obj, fifth_pitch_obj] if p
        ]
        time_scale_factor = (
            block_duration / pattern_reference_duration_ql
            if pattern_reference_duration_ql > 0
            else 1.0
        )
        for p_event_idx, p_event in enumerate(pattern_events):
            log_prefix = f"BassGen.FixedPattern.Evt{p_event_idx}"
            offset_in_pattern = safe_get(
                p_event,
                "beat",
                default=safe_get(
                    p_event,
                    "offset",
                    default=0.0,
                    cast_to=float,
                    log_name=f"{log_prefix}.OffsetFallback",
                ),
                cast_to=float,
                log_name=f"{log_prefix}.Beat",
            )
            duration_in_pattern = safe_get(
                p_event,
                "duration",
                default=1.0,
                cast_to=float,
                log_name=f"{log_prefix}.Dur",
            )
            if duration_in_pattern <= 0:
                self.logger.warning(
                    f"{log_prefix}: Invalid or zero duration '{p_event.get('duration')}'. Skipping event."
                )
                continue
            vel_factor = safe_get(
                p_event,
                "velocity_factor",
                default=1.0,
                cast_to=float,
                log_name=f"{log_prefix}.VelFactor",
            )
            actual_offset_in_block = offset_in_pattern * time_scale_factor
            actual_duration_ql = duration_in_pattern * time_scale_factor
            if actual_offset_in_block >= block_duration - (MIN_NOTE_DURATION_QL / 16.0):
                continue
            actual_duration_ql = min(
                actual_duration_ql, block_duration - actual_offset_in_block
            )
            if actual_duration_ql < MIN_NOTE_DURATION_QL / 4.0:
                continue
            note_type = (p_event.get("type") or "root").lower()
            final_velocity = max(1, min(127, int(block_base_velocity * vel_factor)))
            layer_idx = p_event.get("velocity_layer")
            if velocity_curve and layer_idx is not None:
                try:
                    idx = int(layer_idx)
                    if 0 <= idx < len(velocity_curve):
                        final_velocity = int(final_velocity * velocity_curve[idx])
                except (TypeError, ValueError):
                    pass
            chosen_pitch_base: pitch.Pitch | None = None
            if note_type == "root" and root_pitch_obj:
                chosen_pitch_base = root_pitch_obj
            elif note_type == "fifth" and fifth_pitch_obj:
                chosen_pitch_base = fifth_pitch_obj
            elif note_type == "third" and third_pitch_obj:
                chosen_pitch_base = third_pitch_obj
            elif note_type == "octave_root" and root_pitch_obj:
                chosen_pitch_base = root_pitch_obj
            elif note_type == "octave_up_root" and root_pitch_obj:
                chosen_pitch_base = root_pitch_obj.transpose(12)
            elif note_type == "random_chord_tone" and chord_tones:
                chosen_pitch_base = self._rng.choice(chord_tones)
            elif note_type == "scale_tone" and current_scale:
                try:
                    p_s = current_scale.pitchFromDegree(
                        self._rng.choice([1, 2, 3, 4, 5, 6, 7])
                    )
                except Exception:
                    p_s = None
                chosen_pitch_base = p_s if p_s else root_pitch_obj
            elif note_type.startswith("approach") and root_pitch_obj:
                chosen_pitch_base = root_pitch_obj.transpose(-1)
            elif note_type == "chord_tone_any" and chord_tones:
                chosen_pitch_base = self._rng.choice(chord_tones)
            elif note_type == "scale_approach_up" and root_pitch_obj and current_scale:
                chosen_pitch_base = current_scale.nextPitch(
                    root_pitch_obj, direction=DIRECTION_UP
                )
            elif (
                note_type == "scale_approach_down" and root_pitch_obj and current_scale
            ):
                chosen_pitch_base = current_scale.nextPitch(
                    root_pitch_obj, direction=DIRECTION_DOWN
                )
            if not chosen_pitch_base and root_pitch_obj:
                chosen_pitch_base = root_pitch_obj
            if chosen_pitch_base:
                midi_pitch_val = self._get_bass_pitch_in_octave(
                    chosen_pitch_base, target_octave
                )
                n = note.Note()
                n.pitch.midi = midi_pitch_val
                n.duration = m21duration.Duration(actual_duration_ql)
                n.volume = m21volume.Volume(velocity=final_velocity)
                if p_event.get("glide_to_next", False):
                    n.tie = music21.tie.Tie("start")
                notes.append((actual_offset_in_block, n))
        return notes

    def _apply_weak_beat(
        self, notes_in_measure: list[tuple[float, note.Note]], style: str
    ) -> list[tuple[float, note.Note]]:
        # (変更なし)
        if style == "none" or not notes_in_measure:
            return notes_in_measure
        new_notes_tuples: list[tuple[float, note.Note]] = []
        beats_in_measure = (
            self.global_time_signature_obj.beatCount
            if self.global_time_signature_obj
            else 4
        )
        beat_q_len = (
            self.global_time_signature_obj.beatDuration.quarterLength
            if self.global_time_signature_obj
            else 1.0
        )
        for rel_offset, note_obj in notes_in_measure:
            is_weak_beat = False
            beat_number_float = rel_offset / beat_q_len
            is_on_beat = abs(beat_number_float - round(beat_number_float)) < 0.01
            beat_index = int(round(beat_number_float))
            if is_on_beat:
                if beats_in_measure == 4 and (beat_index == 1 or beat_index == 3):
                    is_weak_beat = True
                elif beats_in_measure == 3 and (beat_index == 1 or beat_index == 2):
                    is_weak_beat = True
            if is_weak_beat:
                if style == "rest":
                    self.logger.debug(
                        f"BassGen: Removing note at {rel_offset} for weak_beat_style='rest'."
                    )
                    continue
                elif style == "ghost":
                    base_vel_for_ghost = (
                        note_obj.volume.velocity
                        if note_obj.volume and note_obj.volume.velocity is not None
                        else 64
                    )
                    note_obj.volume.velocity = max(1, int(base_vel_for_ghost * 0.4))
                    self.logger.debug(
                        f"BassGen: Ghosting note at {rel_offset} to vel {note_obj.volume.velocity}."
                    )
            new_notes_tuples.append((rel_offset, note_obj))
        return new_notes_tuples

    def _insert_approach_note_to_measure(
        self,
        notes_in_measure: list[tuple[float, note.Note]],
        current_chord_symbol: harmony.ChordSymbol,
        next_chord_root: pitch.Pitch | None,
        current_scale: scale.ConcreteScale,
        approach_style: str,
        target_octave: int,
        effective_velocity_for_approach: int,
    ) -> list[tuple[float, note.Note]]:
        # (変更なし)
        if not next_chord_root or self.measure_duration < 1.0:
            return notes_in_measure
        approach_note_duration_ql = 0.5
        if "16th" in approach_style:
            approach_note_duration_ql = 0.25
        approach_note_rel_offset = self.measure_duration - approach_note_duration_ql
        if approach_note_rel_offset < 0:
            return notes_in_measure
        can_insert = True
        original_last_note_tuple: tuple[float, note.Note] | None = None
        sorted_notes_in_measure = sorted(notes_in_measure, key=lambda x: x[0])
        for rel_offset, note_obj_iter in reversed(sorted_notes_in_measure):
            if rel_offset >= approach_note_rel_offset:
                can_insert = False
                break
            if rel_offset < approach_note_rel_offset and (
                rel_offset + note_obj_iter.duration.quarterLength
                > approach_note_rel_offset
            ):
                original_last_note_tuple = (rel_offset, note_obj_iter)
                break
        if not can_insert:
            self.logger.debug(
                f"BassGen: Cannot insert approach note, existing note at or after {approach_note_rel_offset:.2f}"
            )
            return notes_in_measure
        from_pitch_for_approach = current_chord_symbol.root()
        if original_last_note_tuple:
            from_pitch_for_approach = original_last_note_tuple[1].pitch
        elif sorted_notes_in_measure:
            from_pitch_for_approach = sorted_notes_in_measure[-1][1].pitch
        approach_pitch_obj = get_approach_note(
            from_pitch_for_approach,
            next_chord_root,
            current_scale,
            approach_style=approach_style,
        )
        if approach_pitch_obj:
            app_note = note.Note()
            app_note.pitch.midi = self._get_bass_pitch_in_octave(
                approach_pitch_obj, target_octave
            )
            app_note.duration.quarterLength = approach_note_duration_ql
            app_note.volume.velocity = min(
                127, int(effective_velocity_for_approach * 0.85)
            )
            if original_last_note_tuple:
                orig_rel_offset, orig_note_obj_ref = original_last_note_tuple
                new_dur = approach_note_rel_offset - orig_rel_offset
                if new_dur >= MIN_NOTE_DURATION_QL / 2:
                    orig_note_obj_ref.duration.quarterLength = new_dur
                else:
                    self.logger.debug(
                        f"BassGen: Preceding note for approach became too short ({new_dur:.2f}ql). Skipping approach."
                    )
                    return notes_in_measure
            notes_in_measure.append((approach_note_rel_offset, app_note))
            notes_in_measure.sort(key=lambda x: x[0])
            self.logger.debug(
                f"BassGen: Inserted approach note {app_note.nameWithOctave} at {approach_note_rel_offset:.2f}"
            )
        return notes_in_measure

    def _generate_algorithmic_pattern(
        self,
        pattern_type: str,
        m21_cs: harmony.ChordSymbol,
        algo_pattern_options: dict[str, Any],
        initial_base_velocity: int,
        target_octave: int,
        block_offset_ignored: float,
        block_duration: float,
        current_scale: scale.ConcreteScale,
        next_chord_root: pitch.Pitch | None = None,
        # section_overrides_for_algo は self.overrides を直接参照するため引数から削除
    ) -> list[tuple[float, note.Note]]:
        notes_tuples: list[tuple[float, note.Note]] = []
        if not m21_cs or not m21_cs.pitches:
            return notes_tuples
        root_note_obj = m21_cs.root()
        if not root_note_obj:
            return notes_tuples

        # ベロシティ決定 (self.overrides を考慮)
        effective_base_velocity_candidate = initial_base_velocity
        # self.overrides (PartOverride) から velocity や velocity_shift を取得
        override_velocity_val = (
            self.overrides.velocity
            if self.overrides and self.overrides.velocity is not None
            else None
        )
        override_velocity_shift_val = (
            self.overrides.velocity_shift
            if self.overrides and self.overrides.velocity_shift is not None
            else None
        )

        if override_velocity_val is not None:
            effective_base_velocity_candidate = override_velocity_val
        elif override_velocity_shift_val is not None:
            base_for_shift = (
                initial_base_velocity
                if initial_base_velocity is not None
                else algo_pattern_options.get("velocity_base", 70)
            )
            effective_base_velocity_candidate = (
                base_for_shift + override_velocity_shift_val
            )
        else:
            effective_base_velocity_candidate = algo_pattern_options.get(
                "velocity_base",
                initial_base_velocity if initial_base_velocity is not None else 70,
            )

        if effective_base_velocity_candidate is None:
            effective_base_velocity_candidate = 70

        try:
            effective_base_velocity = int(effective_base_velocity_candidate)
            effective_base_velocity = max(1, min(127, effective_base_velocity))
        except (TypeError, ValueError) as e:
            self.logger.error(
                f"BassGen _generate_algorithmic_pattern: Error converting effective_base_velocity '{effective_base_velocity_candidate}' to int: {e}. Defaulting to 70."
            )
            effective_base_velocity = 70

        overall_velocity_factor = float(
            algo_pattern_options.get("velocity_factor", 1.0)
        )
        final_base_velocity_for_algo = max(
            1, min(127, int(effective_base_velocity * overall_velocity_factor))
        )

        # (以降のパターン生成ロジックは前回提示のものと同様。必要に応じてオプション活用を強化)
        if pattern_type == "algorithmic_chord_tone_quarters":
            strong_beat_vel_boost = safe_get(
                algo_pattern_options,
                "strong_beat_velocity_boost",
                default=10,
                cast_to=int,
            )
            off_beat_vel_reduction = safe_get(
                algo_pattern_options,
                "off_beat_velocity_reduction",
                default=8,
                cast_to=int,
            )
            weak_beat_style_final = algo_pattern_options.get("weak_beat_style", "root")
            approach_on_4th_final = algo_pattern_options.get(
                "approach_on_4th_beat", True
            )
            approach_style_final = algo_pattern_options.get(
                "approach_style_on_4th", "diatonic_or_chromatic"
            )
            beats_per_measure = (
                self.global_time_signature_obj.beatCount
                if self.global_time_signature_obj
                else 4
            )
            beat_duration_ql = (
                self.global_time_signature_obj.beatDuration.quarterLength
                if self.global_time_signature_obj
                else 1.0
            )
            num_measures_in_block = (
                math.ceil(block_duration / self.measure_duration)
                if self.measure_duration > 0
                else 1
            )
            for measure_idx in range(num_measures_in_block):
                measure_offset = measure_idx * self.measure_duration
                measure_notes_raw: list[tuple[float, note.Note]] = []
                remaining_in_section = block_duration - measure_offset
                approach_on_4th_this = approach_on_4th_final or (
                    remaining_in_section <= self.measure_duration * 2
                )
                root_for_measure = root_note_obj
                target_for_approach = next_chord_root
                if (
                    approach_style_final == "subdom_dom"
                    and remaining_in_section <= self.measure_duration * 2
                ):
                    if remaining_in_section > self.measure_duration:
                        try:
                            root_for_measure = current_scale.pitchFromDegree(2)
                        except Exception:
                            root_for_measure = root_note_obj
                        try:
                            target_for_approach = current_scale.pitchFromDegree(5)
                        except Exception:
                            target_for_approach = next_chord_root
                    else:
                        try:
                            root_for_measure = current_scale.pitchFromDegree(5)
                        except Exception:
                            root_for_measure = root_note_obj
                        target_for_approach = next_chord_root
                for beat_idx in range(beats_per_measure):
                    current_rel_offset_in_measure = beat_idx * beat_duration_ql
                    abs_offset_in_block_current_note = (
                        measure_offset + current_rel_offset_in_measure
                    )
                    if abs_offset_in_block_current_note >= block_duration - (
                        MIN_NOTE_DURATION_QL / 16.0
                    ):
                        break
                    chosen_pitch_base: pitch.Pitch | None = None
                    current_note_velocity = final_base_velocity_for_algo
                    note_duration_ql = beat_duration_ql
                    if beat_idx == 0:
                        chosen_pitch_base = root_for_measure
                        current_note_velocity = min(
                            127, final_base_velocity_for_algo + strong_beat_vel_boost
                        )
                    elif beats_per_measure >= 4 and beat_idx == (
                        beats_per_measure // 2
                    ):
                        chosen_pitch_base = (
                            m21_cs.fifth
                            if m21_cs.fifth
                            else (m21_cs.third if m21_cs.third else root_note_obj)
                        )
                        current_note_velocity = min(
                            127,
                            final_base_velocity_for_algo + (strong_beat_vel_boost // 2),
                        )
                    else:
                        chosen_pitch_base = root_for_measure
                        current_note_velocity = max(
                            1, final_base_velocity_for_algo - off_beat_vel_reduction
                        )
                    if chosen_pitch_base:
                        remaining_block_time_from_note_start = (
                            block_duration - abs_offset_in_block_current_note
                        )
                        actual_note_duration = min(
                            note_duration_ql, remaining_block_time_from_note_start
                        )
                        if actual_note_duration < MIN_NOTE_DURATION_QL:
                            continue
                        midi_val = self._get_bass_pitch_in_octave(
                            chosen_pitch_base, target_octave
                        )
                        n_obj = note.Note(
                            pitch.Pitch(midi=midi_val),
                            quarterLength=actual_note_duration,
                        )
                        n_obj.volume.velocity = current_note_velocity
                        measure_notes_raw.append((current_rel_offset_in_measure, n_obj))
                processed_measure_notes = self._apply_weak_beat(
                    measure_notes_raw, weak_beat_style_final
                )
                is_last_measure_in_block = measure_idx == num_measures_in_block - 1
                if approach_on_4th_this and target_for_approach:
                    processed_measure_notes = self._insert_approach_note_to_measure(
                        processed_measure_notes,
                        m21_cs,
                        target_for_approach,
                        current_scale,
                        approach_style_final,
                        target_octave,
                        final_base_velocity_for_algo,
                    )
                for rel_offset_in_measure, note_obj_final in processed_measure_notes:
                    abs_offset_in_block = measure_offset + rel_offset_in_measure
                    if abs_offset_in_block < block_duration:
                        notes_tuples.append((abs_offset_in_block, note_obj_final))
        elif pattern_type == "algorithmic_root_only":
            note_duration_ql = safe_get(
                algo_pattern_options,
                "note_duration_ql",
                default=block_duration,
                cast_to=float,
            )
            if note_duration_ql <= 0:
                note_duration_ql = block_duration
            num_notes = (
                int(block_duration / note_duration_ql) if note_duration_ql > 0 else 0
            )
            for i in range(num_notes):
                current_rel_offset = i * note_duration_ql
                if current_rel_offset >= block_duration - (MIN_NOTE_DURATION_QL / 16.0):
                    break
                actual_dur = min(note_duration_ql, block_duration - current_rel_offset)
                if actual_dur < MIN_NOTE_DURATION_QL:
                    continue
                midi_val = self._get_bass_pitch_in_octave(root_note_obj, target_octave)
                n_obj = note.Note(pitch.Pitch(midi=midi_val), quarterLength=actual_dur)
                n_obj.volume.velocity = final_base_velocity_for_algo
                notes_tuples.append((current_rel_offset, n_obj))
        elif pattern_type == "algorithmic_root_fifth":
            self.logger.info(
                f"BassGen: Generating algorithmic_root_fifth for {m21_cs.figure} with options {algo_pattern_options}"
            )
            beat_q_len = safe_get(
                algo_pattern_options, "beat_duration_ql", default=1.0, cast_to=float
            )
            arrangement = algo_pattern_options.get("arrangement", ["R", "5", "R", "5"])
            if beat_q_len <= 0:
                beat_q_len = 1.0
            num_steps_in_arrangement = len(arrangement)
            if num_steps_in_arrangement == 0:
                arrangement = ["R"]
                num_steps_in_arrangement = 1
            current_block_pos_ql = 0.0
            arrangement_idx = 0
            while current_block_pos_ql < block_duration - (MIN_NOTE_DURATION_QL / 16.0):
                note_type_char = arrangement[arrangement_idx % num_steps_in_arrangement]
                chosen_pitch_for_step: pitch.Pitch | None = None
                if note_type_char == "R":
                    chosen_pitch_for_step = root_note_obj
                elif note_type_char == "5":
                    chosen_pitch_for_step = m21_cs.fifth
                    if not chosen_pitch_for_step:
                        chosen_pitch_for_step = root_note_obj.transpose(7)
                elif note_type_char == "3":
                    chosen_pitch_for_step = m21_cs.third
                    if not chosen_pitch_for_step:
                        chosen_pitch_for_step = root_note_obj.transpose(
                            4 if m21_cs.quality == "major" else 3
                        )
                else:
                    chosen_pitch_for_step = root_note_obj
                if chosen_pitch_for_step:
                    actual_dur = min(beat_q_len, block_duration - current_block_pos_ql)
                    if actual_dur < MIN_NOTE_DURATION_QL:
                        break
                    midi_val = self._get_bass_pitch_in_octave(
                        chosen_pitch_for_step, target_octave
                    )
                    n_obj = note.Note(
                        pitch.Pitch(midi=midi_val), quarterLength=actual_dur
                    )
                    n_obj.volume.velocity = final_base_velocity_for_algo
                    notes_tuples.append((current_block_pos_ql, n_obj))
                current_block_pos_ql += beat_q_len
                arrangement_idx += 1
                if beat_q_len <= 0:
                    break
            if not notes_tuples and root_note_obj:
                midi_val = self._get_bass_pitch_in_octave(root_note_obj, target_octave)
                n_obj = note.Note(
                    pitch.Pitch(midi=midi_val), quarterLength=block_duration
                )
                n_obj.volume.velocity = final_base_velocity_for_algo
                notes_tuples.append((0.0, n_obj))
        elif pattern_type in [
            "algorithmic_walking",
            "algorithmic_walking_8ths",
            "walking",
            "walking_8ths",
        ]:
            self.logger.info(
                f"BassGen: Generating {pattern_type} for {m21_cs.figure} with options {algo_pattern_options}"
            )
            step_ql = safe_get(
                algo_pattern_options,
                "step_ql",
                default=(
                    0.5
                    if "8ths" in pattern_type or "walking_8ths" in pattern_type
                    else 1.0
                ),
                cast_to=float,
            )
            if step_ql <= 0:
                step_ql = (
                    0.5
                    if "8ths" in pattern_type or "walking_8ths" in pattern_type
                    else 1.0
                )
            approach_style = algo_pattern_options.get(
                "approach_style", "diatonic_or_chromatic"
            )
            approach_prob = safe_get(
                algo_pattern_options, "approach_note_prob", default=0.5, cast_to=float
            )
            num_steps = int(block_duration / step_ql) if step_ql > 0 else 0
            last_pitch_obj = root_note_obj
            for i in range(num_steps):
                current_rel_offset = i * step_ql
                if current_rel_offset >= block_duration - (MIN_NOTE_DURATION_QL / 16.0):
                    break
                actual_dur = min(step_ql, block_duration - current_rel_offset)
                if actual_dur < MIN_NOTE_DURATION_QL:
                    continue
                chosen_pitch_for_step: pitch.Pitch | None = None
                is_last_step_before_next_chord_block = (
                    i + 1
                ) * step_ql >= block_duration - (step_ql / 2.0)
                if (
                    is_last_step_before_next_chord_block
                    and next_chord_root
                    and self._rng.random() < approach_prob
                ):
                    chosen_pitch_for_step = get_approach_note(
                        last_pitch_obj, next_chord_root, current_scale, approach_style
                    )
                    if chosen_pitch_for_step:
                        self.logger.debug(
                            f"  Walk: Approaching next chord with {chosen_pitch_for_step.nameWithOctave}"
                        )
                if not chosen_pitch_for_step:
                    if i == 0:
                        chosen_pitch_for_step = root_note_obj
                    else:
                        direction_choice = self._rng.choice(
                            [
                                DIRECTION_UP,
                                DIRECTION_DOWN,
                                DIRECTION_UP,
                                DIRECTION_DOWN,
                                0,
                            ]
                        )
                        next_candidate: pitch.Pitch | None = None
                        if direction_choice != 0:
                            try:
                                next_candidate = current_scale.nextPitch(
                                    last_pitch_obj, direction=direction_choice
                                )
                            except Exception:
                                next_candidate = None
                        if (
                            next_candidate
                            and abs(next_candidate.ps - last_pitch_obj.ps) <= 7
                        ):
                            chosen_pitch_for_step = next_candidate
                        else:
                            available_tones = [
                                t
                                for t in [m21_cs.root(), m21_cs.third, m21_cs.fifth]
                                if t and t.name != last_pitch_obj.name
                            ]
                            if not available_tones:
                                available_tones = [
                                    t
                                    for t in [m21_cs.root(), m21_cs.third, m21_cs.fifth]
                                    if t
                                ]
                            chosen_pitch_for_step = (
                                self._rng.choice(available_tones)
                                if available_tones
                                else root_note_obj
                            )
                if chosen_pitch_for_step:
                    last_pitch_obj = chosen_pitch_for_step
                    midi_val = self._get_bass_pitch_in_octave(
                        chosen_pitch_for_step, target_octave
                    )
                    n_obj = note.Note(
                        pitch.Pitch(midi=midi_val), quarterLength=actual_dur
                    )
                    n_obj.volume.velocity = final_base_velocity_for_algo
                    notes_tuples.append((current_rel_offset, n_obj))
        elif pattern_type == "walking_quarters":
            self.logger.info(
                f"BassGen: Generating walking_quarters for {m21_cs.figure}"
            )
            beats = int(block_duration)
            if beats <= 0:
                beats = 4
            beat_len = block_duration / beats
            half = beat_len / 2.0
            scale_tones = [p for p in [m21_cs.third, m21_cs.fifth] if p]
            next_root_pitch = next_chord_root if next_chord_root else root_note_obj
            for i in range(beats):
                off = i * beat_len
                root_pitch = m21_cs.root() if m21_cs.root() else root_note_obj
                midi_root = self._get_bass_pitch_in_octave(root_pitch, target_octave)
                n_root = note.Note(pitch.Pitch(midi=midi_root), quarterLength=half)
                n_root.volume.velocity = final_base_velocity_for_algo
                notes_tuples.append((off, n_root))
                target = next_root_pitch if i == beats - 1 else root_pitch
                walk_p = bass_utils.get_walking_note(n_root.pitch, target, scale_tones)
                midi_walk = self._get_bass_pitch_in_octave(walk_p, target_octave)
                n_walk = note.Note(pitch.Pitch(midi=midi_walk), quarterLength=half)
                n_walk.volume.velocity = final_base_velocity_for_algo
                notes_tuples.append((off + half, n_walk))
        elif pattern_type == "algorithmic_pedal":
            self.logger.info(
                f"BassGen: Generating algorithmic_pedal for {m21_cs.figure} with options {algo_pattern_options}"
            )
            note_duration_ql = safe_get(
                algo_pattern_options,
                "note_duration_ql",
                default=block_duration,
                cast_to=float,
            )
            subdivision_ql = safe_get(
                algo_pattern_options,
                "subdivision_ql",
                default=note_duration_ql,
                cast_to=float,
            )
            pedal_note_type = safe_get(
                algo_pattern_options, "pedal_note_type", default="root", cast_to=str
            ).lower()
            if note_duration_ql <= 0:
                note_duration_ql = block_duration
            if subdivision_ql <= 0:
                subdivision_ql = note_duration_ql
            pedal_pitch_obj = root_note_obj
            if pedal_note_type == "fifth" and m21_cs.fifth:
                pedal_pitch_obj = m21_cs.fifth
            elif pedal_note_type == "third" and m21_cs.third:
                pedal_pitch_obj = m21_cs.third
            elif pedal_note_type == "bass" and m21_cs.bass():
                pedal_pitch_obj = m21_cs.bass()
            current_block_pos_ql = 0.0
            while current_block_pos_ql < block_duration - (MIN_NOTE_DURATION_QL / 16.0):
                num_subdivisions_in_this_note = (
                    int(note_duration_ql / subdivision_ql) if subdivision_ql > 0 else 1
                )
                for i_sub in range(num_subdivisions_in_this_note):
                    current_rel_offset = current_block_pos_ql + (i_sub * subdivision_ql)
                    if current_rel_offset >= block_duration - (
                        MIN_NOTE_DURATION_QL / 16.0
                    ):
                        break
                    actual_sub_duration = min(
                        subdivision_ql,
                        block_duration - current_rel_offset,
                        note_duration_ql - (i_sub * subdivision_ql),
                    )
                    if actual_sub_duration < MIN_NOTE_DURATION_QL:
                        continue
                    midi_val = self._get_bass_pitch_in_octave(
                        pedal_pitch_obj, target_octave
                    )
                    n_obj = note.Note(
                        pitch.Pitch(midi=midi_val), quarterLength=actual_sub_duration
                    )
                    n_obj.volume.velocity = final_base_velocity_for_algo
                    notes_tuples.append((current_rel_offset, n_obj))
                current_block_pos_ql += note_duration_ql
                if note_duration_ql <= 0:
                    break
        elif pattern_type == "explicit":
            self.logger.info(
                f"BassGen: Generating explicit pattern for {m21_cs.figure} from options {algo_pattern_options}"
            )
            pattern_list_explicit = algo_pattern_options.get("pattern", [])
            ref_dur_explicit = safe_get(
                algo_pattern_options,
                "reference_duration_ql",
                default=self.measure_duration,
                cast_to=float,
            )
            if not pattern_list_explicit:
                self.logger.warning(
                    f"BassGen: Explicit pattern for {m21_cs.figure} is empty. Falling back to root_only."
                )
                return self._generate_algorithmic_pattern(
                    "algorithmic_root_only",
                    m21_cs,
                    self.rhythm_lib.get("root_only", {}).get("options", {}),
                    initial_base_velocity,
                    target_octave,
                    0,
                    block_duration,
                    current_scale,
                    next_chord_root,
                )
            notes_tuples = self._generate_notes_from_fixed_pattern(
                pattern_list_explicit,
                m21_cs,
                final_base_velocity_for_algo,
                target_octave,
                block_duration,
                ref_dur_explicit,
                current_scale,
                velocity_curve_list,
            )
        elif pattern_type == "funk_octave_pops":
            self.logger.info(
                f"BassGen: Generating funk_octave_pops for {m21_cs.figure} with options {algo_pattern_options}"
            )
            base_rhythm_ql = safe_get(
                algo_pattern_options, "base_rhythm_ql", default=0.25, cast_to=float
            )
            accent_factor = safe_get(
                algo_pattern_options, "accent_factor", default=1.2, cast_to=float
            )
            ghost_factor = safe_get(
                algo_pattern_options, "ghost_factor", default=0.5, cast_to=float
            )
            syncopation_prob = safe_get(
                algo_pattern_options, "syncopation_prob", default=0.3, cast_to=float
            )
            octave_jump_prob = safe_get(
                algo_pattern_options, "octave_jump_prob", default=0.6, cast_to=float
            )
            if base_rhythm_ql <= 0:
                base_rhythm_ql = 0.25
            num_steps = int(block_duration / base_rhythm_ql)
            for i in range(num_steps):
                current_rel_offset = i * base_rhythm_ql
                if current_rel_offset >= block_duration - (MIN_NOTE_DURATION_QL / 16.0):
                    break
                actual_dur = min(base_rhythm_ql, block_duration - current_rel_offset)
                if actual_dur < MIN_NOTE_DURATION_QL:
                    continue
                chosen_pitch_for_step = root_note_obj
                current_velocity = final_base_velocity_for_algo
                if self._rng.random() < octave_jump_prob:
                    chosen_pitch_for_step = root_note_obj.transpose(12)
                beat_pos_in_measure_ql = current_rel_offset % self.measure_duration
                beat_unit_ql = (
                    self.global_time_signature_obj.beatDuration.quarterLength
                    if self.global_time_signature_obj
                    else 1.0
                )
                is_on_beat = abs(beat_pos_in_measure_ql % beat_unit_ql) < (
                    MIN_NOTE_DURATION_QL / 4.0
                )
                is_eighth_offbeat = (
                    abs(beat_pos_in_measure_ql % (beat_unit_ql / 2.0))
                    < (MIN_NOTE_DURATION_QL / 4.0)
                    and not is_on_beat
                )
                if is_on_beat:
                    current_velocity = int(final_base_velocity_for_algo * accent_factor)
                elif is_eighth_offbeat:
                    current_velocity = int(
                        final_base_velocity_for_algo * ghost_factor * 1.1
                    )
                else:
                    current_velocity = int(final_base_velocity_for_algo * ghost_factor)
                final_velocity = max(1, min(127, current_velocity))
                if chosen_pitch_for_step:
                    midi_val = self._get_bass_pitch_in_octave(
                        chosen_pitch_for_step, target_octave
                    )
                    n_obj = note.Note(
                        pitch.Pitch(midi=midi_val), quarterLength=actual_dur
                    )
                    n_obj.volume.velocity = final_velocity
                    notes_tuples.append((current_rel_offset, n_obj))
            if not notes_tuples and root_note_obj:
                midi_val = self._get_bass_pitch_in_octave(root_note_obj, target_octave)
                n_obj = note.Note(
                    pitch.Pitch(midi=midi_val), quarterLength=block_duration
                )
                n_obj.volume.velocity = final_base_velocity_for_algo
                notes_tuples.append((0.0, n_obj))
        elif pattern_type == "half_time_pop":
            self.logger.info(
                f"BassGen: Generating half_time_pop for {m21_cs.figure} with options {algo_pattern_options}"
            )
            ghost = algo_pattern_options.get("ghost_on_beat_2_and_a_half", False)
            ghost_ratio = safe_get(
                algo_pattern_options,
                "ghost_velocity_ratio",
                default=0.5,
                cast_to=float,
            )
            pattern_events = [
                (0.0, 2.0, root_note_obj, 1.0),
                (2.0, 1.5, root_note_obj, 1.0),
            ]
            if ghost:
                pattern_events.append((2.5, 0.5, root_note_obj, ghost_ratio))
            anticipation_pitch = next_chord_root if next_chord_root else root_note_obj
            pattern_events.append((block_duration - 0.5, 0.5, anticipation_pitch, 1.0))
            for rel_offset, dur, pitch_obj, vel_factor in pattern_events:
                if rel_offset >= block_duration - (MIN_NOTE_DURATION_QL / 16.0):
                    continue
                dur = min(dur, block_duration - rel_offset)
                if dur < MIN_NOTE_DURATION_QL:
                    continue
                midi_val = self._get_bass_pitch_in_octave(pitch_obj, target_octave)
                n_obj = note.Note(pitch.Pitch(midi=midi_val), quarterLength=dur)
                n_obj.volume.velocity = max(
                    1, int(final_base_velocity_for_algo * vel_factor)
                )
                notes_tuples.append((rel_offset, n_obj))
        elif pattern_type in [
            "walking_blues",
            "latin_tumbao",
            "syncopated_rnb",
            "scale_walk",
            "octave_jump",
            "descending_fifths",
            "pedal_tone",
        ]:
            self.logger.warning(
                f"BassGenerator: Algorithmic pattern_type '{pattern_type}' is defined in library but not yet implemented. Falling back to 'algorithmic_chord_tone_quarters'."
            )
            default_algo_options = self.part_parameters.get(
                "basic_chord_tone_quarters", {}
            ).get("options", {})
            notes_tuples.extend(
                self._generate_algorithmic_pattern(
                    "algorithmic_chord_tone_quarters",
                    m21_cs,
                    default_algo_options,
                    initial_base_velocity,
                    target_octave,
                    0.0,
                    block_duration,
                    current_scale,
                    next_chord_root,
                )
            )
        else:
            self.logger.warning(
                f"BassGenerator: Unknown algorithmic or unhandled pattern_type '{pattern_type}'. Falling back to 'algorithmic_chord_tone_quarters'."
            )
            default_algo_options = self.part_parameters.get(
                "basic_chord_tone_quarters", {}
            ).get("options", {})
            notes_tuples.extend(
                self._generate_algorithmic_pattern(
                    "algorithmic_chord_tone_quarters",
                    m21_cs,
                    default_algo_options,
                    initial_base_velocity,
                    target_octave,
                    0.0,
                    block_duration,
                    current_scale,
                    next_chord_root,
                )
            )
        return notes_tuples

    def _render_part(
        self,
        section_data: dict[str, Any],
        next_section_data: dict[str, Any] | None = None,
    ) -> stream.Part:
        bass_part = stream.Part(id=self.part_name)
        actual_instrument = copy.deepcopy(self.default_instrument)
        if not actual_instrument.partName:
            actual_instrument.partName = self.part_name.capitalize()
        if not actual_instrument.partAbbreviation:
            actual_instrument.partAbbreviation = self.part_name[:3].capitalize() + "."
        bass_part.insert(0, actual_instrument)

        log_blk_prefix = f"BassGen._render_part (Section: {section_data.get('section_name', 'Unknown')})"

        bass_params_from_chordmap = section_data.get("part_params", {}).get("bass", {})
        final_bass_params = bass_params_from_chordmap.copy()
        final_bass_params.setdefault("options", {})

        if self.overrides and hasattr(self.overrides, "model_dump"):
            override_dict = self.overrides.model_dump(exclude_unset=True)
            if not isinstance(final_bass_params.get("options"), dict):
                final_bass_params["options"] = {}
            chordmap_options = final_bass_params.get("options", {})
            override_options = override_dict.pop("options", None)
            if isinstance(override_options, dict):
                merged_options = chordmap_options.copy()
                merged_options.update(override_options)
                final_bass_params["options"] = merged_options
            final_bass_params.update(override_dict)

        block_musical_intent = section_data.get("musical_intent", {})
        rhythm_key_from_params = final_bass_params.get(
            "rhythm_key", final_bass_params.get("style")
        )
        if not rhythm_key_from_params:
            rhythm_key_from_params = self._choose_bass_pattern_key(block_musical_intent)

        pattern_details = self._get_rhythm_pattern_details(rhythm_key_from_params)
        actual_rhythm_key_used = rhythm_key_from_params
        if rhythm_key_from_params not in self.part_parameters:  # ←修正
            actual_rhythm_key_used = "basic_chord_tone_quarters"
        final_bass_params["rhythm_key"] = actual_rhythm_key_used

        if not pattern_details:
            self.logger.warning(
                f"{log_blk_prefix}: No pattern_details for '{actual_rhythm_key_used}'. Skipping block."
            )
            return bass_part

        velocity_curve_list = resolve_velocity_curve(
            pattern_details.get("options", {}).get("velocity_curve")
        )

        block_q_length = section_data.get("q_length", self.measure_duration)
        if block_q_length <= 0:
            block_q_length = self.measure_duration

        chord_label_str = section_data.get("chord_symbol_for_voicing", "C")
        m21_cs_obj: harmony.ChordSymbol | None = None
        sanitized_label = sanitize_chord_label(chord_label_str)
        final_bass_str_for_set: str | None = None

        if sanitized_label and sanitized_label.lower() != "rest":
            try:
                m21_cs_obj = harmony.ChordSymbol(sanitized_label)
                specified_bass_str = section_data.get("specified_bass_for_voicing")
                if specified_bass_str:
                    final_bass_str_for_set = sanitize_chord_label(specified_bass_str)
                    if (
                        final_bass_str_for_set
                        and final_bass_str_for_set.lower() != "rest"
                    ):
                        m21_cs_obj.bass(final_bass_str_for_set)
            except harmony.ChordException as e_bass:
                self.logger.warning(
                    f"{log_blk_prefix}: Error setting bass '{final_bass_str_for_set}' for chord '{sanitized_label}': {e_bass}."
                )
            except Exception as e_chord_parse:
                self.logger.error(
                    f"{log_blk_prefix}: Error parsing chord '{sanitized_label}': {e_chord_parse}. Skipping."
                )
                return bass_part
        elif sanitized_label and sanitized_label.lower() == "rest":
            self.logger.info(f"{log_blk_prefix}: Block is Rest.")
            return bass_part

        if not m21_cs_obj:
            self.logger.warning(
                f"{log_blk_prefix}: Chord '{chord_label_str}' invalid. Skipping."
            )
            return bass_part

        base_vel = safe_get(
            final_bass_params,
            "velocity",
            default=safe_get(
                pattern_details.get("options", {}),
                "velocity_base",
                default=70,
                cast_to=int,
            ),
        )
        base_vel = max(1, min(127, base_vel))
        target_oct = safe_get(
            final_bass_params,
            "octave",
            default=safe_get(
                pattern_details.get("options", {}),
                "target_octave",
                default=2,
                cast_to=int,
            ),
        )

        section_tonic = section_data.get("tonic_of_section", self.global_key_tonic)
        section_mode = section_data.get("mode", self.global_key_mode)
        current_m21_scale = ScaleRegistry.get(section_tonic, section_mode)
        if not current_m21_scale:
            current_m21_scale = scale.MajorScale(
                self.global_key_tonic if self.global_key_tonic else "C"
            )

        next_chord_root_pitch: pitch.Pitch | None = None
        if next_section_data:
            next_chord_label_str = next_section_data.get(
                "chord_symbol_for_voicing",
                next_section_data.get("original_chord_label"),
            )
            if next_chord_label_str:
                next_sanitized_label = sanitize_chord_label(next_chord_label_str)
                if next_sanitized_label and next_sanitized_label.lower() != "rest":
                    try:
                        next_cs_obj_temp = harmony.ChordSymbol(next_sanitized_label)
                        next_specified_bass = next_section_data.get(
                            "specified_bass_for_voicing"
                        )
                        if next_specified_bass:
                            final_next_bass_str: str | None = None
                            final_next_bass_str = sanitize_chord_label(
                                next_specified_bass
                            )
                            if (
                                final_next_bass_str
                                and final_next_bass_str.lower() != "rest"
                            ):
                                next_cs_obj_temp.bass(final_next_bass_str)
                        if next_cs_obj_temp and next_cs_obj_temp.root():
                            next_chord_root_pitch = next_cs_obj_temp.root()
                    except Exception:
                        pass

        generated_notes_for_block: list[tuple[float, note.Note]] = []
        pattern_type_from_lib = pattern_details.get("pattern_type")
        if not pattern_type_from_lib:
            pattern_type_from_lib = "fixed_pattern"

        merged_algo_options = pattern_details.get("options", {}).copy()
        if isinstance(final_bass_params.get("options"), dict):
            merged_algo_options.update(final_bass_params["options"])
        merged_algo_options["velocity_factor"] = final_bass_params.get(
            "velocity_factor", merged_algo_options.get("velocity_factor", 1.0)
        )

        if "algorithmic_" in pattern_type_from_lib or pattern_type_from_lib in [
            "walking",
            "walking_8ths",
            "explicit",
            "root_fifth",
            "funk_octave_pops",
            "explicit",
            "root_fifth",
            "funk_octave_pops",
            "walking_blues",
            "latin_tumbao",
            "half_time_pop",
            "syncopated_rnb",
            "scale_walk",
            "octave_jump",
            "descending_fifths",
            "pedal_tone",
        ]:
            generated_notes_for_block = self._generate_algorithmic_pattern(
                pattern_type_from_lib,
                m21_cs_obj,
                merged_algo_options,
                base_vel,
                target_oct,
                0.0,
                block_q_length,
                current_m21_scale,
                next_chord_root_pitch,
            )
        elif (
            pattern_type_from_lib == "fixed_pattern"
            and "pattern" in pattern_details
            and isinstance(pattern_details["pattern"], list)
        ):
            ref_dur_fixed = safe_get(
                pattern_details,
                "reference_duration_ql",
                default=self.measure_duration,
                cast_to=float,
            )
            if ref_dur_fixed <= 0:
                ref_dur_fixed = self.measure_duration
            generated_notes_for_block = self._generate_notes_from_fixed_pattern(
                pattern_details["pattern"],
                m21_cs_obj,
                base_vel,
                target_oct,
                block_q_length,
                ref_dur_fixed,
                current_m21_scale,
                velocity_curve_list,
            )
        else:
            self.logger.warning(
                f"{log_blk_prefix}: Pattern '{final_bass_params['rhythm_key']}' type '{pattern_type_from_lib}' not handled or missing 'pattern' list. Using fallback 'basic_chord_tone_quarters'."
            )
            fallback_options = self.part_parameters.get(
                "basic_chord_tone_quarters", {}
            ).get("options", {})
            generated_notes_for_block = self._generate_algorithmic_pattern(
                "algorithmic_chord_tone_quarters",
                m21_cs_obj,
                fallback_options,
                base_vel,
                target_oct,
                0.0,
                block_q_length,
                current_m21_scale,
                next_chord_root_pitch,
            )

        for rel_offset, note_obj_to_add in generated_notes_for_block:
            current_note_abs_offset_in_block = rel_offset
            end_of_note_in_block = (
                current_note_abs_offset_in_block
                + note_obj_to_add.duration.quarterLength
            )
            if end_of_note_in_block > block_q_length + 0.001:
                new_dur_for_note = block_q_length - current_note_abs_offset_in_block
                if new_dur_for_note >= MIN_NOTE_DURATION_QL / 2.0:
                    note_obj_to_add.duration.quarterLength = new_dur_for_note
                else:
                    self.logger.debug(
                        f"{log_blk_prefix}: Note at {current_note_abs_offset_in_block:.2f} for {m21_cs_obj.figure} became too short after clipping to block_q_length. Skipping."
                    )
                    continue
            if note_obj_to_add.duration.quarterLength >= MIN_NOTE_DURATION_QL / 2.0:
                bass_part.insert(current_note_abs_offset_in_block, note_obj_to_add)
            else:
                self.logger.debug(
                    f"{log_blk_prefix}: Final note for {m21_cs_obj.figure} at {current_note_abs_offset_in_block:.2f} too short ({note_obj_to_add.duration.quarterLength:.3f}ql). Skipping."
                )
        profile_name = (
            self.cfg.get("humanize_profile")
            or section_data.get("humanize_profile")
            or self.global_settings.get("humanize_profile")
        )
        if profile_name:
            humanizer.apply(bass_part, profile_name)

        return bass_part

    def get_root_offsets(self) -> list[float]:
        """Return offsets of notes generated in the last compose call."""
        return list(self._root_offsets)

    # ------------------------------------------------------------------
    # Simplified emotion-aware rendering for phase 5.2 testing
    # ------------------------------------------------------------------
    def render_part(
        self,
        *,
        emotion: str,
        key_signature: str,
        tempo_bpm: int,
        groove_history: Sequence[float] | None = None,
        next_section_data: dict[str, Any] | None = None,
    ) -> stream.Part:
        """Render a short bass riff based on emotion profile."""

        profile = self.emotion_profile.get(emotion)
        if not profile:
<<<<<<< HEAD
=======
            self.logger.warning("No bass pattern for emotion '%s'", emotion)
        patterns = profile.get("bass_patterns") if profile else None
        if not patterns:
            # Fallback to a neutral four note riff if nothing is defined
>>>>>>> 56e32b0f
            profile = {
                "bass_patterns": [
                    {"riff": [1, 5, 1, 5], "velocity": "mid", "swing": "off"}
                ],
                "octave_pref": "mid",
                "length_beats": 4,
            }
<<<<<<< HEAD
        patterns = profile.get("bass_patterns") or []
        if not patterns:
            patterns = [
                {"riff": [1, 5, 1, 5], "velocity": "mid", "swing": "off"}
            ]
=======
            patterns = profile["bass_patterns"]
>>>>>>> 56e32b0f

        pat = patterns[0]
        degrees = pat.get("riff", []) or [1, 5, 1, 5]

        octave_pref = profile.get("octave_pref", "mid")
        length_beats = float(profile.get("length_beats", len(degrees)))
<<<<<<< HEAD
        swing_val = pat.get("swing", "off")
        swing_flag = str(swing_val).lower() in {"on", "true", "1"}
        base_velocity = AccentMapper.map_layer(pat.get("velocity", "mid"), rng=self._rng)
=======
        velocity_layer = str(pat.get("velocity", "mid"))
        swing_val = pat.get("swing", "off")
        if isinstance(swing_val, bool):
            swing_on = swing_val
        else:
            swing_on = str(swing_val).lower() == "on"
>>>>>>> 56e32b0f

        key_obj = music21.key.Key(key_signature)
        scale_obj = key_obj.getScale()

        base_oct = {"low": 2, "mid": 3, "high": 4}.get(octave_pref, 3)

        def pitch_from_degree(d: str | int) -> pitch.Pitch:
            if isinstance(d, int):
                deg = d
                shift = 0
            else:
                s = str(d)
                shift = 0
                if s.startswith("b") or s.startswith("♭"):
                    shift = -1
                    s = s.lstrip("b♭")
                elif s.startswith("#"):
                    shift = 1
                    s = s.lstrip("#")
                deg = int(s)
            p_obj = scale_obj.pitchFromDegree(deg)
            p_obj = p_obj.transpose(shift)
            p_obj.octave = base_oct
<<<<<<< HEAD
            while p_obj.midi < self.bass_range_lo:
                p_obj.octave += 1
            while p_obj.midi > self.bass_range_hi:
                p_obj.octave -= 1
=======
            if p_obj.pitchClass is None:
                return p_obj
            if p_obj.midi < self.bass_range_lo:
                p_obj = p_obj.transpose(12)
            elif p_obj.midi > self.bass_range_hi:
                p_obj = p_obj.transpose(-12)
>>>>>>> 56e32b0f
            return p_obj

        part = stream.Part(id=self.part_name)
        part.insert(0, copy.deepcopy(self.default_instrument))
        dur = length_beats / len(degrees)
        base_vel = AccentMapper.map_layer(velocity_layer, rng=self._rng)

        offsets: list[float] = []
        notes: list[note.Note] = []
        for i, deg in enumerate(degrees):
            p_obj = pitch_from_degree(deg)
            n = note.Note(p_obj)
            n.duration.quarterLength = dur
<<<<<<< HEAD
            n.volume = m21volume.Volume(velocity=base_velocity)
            off = i * dur
            offsets.append(off)
            notes.append(n)
            part.insert(off, n)

        if groove_history:
            tol = 0.25
            new_offsets: list[float] = []
            for n, off in zip(notes, offsets):
                nearest = min(groove_history, key=lambda x: abs(x - off))
                if abs(nearest - off) <= tol:
                    n.offset = nearest
                    new_offsets.append(nearest)
                else:
                    new_offsets.append(off)
            offsets = new_offsets

        if swing_flag:
            delay = self.swing_ratio
            for idx, n in enumerate(notes):
                if idx % 2 == 1:
                    n.offset += delay
                    if idx > 0:
                        prev = notes[idx - 1]
                        prev.duration.quarterLength = max(
                            MIN_NOTE_DURATION_QL,
                            n.offset - prev.offset,
                        )
            offsets = [n.offset for n in notes]

        # Recalculate durations based on final offsets
        sorted_pairs = sorted(zip(offsets, notes), key=lambda x: x[0])
        for idx, (off, n) in enumerate(sorted_pairs):
            if idx < len(sorted_pairs) - 1:
                next_off = sorted_pairs[idx + 1][0]
            else:
                next_off = length_beats
            n.duration.quarterLength = max(MIN_NOTE_DURATION_QL, next_off - n.offset)

        part.coreElementsChanged()

        for n in notes:
=======
            n.volume = m21volume.Volume(velocity=base_vel)
            off = i * dur
            offsets.append(off)
            notes.append(n)

        if swing_on and dur > 0:
            swing_shift = self.swing_ratio * dur
            for idx in range(1, len(notes), 2):
                new_off = offsets[idx] + swing_shift
                if new_off >= length_beats:
                    new_off = length_beats - MIN_NOTE_DURATION_QL
                notes[idx].offset = new_off
                offsets[idx] = new_off
                prev_idx = idx - 1
                new_dur = max(MIN_NOTE_DURATION_QL, dur - swing_shift)
                notes[prev_idx].duration.quarterLength = new_dur

        if groove_history:
            tol = 0.25
            for i, (n, off) in enumerate(zip(notes, offsets)):
                nearest = min(groove_history, key=lambda x: abs(x - off))
                if abs(nearest - off) <= tol:
                    n.offset = nearest
                    offsets[i] = nearest

        for off, n in zip(offsets, notes):
            part.insert(off, n)
>>>>>>> 56e32b0f
            humanizer.apply_humanization_to_element(n)

        return part


# --- END OF FILE generator/bass_generator.py ---<|MERGE_RESOLUTION|>--- conflicted
+++ resolved
@@ -25,10 +25,8 @@
 
 from utilities import humanizer
 from utilities.accent_mapper import AccentMapper
-<<<<<<< HEAD
 from utilities import MIN_NOTE_DURATION_QL
-=======
->>>>>>> 56e32b0f
+
 from utilities.emotion_profile_loader import load_emotion_profile
 from utilities.velocity_curve import resolve_velocity_curve
 
@@ -1845,13 +1843,11 @@
 
         profile = self.emotion_profile.get(emotion)
         if not profile:
-<<<<<<< HEAD
-=======
             self.logger.warning("No bass pattern for emotion '%s'", emotion)
         patterns = profile.get("bass_patterns") if profile else None
         if not patterns:
             # Fallback to a neutral four note riff if nothing is defined
->>>>>>> 56e32b0f
+
             profile = {
                 "bass_patterns": [
                     {"riff": [1, 5, 1, 5], "velocity": "mid", "swing": "off"}
@@ -1859,33 +1855,24 @@
                 "octave_pref": "mid",
                 "length_beats": 4,
             }
-<<<<<<< HEAD
+
         patterns = profile.get("bass_patterns") or []
         if not patterns:
             patterns = [
                 {"riff": [1, 5, 1, 5], "velocity": "mid", "swing": "off"}
             ]
-=======
-            patterns = profile["bass_patterns"]
->>>>>>> 56e32b0f
-
+
+           
         pat = patterns[0]
         degrees = pat.get("riff", []) or [1, 5, 1, 5]
 
         octave_pref = profile.get("octave_pref", "mid")
         length_beats = float(profile.get("length_beats", len(degrees)))
-<<<<<<< HEAD
+
         swing_val = pat.get("swing", "off")
         swing_flag = str(swing_val).lower() in {"on", "true", "1"}
         base_velocity = AccentMapper.map_layer(pat.get("velocity", "mid"), rng=self._rng)
-=======
-        velocity_layer = str(pat.get("velocity", "mid"))
-        swing_val = pat.get("swing", "off")
-        if isinstance(swing_val, bool):
-            swing_on = swing_val
-        else:
-            swing_on = str(swing_val).lower() == "on"
->>>>>>> 56e32b0f
+
 
         key_obj = music21.key.Key(key_signature)
         scale_obj = key_obj.getScale()
@@ -1909,19 +1896,12 @@
             p_obj = scale_obj.pitchFromDegree(deg)
             p_obj = p_obj.transpose(shift)
             p_obj.octave = base_oct
-<<<<<<< HEAD
+
             while p_obj.midi < self.bass_range_lo:
                 p_obj.octave += 1
             while p_obj.midi > self.bass_range_hi:
                 p_obj.octave -= 1
-=======
-            if p_obj.pitchClass is None:
-                return p_obj
-            if p_obj.midi < self.bass_range_lo:
-                p_obj = p_obj.transpose(12)
-            elif p_obj.midi > self.bass_range_hi:
-                p_obj = p_obj.transpose(-12)
->>>>>>> 56e32b0f
+
             return p_obj
 
         part = stream.Part(id=self.part_name)
@@ -1935,7 +1915,6 @@
             p_obj = pitch_from_degree(deg)
             n = note.Note(p_obj)
             n.duration.quarterLength = dur
-<<<<<<< HEAD
             n.volume = m21volume.Volume(velocity=base_velocity)
             off = i * dur
             offsets.append(off)
@@ -1979,35 +1958,6 @@
         part.coreElementsChanged()
 
         for n in notes:
-=======
-            n.volume = m21volume.Volume(velocity=base_vel)
-            off = i * dur
-            offsets.append(off)
-            notes.append(n)
-
-        if swing_on and dur > 0:
-            swing_shift = self.swing_ratio * dur
-            for idx in range(1, len(notes), 2):
-                new_off = offsets[idx] + swing_shift
-                if new_off >= length_beats:
-                    new_off = length_beats - MIN_NOTE_DURATION_QL
-                notes[idx].offset = new_off
-                offsets[idx] = new_off
-                prev_idx = idx - 1
-                new_dur = max(MIN_NOTE_DURATION_QL, dur - swing_shift)
-                notes[prev_idx].duration.quarterLength = new_dur
-
-        if groove_history:
-            tol = 0.25
-            for i, (n, off) in enumerate(zip(notes, offsets)):
-                nearest = min(groove_history, key=lambda x: abs(x - off))
-                if abs(nearest - off) <= tol:
-                    n.offset = nearest
-                    offsets[i] = nearest
-
-        for off, n in zip(offsets, notes):
-            part.insert(off, n)
->>>>>>> 56e32b0f
             humanizer.apply_humanization_to_element(n)
 
         return part
