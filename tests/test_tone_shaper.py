--- conflicted
+++ resolved
@@ -15,8 +15,6 @@
     shaper = ToneShaper({"drive": {"amp": 90}})
     preset = shaper.choose_preset(None, "high", 90.0)
     assert preset == "drive"
-<<<<<<< HEAD
-=======
 
 
 def test_choose_preset_table() -> None:
@@ -33,7 +31,6 @@
     # avg_velocity が 90 / intensity "high" → fuzz (存在しなければ clean)
     assert shaper.choose_preset(None, "high", 90.0) == "fuzz"
     assert preset == "clean"        # default_fallback
->>>>>>> e1313a1d
 
 
 # ──────────────────────────────────────────────────────────────
