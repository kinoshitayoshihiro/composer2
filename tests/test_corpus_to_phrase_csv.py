import csv
import subprocess
from pathlib import Path

import pytest

pretty_midi = pytest.importorskip("pretty_midi")
yaml = pytest.importorskip("yaml")


def make_midi(path: Path, pitches: list[int], starts: list[float] | None = None) -> None:
    pm = pretty_midi.PrettyMIDI()
    inst = pretty_midi.Instrument(0)
    t = 0.0
    for i, p in enumerate(pitches):
        start = starts[i] if starts else t
        inst.notes.append(
            pretty_midi.Note(velocity=100, pitch=p, start=start, end=start + 0.25)
        )
        t = start + 0.25
    pm.instruments.append(inst)
    pm.write(str(path))


def test_corpus_to_csv(tmp_path: Path) -> None:
    m1 = tmp_path / "a.mid"
    m2 = tmp_path / "b.mid"
    make_midi(m1, [60, 62], starts=[0.0, 0.25])
    make_midi(m2, [65])
    out_train = tmp_path / "train.csv"
    out_valid = tmp_path / "valid.csv"
    tags = {"a.mid": {"section": [[0.0, "A"], [0.2, "B"]]}}
    (tmp_path / "tags.yaml").write_text(yaml.safe_dump(tags))
    subprocess.run(
        [
            "python",
            "-m",
            "tools.corpus_to_phrase_csv",
            "--in",
            str(tmp_path),
            "--out-train",
            str(out_train),
            "--out-valid",
            str(out_valid),
            "--boundary-on-section-change",
        ],
        check=True,
    )
    for csv_path in (out_train, out_valid):
        with csv_path.open() as f:
            rows = list(csv.DictReader(f))
        assert rows, f"{csv_path} empty"
        header = rows[0].keys()
        required = {"pitch", "velocity", "duration", "pos", "boundary", "bar", "instrument"}
        assert required.issubset(header)
    with out_train.open() as f:
        rows = list(csv.DictReader(f))
    assert rows[1]["boundary"] == "1"


def test_from_corpus(tmp_path: Path) -> None:
    train_dir = tmp_path / "train"
    valid_dir = tmp_path / "valid"
    train_dir.mkdir()
    valid_dir.mkdir()
    import json

    train_sample = {
        "pitch": 60,
        "velocity": 100,
        "duration": 1,
        "pos": 0,
        "boundary": 1,
        "bar": 0,
        "instrument": "",
    }
    valid_sample = train_sample | {"pitch": 62}
    (train_dir / "samples.jsonl").write_text(json.dumps(train_sample) + "\n")
    (valid_dir / "samples.jsonl").write_text(json.dumps(valid_sample) + "\n")
    out_train = tmp_path / "train.csv"
    out_valid = tmp_path / "valid.csv"
    subprocess.run(
        [
            "python",
            "-m",
            "tools.corpus_to_phrase_csv",
            "--from-corpus",
            str(tmp_path),
            "--out-train",
            str(out_train),
            "--out-valid",
            str(out_valid),
        ],
        check=True,
    )
    for csv_path in (out_train, out_valid):
        with csv_path.open() as f:
            rows = list(csv.DictReader(f))
        assert rows


<<<<<<< HEAD
def test_unknown_instrument_fallback(tmp_path: Path) -> None:
    import json

=======
def test_dry_run(tmp_path: Path) -> None:
>>>>>>> b1435dd7
    train_dir = tmp_path / "train"
    valid_dir = tmp_path / "valid"
    train_dir.mkdir()
    valid_dir.mkdir()
<<<<<<< HEAD
    sample = {
        "pitch": 40,
        "velocity": 80,
        "duration": 1,
        "pos": 0,
        "boundary": 0,
        "bar": 0,
        "instrument": "unknown",
        "path": "My_Remix_Bass.mid",
=======
    import json

    sample = {
        "pitch": 60,
        "velocity": 100,
        "duration": 1,
        "pos": 0,
        "boundary": 1,
        "bar": 0,
        "instrument": "",
>>>>>>> b1435dd7
    }
    (train_dir / "samples.jsonl").write_text(json.dumps(sample) + "\n")
    (valid_dir / "samples.jsonl").write_text(json.dumps(sample) + "\n")
    out_train = tmp_path / "train.csv"
<<<<<<< HEAD
    out_valid = tmp_path / "valid.csv"
=======
>>>>>>> b1435dd7
    subprocess.run(
        [
            "python",
            "-m",
            "tools.corpus_to_phrase_csv",
            "--from-corpus",
            str(tmp_path),
<<<<<<< HEAD
            "--instrument",
            "bass",
            "--pitch-range",
            "28",
            "60",
            "--out-train",
            str(out_train),
            "--out-valid",
            str(out_valid),
        ],
        check=True,
    )
    with out_train.open() as f:
        rows = list(csv.DictReader(f))
    assert rows
=======
            "--out-train",
            str(out_train),
            "--out-valid",
            str(tmp_path / "valid.csv"),
            "--dry-run",
        ],
        check=True,
    )
    assert not out_train.exists()
>>>>>>> b1435dd7
<|MERGE_RESOLUTION|>--- conflicted
+++ resolved
@@ -99,18 +99,13 @@
         assert rows
 
 
-<<<<<<< HEAD
 def test_unknown_instrument_fallback(tmp_path: Path) -> None:
     import json
 
-=======
-def test_dry_run(tmp_path: Path) -> None:
->>>>>>> b1435dd7
     train_dir = tmp_path / "train"
     valid_dir = tmp_path / "valid"
     train_dir.mkdir()
     valid_dir.mkdir()
-<<<<<<< HEAD
     sample = {
         "pitch": 40,
         "velocity": 80,
@@ -120,26 +115,11 @@
         "bar": 0,
         "instrument": "unknown",
         "path": "My_Remix_Bass.mid",
-=======
-    import json
-
-    sample = {
-        "pitch": 60,
-        "velocity": 100,
-        "duration": 1,
-        "pos": 0,
-        "boundary": 1,
-        "bar": 0,
-        "instrument": "",
->>>>>>> b1435dd7
     }
     (train_dir / "samples.jsonl").write_text(json.dumps(sample) + "\n")
     (valid_dir / "samples.jsonl").write_text(json.dumps(sample) + "\n")
     out_train = tmp_path / "train.csv"
-<<<<<<< HEAD
     out_valid = tmp_path / "valid.csv"
-=======
->>>>>>> b1435dd7
     subprocess.run(
         [
             "python",
@@ -147,7 +127,6 @@
             "tools.corpus_to_phrase_csv",
             "--from-corpus",
             str(tmp_path),
-<<<<<<< HEAD
             "--instrument",
             "bass",
             "--pitch-range",
@@ -163,7 +142,34 @@
     with out_train.open() as f:
         rows = list(csv.DictReader(f))
     assert rows
-=======
+
+
+def test_dry_run(tmp_path: Path) -> None:
+    train_dir = tmp_path / "train"
+    valid_dir = tmp_path / "valid"
+    train_dir.mkdir()
+    valid_dir.mkdir()
+    import json
+
+    sample = {
+        "pitch": 60,
+        "velocity": 100,
+        "duration": 1,
+        "pos": 0,
+        "boundary": 1,
+        "bar": 0,
+        "instrument": "",
+    }
+    (train_dir / "samples.jsonl").write_text(json.dumps(sample) + "\n")
+    (valid_dir / "samples.jsonl").write_text(json.dumps(sample) + "\n")
+    out_train = tmp_path / "train.csv"
+    subprocess.run(
+        [
+            "python",
+            "-m",
+            "tools.corpus_to_phrase_csv",
+            "--from-corpus",
+            str(tmp_path),
             "--out-train",
             str(out_train),
             "--out-valid",
@@ -172,5 +178,4 @@
         ],
         check=True,
     )
-    assert not out_train.exists()
->>>>>>> b1435dd7
+    assert not out_train.exists()