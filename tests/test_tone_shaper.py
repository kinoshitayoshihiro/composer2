import pytest
from utilities.tone_shaper import ToneShaper


# ----------------------------------------------------------------------
# ToneShaper - preset–selection tests
#  Both the explicit-table variant（旧 codex ブランチ）と
#  デフォルト・テーブル variant（旧 main ブランチ）を共存させる。
#  現在の ToneShaper.choose_preset の
#   シグネチャは (amp_hint: str | None,
#                intensity: str | None,
#                avg_velocity: float | None) -> str
# ----------------------------------------------------------------------

def test_choose_preset_drive() -> None:
    """
    プリセット・テーブルをコンストラクタで与えた場合に
    intensity と avg_velocity でマッチング出来ることを確認。
    """
    shaper = ToneShaper({"drive": {"amp": 90}})
    preset = shaper.choose_preset(None, "high", 90.0)
    assert preset == "clean"


import pytest


<<<<<<< HEAD
@pytest.mark.parametrize(
    "intensity,vel,expected",
    [
        ("low", 50.0, "clean"),
        ("low", 80.0, "crunch"),
        ("medium", 50.0, "crunch"),
        ("medium", 80.0, "drive"),
        ("high", 50.0, "drive"),
        ("high", 90.0, "fuzz"),
    ],
)
def test_choose_preset_table(intensity: str, vel: float, expected: str) -> None:
    """PRESET_TABLE mapping matrix."""
    shaper = ToneShaper({
        "clean": {"amp": 0},
        "crunch": {"amp": 32},
        "drive": {"amp": 64},
        "fuzz": {"amp": 96},
    })
    assert shaper.choose_preset(None, intensity, vel) == expected
=======
    # avg_velocity が 50 / intensity "low" → clean
    assert shaper.choose_preset(None, "low", 50.0) == "clean"
    # avg_velocity が 70 / intensity "medium" → drive (存在しなければ clean)
    assert shaper.choose_preset(None, "medium", 70.0) in {"drive", "clean"}
    # avg_velocity が 90 / intensity "high" → fuzz (存在しなければ clean)
    assert shaper.choose_preset(None, "high", 90.0) in {"fuzz", "clean"}


def test_choose_preset_fallback() -> None:
    shaper = ToneShaper({"clean": {"amp": 20}})
    assert shaper.choose_preset("unknown", "low", 50.0) == "clean"


def test_to_cc_events_all_cc() -> None:
    shaper = ToneShaper({"clean": {"amp": 20}})
    events = shaper.to_cc_events("clean", "low", as_dict=True)
    ccs = {e["cc"] for e in events}
    assert {31, 91, 93, 94}.issubset(ccs)


def test_intensity_scaling() -> None:
    shaper = ToneShaper({"clean": {"amp": 20, "reverb": 40}})
    low = shaper.to_cc_events("clean", "low", as_dict=False)
    high = shaper.to_cc_events("clean", "high", as_dict=False)
    low_val = next(v for _, c, v in low if c == 91)
    high_val = next(v for _, c, v in high if c == 91)
    assert high_val > low_val


def test_from_yaml_invalid_value(tmp_path) -> None:
    f = tmp_path / "p.yml"
    f.write_text("presets: {bad: 200}\nir: {bad: foo.wav}")
    with pytest.raises(ValueError):
        ToneShaper.from_yaml(f)
>>>>>>> 45db6cbb
<|MERGE_RESOLUTION|>--- conflicted
+++ resolved
@@ -1,84 +1,89 @@
 import pytest
+
 from utilities.tone_shaper import ToneShaper
 
-
 # ----------------------------------------------------------------------
-# ToneShaper - preset–selection tests
-#  Both the explicit-table variant（旧 codex ブランチ）と
-#  デフォルト・テーブル variant（旧 main ブランチ）を共存させる。
-#  現在の ToneShaper.choose_preset の
-#   シグネチャは (amp_hint: str | None,
-#                intensity: str | None,
-#                avg_velocity: float | None) -> str
+# ToneShaper - preset-selection / CC-emit tests
+#   choose_preset(amp_hint, intensity, avg_velocity) -> str
 # ----------------------------------------------------------------------
 
 def test_choose_preset_drive() -> None:
     """
-    プリセット・テーブルをコンストラクタで与えた場合に
-    intensity と avg_velocity でマッチング出来ることを確認。
+    intensity=high & avg_velocity=90 だが、
+    プリセットマップに "fuzz" が無い場合は default にフォールバックする。
     """
     shaper = ToneShaper({"drive": {"amp": 90}})
     preset = shaper.choose_preset(None, "high", 90.0)
-    assert preset == "clean"
+    assert preset == "clean"        # default_fallback
 
 
-import pytest
-
-
-<<<<<<< HEAD
+# ──────────────────────────────────────────────────────────────
+# PRESET_TABLE マトリクス通りの動作確認
+# ──────────────────────────────────────────────────────────────
 @pytest.mark.parametrize(
-    "intensity,vel,expected",
+    "intensity, vel, expected",
     [
-        ("low", 50.0, "clean"),
-        ("low", 80.0, "crunch"),
+        ("low",    50.0, "clean"),
+        ("low",    80.0, "crunch"),
         ("medium", 50.0, "crunch"),
         ("medium", 80.0, "drive"),
-        ("high", 50.0, "drive"),
-        ("high", 90.0, "fuzz"),
+        ("high",   50.0, "drive"),
+        ("high",   90.0, "fuzz"),
     ],
 )
 def test_choose_preset_table(intensity: str, vel: float, expected: str) -> None:
-    """PRESET_TABLE mapping matrix."""
-    shaper = ToneShaper({
-        "clean": {"amp": 0},
-        "crunch": {"amp": 32},
-        "drive": {"amp": 64},
-        "fuzz": {"amp": 96},
-    })
+    shaper = ToneShaper(
+        {
+            "clean":  {"amp": 0},
+            "crunch": {"amp": 32},
+            "drive":  {"amp": 64},
+            "fuzz":   {"amp": 96},
+        }
+    )
     assert shaper.choose_preset(None, intensity, vel) == expected
-=======
-    # avg_velocity が 50 / intensity "low" → clean
-    assert shaper.choose_preset(None, "low", 50.0) == "clean"
-    # avg_velocity が 70 / intensity "medium" → drive (存在しなければ clean)
-    assert shaper.choose_preset(None, "medium", 70.0) in {"drive", "clean"}
-    # avg_velocity が 90 / intensity "high" → fuzz (存在しなければ clean)
-    assert shaper.choose_preset(None, "high", 90.0) in {"fuzz", "clean"}
 
 
+# ──────────────────────────────────────────────────────────────
+# Fallback 動作
+# ──────────────────────────────────────────────────────────────
 def test_choose_preset_fallback() -> None:
     shaper = ToneShaper({"clean": {"amp": 20}})
+    # amp_hint が unknown → default へフォールバック
     assert shaper.choose_preset("unknown", "low", 50.0) == "clean"
 
 
+# ──────────────────────────────────────────────────────────────
+# CC イベント生成：すべての CC が含まれるか
+# ──────────────────────────────────────────────────────────────
 def test_to_cc_events_all_cc() -> None:
     shaper = ToneShaper({"clean": {"amp": 20}})
-    events = shaper.to_cc_events("clean", "low", as_dict=True)
+    shaper.choose_preset(None, "low", 50.0)            # preset を選択
+    events = shaper.to_cc_events(as_dict=True)
     ccs = {e["cc"] for e in events}
     assert {31, 91, 93, 94}.issubset(ccs)
 
 
+# ──────────────────────────────────────────────────────────────
+# Intensity によるエフェクト量スケール確認（例：Reverb CC91）
+# ──────────────────────────────────────────────────────────────
 def test_intensity_scaling() -> None:
     shaper = ToneShaper({"clean": {"amp": 20, "reverb": 40}})
-    low = shaper.to_cc_events("clean", "low", as_dict=False)
-    high = shaper.to_cc_events("clean", "high", as_dict=False)
-    low_val = next(v for _, c, v in low if c == 91)
-    high_val = next(v for _, c, v in high if c == 91)
-    assert high_val > low_val
+
+    shaper.choose_preset(None, "low", 50.0)
+    low_rev = next(v for _, c, v in shaper.to_cc_events(as_dict=False) if c == 91)
+
+    shaper.choose_preset(None, "high", 90.0)
+    high_rev = next(v for _, c, v in shaper.to_cc_events(as_dict=False) if c == 91)
+
+    assert high_rev > low_rev
 
 
+# ──────────────────────────────────────────────────────────────
+# YAML ロードのバリデーション
+# ──────────────────────────────────────────────────────────────
 def test_from_yaml_invalid_value(tmp_path) -> None:
-    f = tmp_path / "p.yml"
-    f.write_text("presets: {bad: 200}\nir: {bad: foo.wav}")
+    """malformed YAML では ValueError を発生させる。"""
+    bad_yaml = tmp_path / "preset.yml"
+    bad_yaml.write_text("presets: {bad: 200}\nir: {bad: foo.wav}")
     with pytest.raises(ValueError):
-        ToneShaper.from_yaml(f)
->>>>>>> 45db6cbb
+        ToneShaper.from_yaml(bad_yaml)