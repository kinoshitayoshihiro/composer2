--- conflicted
+++ resolved
@@ -1,30 +1,42 @@
 from __future__ import annotations
-from typing import Dict, List
+
+from pathlib import Path
+from typing import Dict, List, Union
+
 import numpy as np
 from numpy.typing import NDArray
 
 try:
     from sklearn.neighbors import KNeighborsClassifier  # type: ignore
-except Exception:  # pragma: no cover - optional
+except Exception:  # pragma: no cover – optional dependency
     KNeighborsClassifier = None
 
 # ──────────────────────────────────────────────────────────
-# プリセット表 (Intensity × Loud/Soft)
+# プリセット表 (Intensity × Loud/Soft) ― main ブランチ由来の簡易マップ
 # ──────────────────────────────────────────────────────────
-PRESET_TABLE = {
-    ("low",    "soft"):  "clean",
-    ("low",    "loud"):  "crunch",
-    ("medium", "soft"):  "crunch",
-    ("medium", "loud"):  "drive",
-    ("high",   "soft"):  "drive",
-    ("high",   "loud"):  "fuzz",
+PRESET_TABLE: dict[tuple[str, str], str] = {
+    ("low",    "soft"): "clean",
+    ("low",    "loud"): "crunch",
+    ("medium", "soft"): "crunch",
+    ("medium", "loud"): "drive",
+    ("high",   "soft"): "drive",
+    ("high",   "loud"): "fuzz",
 }
 
 
 class ToneShaper:
-    """Select amp/cabinet presets and emit CC events."""
-
-<<<<<<< HEAD
+    """
+    Amp / Cabinet プリセットを選択し、必要な CC イベントを生成するユーティリティ。
+
+    - **プリセットマップ**   : プリセット名 → {"amp": 0-127, "reverb": …, …}
+    - **IR マップ**        : プリセット名 → Impulse Response ファイルパス
+    - **ルール**           : ``{"if": "<python-expr>", "preset": "<name>"}``
+    - **KNN**  (option)   : MFCC からプリセット推定
+    """
+
+    # ------------------------------------------------------
+    # constructor / loader
+    # ------------------------------------------------------
     def __init__(
         self,
         preset_map: dict[str, dict[str, int] | int] | None = None,
@@ -32,6 +44,7 @@
         default_preset: str = "clean",
         rules: list[dict[str, str]] | None = None,
     ) -> None:
+        # 内部保持は dict[str, dict[str,int]]
         self.preset_map: dict[str, dict[str, int]] = {"clean": {"amp": 20}}
         if preset_map:
             for name, data in preset_map.items():
@@ -39,51 +52,70 @@
                     self.preset_map[name] = {"amp": int(data)}
                 else:
                     self.preset_map[name] = {k: int(v) for k, v in data.items()}
-        self.ir_map = ir_map or {}
-        self.default_preset = default_preset
-        self.rules = rules or []
-        self._selected = default_preset
-        self._knn = None
-
+
+        self.ir_map: dict[str, str] = ir_map or {}
+        self.default_preset: str = default_preset
+        self.rules: list[dict[str, str]] = rules or []
+
+        self._selected: str = default_preset
+        self._knn: KNeighborsClassifier | None = None
+
+    # ---- YAML ローダ ---------------------------------------------------------
     @classmethod
-    def from_yaml(cls, path: str | "Path") -> "ToneShaper":
+    def from_yaml(cls, path: Union[str, Path]) -> "ToneShaper":
         import yaml
-        from pathlib import Path
 
         path = Path(path)
         if not path.is_file():
             return cls()
+
         with path.open("r", encoding="utf-8") as fh:
             data = yaml.safe_load(fh) or {}
-        presets = data.get("presets") or {}
-        levels = data.get("levels") or {}
-        ir_map = data.get("ir") or {}
-        rules = data.get("rules") or []
+
+        presets_raw = data.get("presets") or {}
+        levels_raw  = data.get("levels") or {}
+        ir_map      = data.get("ir")     or {}
+        rules       = data.get("rules")  or []
+
         preset_map: dict[str, dict[str, int]] = {}
-        for name, val in presets.items():
+        for name, val in presets_raw.items():
             entry = {"amp": int(val)}
-            if name in levels:
-                for k, v in levels[name].items():
-                    entry[k] = int(v)
+            if name in levels_raw:
+                entry.update({k: int(v) for k, v in levels_raw[name].items()})
             preset_map[name] = entry
+
         return cls(preset_map=preset_map, ir_map=ir_map, rules=rules)
 
+    # ------------------------------------------------------
+    # choose_preset
+    # ------------------------------------------------------
     def choose_preset(
         self,
-        amp_preset: str | None,
-        intensity: str | None,
-        avg_velocity: float,
+        amp_preset: str | None = None,
+        intensity: str | None = None,
+        avg_velocity: float = 64.0,
     ) -> str:
-        """Return preset name based on explicit label or heuristics."""
+        """
+        プリセット決定アルゴリズム（優先順位）  
+        1. amp_preset が明示指定されていればそれを採用  
+        2. ルールベース（self.rules）で成立する条件があれば採用  
+        3. PRESET_TABLE に (intensity, loud/soft) があれば採用  
+        4. codex 版ヒューリスティックで drive / crunch / clean を決定  
+        5. 未登録なら default_preset
+        """
+        # --- 1) 明示指定 ------------------------------------------------------
         if amp_preset:
             chosen = amp_preset
         else:
+            lvl = str(intensity or "medium").lower()
             env = {
-                "intensity": str(intensity or "medium").lower(),
+                "intensity": lvl,
                 "avg_vel": avg_velocity,
                 "avg_velocity": avg_velocity,
             }
-            chosen = None
+
+            # --- 2) ルールベース ----------------------------------------------
+            chosen: str | None = None
             for rule in self.rules:
                 cond = rule.get("if")
                 preset = rule.get("preset")
@@ -95,19 +127,36 @@
                         break
                 except Exception:
                     continue
+
+            # --- 3) PRESET_TABLE ---------------------------------------------
             if not chosen:
-                level = env["intensity"]
-                if level == "high" or avg_velocity > 100:
+                vel_bucket = "loud" if avg_velocity >= 60 else "soft"
+                int_bucket = (
+                    "high"   if lvl in {"very_high", "high"} else
+                    "medium" if lvl.startswith("medium") else
+                    "low"
+                )
+                chosen = PRESET_TABLE.get((int_bucket, vel_bucket))
+
+            # --- 4) codex ヒューリスティック ---------------------------------
+            if not chosen:
+                if lvl == "high" or avg_velocity > 100:
                     chosen = "drive"
-                elif level == "medium" or avg_velocity > 60:
+                elif lvl == "medium" or avg_velocity > 60:
                     chosen = "crunch"
                 else:
                     chosen = "clean"
+
+        # --- 5) フォールバック ----------------------------------------------
         if chosen not in self.preset_map:
             chosen = self.default_preset
+
         self._selected = chosen
         return chosen
 
+    # ------------------------------------------------------
+    # CC events
+    # ------------------------------------------------------
     def to_cc_events(
         self,
         offset_ql: float = 0.0,
@@ -117,109 +166,69 @@
         cc_del: int = 94,
         *,
         as_dict: bool = False,
-    ) -> list[tuple[float, int, int] | dict[str, int | float]]:
-        """Return CC events for the last chosen preset."""
-        preset = self.preset_map.get(self._selected) or self.preset_map.get(self.default_preset, {})
+    ) -> list[tuple[float, int, int]] | list[dict[str, int | float]]:
+        """
+        選択中プリセットに対応する CC イベントを生成する。
+
+        Returns
+        --------
+        list[tuple]  : (offset, cc#, value)  
+        list[dict]   : {"time": offset, "cc": cc#, "val": value}  (as_dict=True)
+        """
+        preset = (
+            self.preset_map.get(self._selected)
+            or self.preset_map.get(self.default_preset, {})
+        )
+
         amp = max(0, min(127, int(preset.get("amp", 0))))
         base = amp
-        rev = max(0, min(127, int(preset.get("reverb", int(base * 0.3)))))
-        cho = max(0, min(127, int(preset.get("chorus", int(base * 0.3)))))
-        dly = max(0, min(127, int(preset.get("delay", int(base * 0.3)))))
+        rev = max(0, min(127, int(preset.get("reverb", int(base * 0.30)))))
+        cho = max(0, min(127, int(preset.get("chorus", int(base * 0.30)))))
+        dly = max(0, min(127, int(preset.get("delay",  int(base * 0.30)))))
+
         events: list[tuple[float, int, int]] = [
-            (float(offset_ql), int(cc_amp), amp),
-            (float(offset_ql), int(cc_rev), rev),
-            (float(offset_ql), int(cc_cho), cho),
-            (float(offset_ql), int(cc_del), dly),
+            (float(offset_ql), cc_amp, amp),
+            (float(offset_ql), cc_rev, rev),
+            (float(offset_ql), cc_cho, cho),
+            (float(offset_ql), cc_del, dly),
         ]
         if as_dict:
             return [{"time": o, "cc": c, "val": v} for o, c, v in events]
         return events
-=======
-    def __init__(self, presets: dict[str, int] | None = None) -> None:
-        # CC31 値マップ
-        self.presets: Dict[str, int] = {"clean": 0, "crunch": 32, "drive": 64, "fuzz": 96}
-        if presets:
-            self.presets.update(presets)
-        self._knn = None
-
-    # ──────────────────────────────────────────────
-    # 競合解消後の choose_preset
-    # ──────────────────────────────────────────────
-    def choose_preset(self, avg_velocity: float, intensity: str) -> str:
-        """
-        強度 (intensity) と 平均ベロシティからプリセット名を返す。
-
-        1) テーブル方式 (PRESET_TABLE) を優先
-        2) テーブルに無ければ簡易スコア方式でフォールバック
-        """
-        # 1) テーブル方式 -------------
-        vel_bucket = "loud" if avg_velocity >= 60 else "soft"
-        int_bucket = (
-            "high"   if intensity in {"very_high", "high"} else
-            "medium" if intensity in {"medium_high", "medium"} else
-            "low"
-        )
-        preset = PRESET_TABLE.get((int_bucket, vel_bucket))
-        if preset:
-            return preset
-
-        # 2) フォールバックスコア方式 ----
-        score = 0
-        score += {"very_high": 2, "high": 2,
-                  "medium_high": 1, "medium": 1,
-                  "medium_low": -1, "low": -1}.get(intensity, 0)
-
-        if avg_velocity >= 90:
-            score += 2
-        elif avg_velocity >= 75:
-            score += 1
-        elif avg_velocity < 60:
-            score -= 1
-
-        if score >= 5:
-            return "fuzz"
-        if score >= 3:
-            return "drive"
-        if score >= 0:
-            return "crunch"
-        return "clean"
-
-    # ──────────────────────────────────────────────
-    def to_cc_events(self, preset_name: str, offset: float) -> List[dict]:
-        value = self.presets.get(preset_name, self.presets["clean"])
-        return [{"time": float(offset), "cc": 31, "val": value}]
->>>>>>> 4a85eeba
-
+
+    # ------------------------------------------------------
+    # KNN (MFCC → preset)  optional
+    # ------------------------------------------------------
     def fit(self, preset_samples: dict[str, NDArray[np.floating]]) -> None:
-        """Fit KNN model from preset MFCC samples."""
-        if KNeighborsClassifier is None:  # pragma: no cover - optional
+        """Fit KNN model from preset MFCC samples (optional)."""
+        if KNeighborsClassifier is None:  # pragma: no cover
             import warnings
-            warnings.warn(
-                "scikit-learn not installed; ToneShaper disabled", RuntimeWarning
-            )
+            warnings.warn("scikit-learn not installed; ToneShaper KNN disabled", RuntimeWarning)
             return
-        X = []
-        y = []
+
+        X, y = [], []
         for name, mfcc in preset_samples.items():
             arr = np.asarray(mfcc)
             if arr.ndim != 2:
                 raise ValueError("MFCC array must be 2D")
             X.append(arr.mean(axis=1))
             y.append(name)
+
         self._knn = KNeighborsClassifier(n_neighbors=1)
         self._knn.fit(X, y)
 
     def predict_preset(self, mfcc: NDArray[np.floating]) -> str:
+        """Return preset name predicted from MFCC (optional)."""
         import warnings
-        if self._knn is None or KNeighborsClassifier is None:  # pragma: no cover - optional
-            warnings.warn(
-                "scikit-learn not installed or ToneShaper not fitted; returning default",
-                RuntimeWarning,
-            )
-            return "clean"
+
+        if self._knn is None or KNeighborsClassifier is None:  # pragma: no cover
+            warnings.warn("ToneShaper KNN not available; returning default", RuntimeWarning)
+            return self.default_preset
+
         feat = np.asarray(mfcc)
         if feat.ndim != 2:
             raise ValueError("MFCC array must be 2D")
         return str(self._knn.predict([feat.mean(axis=1)])[0])
 
+
 __all__ = ["ToneShaper"]