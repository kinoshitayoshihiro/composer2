from __future__ import annotations

"""Convert MIDI or corpus samples to phrase CSVs."""

import argparse
import csv
import json
import logging
import random
import re
import sys
from collections import Counter, defaultdict
from pathlib import Path
from typing import Iterable, Iterator, Pattern

try:  # pragma: no cover - pretty_midi optional
    import pretty_midi
except Exception:  # pragma: no cover - no pretty_midi
    pretty_midi = None  # type: ignore
try:  # pragma: no cover - PyYAML optional for --help
    import yaml
except Exception:  # pragma: no cover - no yaml
    yaml = None  # type: ignore


INSTRUMENT_RANGES = {
    "bass": (28, 52),
    "piano": (21, 108),
    "strings": (40, 84),
    "guitar_low": (40, 64),
    "guitar_lead": (52, 88),
}

FIELDS = [
    "pitch",
    "velocity",
    "duration",
    "pos",
    "boundary",
    "bar",
    "instrument",
    "velocity_bucket",
    "duration_bucket",
]


def summarize_tags(rows: Iterable[dict[str, object]], vocab: dict[str, list[str]]) -> None:
    counts: dict[str, Counter[str]] = {k: Counter() for k in vocab}
    for row in rows:
        for key in vocab:
            if key in row:
                counts[key][str(row[key])] += 1
    for key, allowed in vocab.items():
        seen = counts[key]
        unknown = {v: c for v, c in seen.items() if v not in allowed}
        missing = [v for v in allowed if v not in seen]
        print(f"{key}: unknown={unknown} missing={missing}")


def bin_duration(duration_beats: float, bins: int) -> int:
    """Map a duration in beats to a discrete bin index."""

    return max(0, min(bins - 1, round(duration_beats * bins)))


def bin_velocity(velocity: int, bins: int) -> int:
    """Map velocity 0-127 to a discrete bin index."""

    return max(0, min(bins - 1, velocity * bins // 128))


def deterministic_split(
    files: list[Path], valid_ratio: float, seed: int
) -> tuple[list[Path], list[Path]]:
    rng = random.Random(seed)
    files = files.copy()
    rng.shuffle(files)
    split = max(1, int(len(files) * (1 - valid_ratio)))
    return files[:split], files[split:]


def hash_split(files: list[Path], valid_ratio: float) -> tuple[list[Path], list[Path]]:
    import hashlib

    train: list[Path] = []
    valid: list[Path] = []
    for p in files:
        h = hashlib.md5(p.stem.encode()).hexdigest()
        frac = int(h, 16) / 16**32
        if frac < (1 - valid_ratio):
            train.append(p)
        else:
            valid.append(p)
    return train, valid


def midi_to_rows(
    path: Path,
    gap: float,
    sections: list[tuple[float, str]] | None,
    instrument_filter: str | None,
    instrument_regex: Pattern[str] | None,
    pitch_range: tuple[int, int] | None,
    *,
    emit_buckets: bool = False,
    dur_bins: int = 16,
    vel_bins: int = 8,
) -> tuple[list[dict[str, object]], bool]:
    """Parse *path* into phrase rows using simple boundary heuristics.

    Returns the parsed rows and whether any instrument matched *instrument_filter*.
    """
    if pretty_midi is None:
        raise RuntimeError("pretty_midi is required to parse MIDI files (pip install pretty_midi)")
    pm = pretty_midi.PrettyMIDI(str(path))
    ticks_per_beat = pm.resolution

    # Convert provided section-change times (seconds) into beats for consistent comparisons
    sections_beats: list[tuple[float, str]] | None = None
    if sections:
        try:
            sections_beats = [
                (pm.time_to_tick(float(t)) / float(ticks_per_beat), str(s)) for (t, s) in sections
            ]
        except Exception:
            # Fallback: if conversion fails, keep as-is (best-effort)
            sections_beats = [(float(t), str(s)) for (t, s) in sections]

    notes: list[tuple[float, float, int, int, str]] = []
    inst_match = False
    for inst in pm.instruments:
        name = inst.name or pretty_midi.program_to_instrument_name(inst.program)
        if instrument_filter and instrument_filter not in name.lower():
            continue
        if instrument_regex and not instrument_regex.search(name):
            continue
        inst_match = True
        for n in inst.notes:
            if pitch_range and not (pitch_range[0] <= n.pitch <= pitch_range[1]):
                continue
            start_tick = pm.time_to_tick(n.start)
            end_tick = pm.time_to_tick(n.end)
            start_beats = start_tick / ticks_per_beat
            dur_beats = (end_tick - start_tick) / ticks_per_beat
            notes.append((start_beats, dur_beats, n.pitch, n.velocity, name))
    notes.sort()

    rows: list[dict[str, object]] = []
    prev_start = None
    prev_bar = None
    prev_section = None

    for start, dur, pitch, vel, name in notes:
        bar = int(start // 4)
        pos = int((start % 4) * ticks_per_beat)
        boundary = 0
        cur_section = None
        if sections_beats:
            for t, s in sections_beats:
                if start >= t:
                    cur_section = s
                else:
                    break
        if (
            prev_start is None
            or bar != prev_bar
            or start - prev_start >= gap
            or cur_section != prev_section
        ):
            boundary = 1
        row = {
            "pitch": pitch,
            "velocity": vel,
            "duration": dur,
            "pos": pos,
            "boundary": boundary,
            "bar": bar,
            "instrument": name,
            "velocity_bucket": -1,
            "duration_bucket": -1,
        }
        if emit_buckets:
            row["velocity_bucket"] = bin_velocity(vel, vel_bins)
            row["duration_bucket"] = bin_duration(dur, dur_bins)
        rows.append(row)
        prev_start = start
        prev_bar = bar
        prev_section = cur_section
    return rows, inst_match


def write_csv(rows: Iterable[dict[str, object]], path: Path, fields: list[str] = FIELDS) -> None:
    path.parent.mkdir(parents=True, exist_ok=True)
    with path.open("w", newline="") as f:
        writer = csv.DictWriter(f, fieldnames=fields)
        writer.writeheader()
        writer.writerows(rows)


def read_samples_jsonl(path: Path) -> Iterator[dict[str, object]]:
    with path.open() as f:
        for line in f:
            line = line.strip()
            if line:
                yield json.loads(line)


def list_instruments(
    root: Path,
    *,
    min_count: int = 1,
    stats_json: Path | None = None,
    examples_per_key: int = 0,
) -> None:
    counters = {
        "instrument": Counter(),
        "track_name": Counter(),
        "program": Counter(),
        "path": Counter(),
    }
    examples = {k: defaultdict(list) for k in counters}
    for split in ("train", "valid"):
        base = root / split
        files: list[Path] = []
        if (base / "samples.jsonl").is_file():
            files = [base / "samples.jsonl"]
        else:
            files = sorted((base / "samples").glob("*.jsonl"))
        for p in files:
            for obj in read_samples_jsonl(p):
                meta = obj.get("meta", {})
                fname = str(
                    obj.get("path")
                    or obj.get("source_path")
                    or obj.get("filename")
                    or obj.get("file")
                    or meta.get("path")
                    or meta.get("source_path")
                    or meta.get("filename")
                    or meta.get("file")
                    or ""
                )
                stem = Path(fname).stem.lower()
                inst = obj.get("instrument")
                if inst is None:
                    inst = meta.get("instrument")
                if inst:
                    key = str(inst).lower()
                    counters["instrument"][key] += 1
                    if stem and len(examples["instrument"][key]) < examples_per_key:
                        examples["instrument"][key].append(stem)
                track = obj.get("track_name")
                if track is None:
                    track = meta.get("track_name")
                if track:
                    key = str(track).lower()
                    counters["track_name"][key] += 1
                    if stem and len(examples["track_name"][key]) < examples_per_key:
                        examples["track_name"][key].append(stem)
                prog = obj.get("program")
                if prog is None and "program" in meta:
                    prog = meta["program"]
                if prog is not None:
                    key_prog = int(prog)
                    counters["program"][key_prog] += 1
                    if stem and len(examples["program"][key_prog]) < examples_per_key:
                        examples["program"][key_prog].append(stem)
                if stem:
                    counters["path"][stem] += 1
                    if len(examples["path"][stem]) < examples_per_key:
                        examples["path"][stem].append(stem)
    if stats_json:
        stats_json.parent.mkdir(parents=True, exist_ok=True)
        stats_json.write_text(json.dumps({k: dict(v) for k, v in counters.items()}, indent=2))
    for key, ctr in counters.items():
        print(f"{key}:")
        for val, count in ctr.most_common():
            if count < min_count:
                continue
            ex = examples[key].get(val)
            if ex:
                print(f"  {val}: {count} (examples: {', '.join(ex)})")
            else:
                print(f"  {val}: {count}")


def corpus_mode(
    root: Path,
    *,
    emit_buckets: bool = False,
    dur_bins: int = 16,
    vel_bins: int = 8,
    instrument: str | None = None,
    instrument_regex: Pattern[str] | None = None,
    pitch_range: tuple[int, int] | None = None,
    include_programs: set[int] | None = None,
    strict_all: bool = False,
    min_notes_per_sample: int = 0,
) -> tuple[list[dict[str, object]], list[dict[str, object]], dict[str, dict[str, object]]]:
    instrument = instrument.lower() if instrument else None

    stats_all: dict[str, dict[str, object]] = {}

    def load_split(split: str) -> list[dict[str, object]]:
        base = root / split
        files: list[Path] = []
        jsonl_file = base / "samples.jsonl"
        samples_glob = base / "samples/*.jsonl"
        alt_file = root / f"{split}.jsonl"
        if jsonl_file.is_file():
            files = [jsonl_file]
        else:
            files = sorted((base / "samples").glob("*.jsonl"))
        if not files and alt_file.is_file():
            files = [alt_file]
        if not files:
            available = sorted(str(p) for p in root.parent.glob("*") if p.is_dir())
            if available:
                candidates = "\n".join(f"  - {p}" for p in available)
            else:
                candidates = "  (no corpus directories found)"
            msg = (
                "Corpus is empty or missing: "
<<<<<<< HEAD
                f"checked {jsonl_file}, {samples_glob}, and {alt_file} (from --from-corpus {root})"
=======
                f"checked {jsonl_file} and {samples_glob} (from --from-corpus {root}).\n"
                "--from-corpus may be incorrect. Available corpus directories:\n"
                f"{candidates}\n"
                "Example layout:\n"
                "  data/corpus/NAME/train/samples.jsonl"
>>>>>>> b4e4604d
            )
            print(msg, file=sys.stderr)
            sys.exit(1)
        rows: list[dict[str, object]] = []
        stats = Counter()
        pitch_hist: Counter[int] = Counter()
        vel_hist: Counter[int] = Counter()
        dur_hist: Counter[int] = Counter()
        inst_hist: Counter[str] = Counter()
        track_hist: Counter[str] = Counter()
        prog_hist: Counter[int] = Counter()
        for p in files:
            for obj in read_samples_jsonl(p):
                meta = obj.get("meta", {})
                name = str(obj.get("instrument") or meta.get("instrument") or "")
                track = str(obj.get("track_name") or meta.get("track_name") or "")
                program = obj.get("program")
                if program is None and "program" in meta:
                    program = meta["program"]
                prog_int = int(program) if program is not None else None
                pitch = int(obj["pitch"])
                fname = str(
                    obj.get("path")
                    or obj.get("source_path")
                    or obj.get("filename")
                    or obj.get("file")
                    or meta.get("path")
                    or meta.get("source_path")
                    or meta.get("filename")
                    or meta.get("file")
                    or ""
                )
                missing_fields = []
                if not name:
                    missing_fields.append("instrument")
                if not track:
                    missing_fields.append("track_name")
                if prog_int is None:
                    missing_fields.append("program")
                if not fname:
                    missing_fields.append("path")
                if missing_fields:
                    logging.warning("Sample missing %s in %s", ", ".join(missing_fields), p)
                stem = Path(fname).stem.lower()
                inst_hist[name.lower()] += 1
                track_hist[track.lower()] += 1
                if prog_int is not None:
                    prog_hist[prog_int] += 1
                note_count = int(
                    obj.get("note_count")
                    or (len(obj.get("notes", [])) if isinstance(obj.get("notes"), list) else 1)
                )
                if note_count < min_notes_per_sample:
                    stats["removed_by_min_notes"] += 1
                    stats["removed"] += 1
                    continue
                name_ok = False
                regex_ok = False
                pitch_ok = False
                program_ok = False
                if instrument:
                    nm = name.lower()
                    if instrument in nm or instrument in track.lower() or instrument in stem:
                        name_ok = True
                if instrument_regex:
                    if (
                        instrument_regex.search(name)
                        or instrument_regex.search(track)
                        or instrument_regex.search(stem)
                    ):
                        regex_ok = True
                if pitch_range:
                    pitch_ok = pitch_range[0] <= pitch <= pitch_range[1]
                if include_programs is not None and prog_int is not None:
                    program_ok = prog_int in include_programs
                keep = True
                if strict_all:
                    if instrument and not name_ok:
                        stats["removed_by_name"] += 1
                        keep = False
                    if instrument_regex and not regex_ok:
                        stats["removed_by_regex"] += 1
                        keep = False
                    if pitch_range and not pitch_ok:
                        stats["removed_by_pitch"] += 1
                        keep = False
                    if include_programs and not program_ok:
                        stats["removed_by_program"] += 1
                        keep = False
                else:
                    if instrument or instrument_regex or pitch_range or include_programs:
                        keep = name_ok or regex_ok or pitch_ok or program_ok
                        if not keep:
                            if instrument and not name_ok:
                                stats["removed_by_name"] += 1
                            if instrument_regex and not regex_ok:
                                stats["removed_by_regex"] += 1
                            if pitch_range and not pitch_ok:
                                stats["removed_by_pitch"] += 1
                            if include_programs and not program_ok:
                                stats["removed_by_program"] += 1
                if not keep:
                    stats["removed"] += 1
                    continue
                row = {
                    "pitch": pitch,
                    "velocity": obj.get("velocity", 0),
                    "duration": obj.get("duration", 0),
                    "pos": obj.get("pos", 0),
                    "boundary": obj.get("boundary", 0),
                    "bar": obj.get("bar", 0),
                    "instrument": name,
                    "velocity_bucket": -1,
                    "duration_bucket": -1,
                }
                if emit_buckets:
                    row["velocity_bucket"] = bin_velocity(int(row["velocity"]), vel_bins)
                    row["duration_bucket"] = bin_duration(float(row["duration"]), dur_bins)
                rows.append(row)
                stats["kept"] += 1
                pitch_hist[pitch] += 1
                vel_hist[int(row["velocity"])] += 1
                dur_hist[int(round(float(row["duration"]) * 1000))] += 1
        stats_dict = {
            "kept": stats["kept"],
            "removed": stats["removed"],
            "removed_by_name": stats["removed_by_name"],
            "removed_by_regex": stats["removed_by_regex"],
            "removed_by_pitch": stats["removed_by_pitch"],
            "removed_by_program": stats["removed_by_program"],
            "removed_by_min_notes": stats["removed_by_min_notes"],
            "pitch_hist": dict(pitch_hist),
            "velocity_hist": dict(vel_hist),
            "duration_hist": {str(k / 1000): v for k, v in dur_hist.items()},
            "instrument_hist": dict(inst_hist),
            "track_name_hist": dict(track_hist),
            "program_hist": dict(prog_hist),
        }
        stats_all[split] = stats_dict
        logging.info("%s stats %s", split, stats_dict)
        return rows

    train_rows = load_split("train")
    valid_rows = load_split("valid")
    return train_rows, valid_rows, stats_all


def main(argv: list[str] | None = None) -> int:
    parser = argparse.ArgumentParser(description=__doc__)
    parser.add_argument("--in", dest="src", type=Path)
    parser.add_argument("--out-train", type=Path)
    parser.add_argument("--out-valid", type=Path)
    parser.add_argument(
        "--instrument",
        help="case-insensitive substring filter (OR with --pitch-range in corpus mode)",
    )
    parser.add_argument(
        "--instrument-regex",
        help="regex instrument filter (OR with --pitch-range in corpus mode)",
    )
    parser.add_argument("--boundary-gap-beats", type=float, default=0.5)
    parser.add_argument("--boundary-on-section-change", action="store_true")
    parser.add_argument("--valid-ratio", type=float, default=0.1)
    parser.add_argument("--seed", type=int, default=42)
    parser.add_argument("--min-notes", type=int, default=0)
    parser.add_argument(
        "--pitch-range",
        nargs=2,
        type=int,
        metavar=("LOW", "HIGH"),
        help="inclusive pitch filter; typical bass range 28-60",
    )
    parser.add_argument("--instrument-name", choices=sorted(INSTRUMENT_RANGES))
    parser.add_argument("--max-bars", type=int, default=10**9)
    parser.add_argument(
        "--hash-split",
        action="store_true",
        help="deterministic split by file hash instead of RNG shuffle",
    )
    parser.add_argument("--from-corpus", dest="from_corpus", type=Path)
    parser.add_argument(
        "--emit-buckets",
        action="store_true",
        help="compute velocity/duration buckets (columns always present, -1 when disabled)",
    )
    parser.add_argument("--dur-bins", type=int, default=16)
    parser.add_argument("--vel-bins", type=int, default=8)
    parser.add_argument("--tag-vocab-in", type=Path)
    parser.add_argument("--tag-vocab-out", type=Path)
    parser.add_argument("--dry-run", action="store_true", help="validate without writing CSV")
    parser.add_argument(
        "--validate-only",
        action="store_true",
        help="like --dry-run plus tag vocab check",
    )
    parser.add_argument("--list-instruments", action="store_true")
    parser.add_argument("--strict-all", action="store_true")
    parser.add_argument("--min-notes-per-sample", type=int, default=0)
    parser.add_argument("--stats-json", type=Path)
    parser.add_argument("--min-count", type=int, default=1)
    parser.add_argument("--examples-per-key", type=int, default=0)
    parser.add_argument(
        "--include-programs",
        type=int,
        nargs="+",
        metavar="PROG",
        help="keep only samples with these GM program numbers",
    )
    parser.add_argument("--duv-mode", choices=["reg", "cls", "both"], default="reg")
    args = parser.parse_args(argv)

    inst_re = re.compile(args.instrument_regex, re.I) if args.instrument_regex else None

    pitch_range: tuple[int, int] | None = None
    if args.instrument_name:
        pitch_range = INSTRUMENT_RANGES[args.instrument_name]
    if args.pitch_range:
        pitch_range = tuple(args.pitch_range)

    include_programs: set[int] | None = None
    if args.include_programs:
        include_programs = set(args.include_programs)

    if args.validate_only:
        args.dry_run = True

    if args.duv_mode in {"cls", "both"} and not args.emit_buckets:
        logging.warning("duv_mode %s requires buckets; enabling --emit-buckets", args.duv_mode)
        args.emit_buckets = True

    if not args.list_instruments and (args.out_train is None or args.out_valid is None):
        parser.error("--out-train and --out-valid are required unless --list-instruments")

    if args.list_instruments:
        if not args.from_corpus:
            raise SystemExit("--list-instruments requires --from-corpus")
        list_instruments(
            args.from_corpus,
            min_count=args.min_count,
            stats_json=args.stats_json,
            examples_per_key=args.examples_per_key,
        )
        return 0

    if args.from_corpus:
        train_rows, valid_rows, stats = corpus_mode(
            args.from_corpus,
            emit_buckets=args.emit_buckets,
            dur_bins=args.dur_bins,
            vel_bins=args.vel_bins,
            instrument=args.instrument,
            instrument_regex=inst_re,
            pitch_range=pitch_range,
            include_programs=include_programs,
            strict_all=args.strict_all,
            min_notes_per_sample=args.min_notes_per_sample,
        )
        if args.stats_json:
            args.stats_json.parent.mkdir(parents=True, exist_ok=True)
            args.stats_json.write_text(json.dumps(stats, indent=2))
        if not train_rows or not valid_rows:
            for split, rows in (("train", train_rows), ("valid", valid_rows)):
                if not rows:
                    st = stats.get(split, {})
                    print(f"{split} histograms:")
                    print(f"  instruments: {st.get('instrument_hist', {})}")
                    print(f"  track_names: {st.get('track_name_hist', {})}")
                    print(f"  programs: {st.get('program_hist', {})}")
            print(
                "No rows matched filters. Hints: try --pitch-range 28 60 (bass), "
                "relax --instrument/--instrument-regex, run --list-instruments."
            )
            return 1
        if args.validate_only and args.tag_vocab_in:
            vocab = json.loads(args.tag_vocab_in.read_text())
            summarize_tags(train_rows + valid_rows, vocab)
        if args.dry_run or args.validate_only:
            for split, st in stats.items():
                logging.info(
                    "%s kept %d removed %d name_miss=%d regex_miss=%d pitch_miss=%d min_notes=%d",
                    split,
                    st.get("kept", 0),
                    st.get("removed", 0),
                    st.get("removed_by_name", 0),
                    st.get("removed_by_regex", 0),
                    st.get("removed_by_pitch", 0),
                    st.get("removed_by_min_notes", 0),
                )
            return 0 if train_rows and valid_rows else 1
        write_csv(train_rows, args.out_train)
        write_csv(valid_rows, args.out_valid)
        if args.tag_vocab_in and args.tag_vocab_out:
            if not args.tag_vocab_in.is_file():
                raise SystemExit(f"tag vocab not found: {args.tag_vocab_in}")
            args.tag_vocab_out.parent.mkdir(parents=True, exist_ok=True)
            args.tag_vocab_out.write_text(args.tag_vocab_in.read_text())
        return 0

    if args.src is None:
        raise SystemExit("--in is required when not using --from-corpus")

    files = [p for p in args.src.rglob("*") if p.suffix.lower() in {".mid", ".midi"}]

    tags: dict[str, list[tuple[float, str]]] = {}
    if args.boundary_on_section_change:
        tag_path = args.src / "tags.yaml"
        if tag_path.is_file():
            if yaml is None:
                raise RuntimeError("PyYAML required to read tags.yaml (pip install PyYAML)")
            raw = yaml.safe_load(tag_path.read_text()) or {}
            for fname, info in raw.items():
                sections = info.get("section") or []
                tags[fname] = [(float(t), str(s)) for t, s in sections]

    if args.hash_split:
        train_files, valid_files = hash_split(files, args.valid_ratio)
    else:
        train_files, valid_files = deterministic_split(files, args.valid_ratio, args.seed)

    train_rows: list[dict[str, object]] = []
    train_stats = Counter()
    for p in train_files:
        sec = tags.get(p.name)
        rows, matched = midi_to_rows(
            p,
            args.boundary_gap_beats,
            sec,
            args.instrument.lower() if args.instrument else None,
            inst_re,
            pitch_range,
            emit_buckets=args.emit_buckets,
            dur_bins=args.dur_bins,
            vel_bins=args.vel_bins,
        )
        if not rows:
            if args.instrument and not matched:
                train_stats["instrument"] += 1
            else:
                train_stats["empty"] += 1
            continue
        if len(rows) < args.min_notes:
            train_stats["min_notes"] += 1
            continue
        if (rows[-1]["bar"] + 1) > args.max_bars:
            train_stats["max_bars"] += 1
            continue
        train_rows.extend(rows)
        train_stats["kept"] += 1

    valid_rows: list[dict[str, object]] = []
    valid_stats = Counter()
    for p in valid_files:
        sec = tags.get(p.name)
        rows, matched = midi_to_rows(
            p,
            args.boundary_gap_beats,
            sec,
            args.instrument.lower() if args.instrument else None,
            inst_re,
            pitch_range,
            emit_buckets=args.emit_buckets,
            dur_bins=args.dur_bins,
            vel_bins=args.vel_bins,
        )
        if not rows:
            if args.instrument and not matched:
                valid_stats["instrument"] += 1
            else:
                valid_stats["empty"] += 1
            continue
        if len(rows) < args.min_notes:
            valid_stats["min_notes"] += 1
            continue
        if (rows[-1]["bar"] + 1) > args.max_bars:
            valid_stats["max_bars"] += 1
            continue
        valid_rows.extend(rows)
        valid_stats["kept"] += 1

    logging.info(
        "train stats %s | valid stats %s",
        dict(train_stats),
        dict(valid_stats),
    )

    if not train_rows or not valid_rows:
        raise SystemExit(
            f"no rows after filtering: train={dict(train_stats)} valid={dict(valid_stats)}"
        )

    if args.validate_only and args.tag_vocab_in:
        vocab = json.loads(args.tag_vocab_in.read_text())
        summarize_tags(train_rows + valid_rows, vocab)

    if args.dry_run or args.validate_only:
        logging.info("train rows %d valid rows %d", len(train_rows), len(valid_rows))
    else:
        write_csv(train_rows, args.out_train)
        write_csv(valid_rows, args.out_valid)
        if args.tag_vocab_in and args.tag_vocab_out:
            if not args.tag_vocab_in.is_file():
                raise SystemExit(f"tag vocab not found: {args.tag_vocab_in}")
            args.tag_vocab_out.parent.mkdir(parents=True, exist_ok=True)
            args.tag_vocab_out.write_text(args.tag_vocab_in.read_text())
    return 0


if __name__ == "__main__":  # pragma: no cover
    raise SystemExit(main())<|MERGE_RESOLUTION|>--- conflicted
+++ resolved
@@ -321,15 +321,11 @@
                 candidates = "  (no corpus directories found)"
             msg = (
                 "Corpus is empty or missing: "
-<<<<<<< HEAD
-                f"checked {jsonl_file}, {samples_glob}, and {alt_file} (from --from-corpus {root})"
-=======
-                f"checked {jsonl_file} and {samples_glob} (from --from-corpus {root}).\n"
+                f"checked {jsonl_file}, {samples_glob}, and {alt_file} (from --from-corpus {root}).\n"
                 "--from-corpus may be incorrect. Available corpus directories:\n"
                 f"{candidates}\n"
                 "Example layout:\n"
                 "  data/corpus/NAME/train/samples.jsonl"
->>>>>>> b4e4604d
             )
             print(msg, file=sys.stderr)
             sys.exit(1)
