--- conflicted
+++ resolved
@@ -309,18 +309,14 @@
     beat_idx = np.arange(len(beats), dtype=np.int32) * beat_index_factor
     if pd and hasattr(pd, "DataFrame"):
         df_full = pd.DataFrame(
-            {
-                "track_id": np.full(beat_idx.shape, track, np.int32),
-                "beat": beat_idx,
-                "tempo_factor": tempo_factor.astype(np.float32),
-                "time_sec": beats.astype(np.float64),
-            }
-<<<<<<< HEAD
-        )[["track_id", "beat", "tempo_factor", "time_sec"]]
-=======
+             {
+                 "track_id": np.full(beat_idx.shape, track, np.int32),
+                 "beat": beat_idx,
+                 "tempo_factor": tempo_factor.astype(np.float32),
+                 "time_sec": beats.astype(np.float64),
+             }
         )
         df = df_full.loc[:, ["track_id", "beat", "tempo_factor", "time_sec"]]
->>>>>>> 5c76455c
     else:  # pandas unavailable → list fallback
         df = _records(track, beats, tempo_factor, beat_idx)
     logger.debug("Extracted %d beats", len(df))
