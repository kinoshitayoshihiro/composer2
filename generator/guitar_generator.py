--- conflicted
+++ resolved
@@ -209,11 +209,9 @@
 
         if self.external_patterns_path:
             self._load_external_strum_patterns()
-<<<<<<< HEAD
 
         self._add_internal_default_patterns()
-=======
->>>>>>> a0d03622
+
 
     def compose(self, *args, **kwargs):
         result = super().compose(*args, **kwargs)
