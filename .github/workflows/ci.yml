name: Sax CI

on:
  push:
  pull_request:
  schedule:
    - cron: '0 0 * * *'

jobs:
  build:
    runs-on: ${{ matrix.os }}
    strategy:
      matrix:
        os: [ubuntu-latest, macos-latest, windows-latest]
    env:
      MODC_BUILD_PLUGIN: OFF
    steps:
      - uses: actions/checkout@v4
      - uses: actions/setup-python@v5
        with:
          python-version: '3.11'
      - name: Install dependencies
        shell: bash
        run: |
          pip install -r requirements-dev.txt
          pip install mkdocs mkdocs-material mkdocstrings[python]
      - name: Build SaxPlugin
        shell: bash
        continue-on-error: true
        run: |
          pip install pybind11 cmake ninja
          cmake -S plugins/sax_companion -B sax_build -DMODC_BUILD_PLUGIN=ON
          cmake --build sax_build --config Release
      - name: Validate doc snippets
        shell: bash
        run: python scripts/check_docs_snippets.py
      - name: Verify docs
        shell: bash
        run: mkdocs build --strict
      - name: Run tests
        id: run_tests
        shell: bash
<<<<<<< HEAD
        run: pytest -m "not slow" --cov=.
=======
        run: |
          coverage run -m pytest -q
          coverage report --fail-under=95
      - name: Type check
        run: mypy --strict scripts/*.py utilities/*.py ml_models/*.py
>>>>>>> f04dae90
      - name: Generate demo MIDI
        if: ${{ always() }}
        shell: bash
        run: make demo-sax
      - uses: actions/upload-artifact@v4
        if: ${{ always() }}
        with:
          name: demo-mid-${{ matrix.os }}
          path: demos/*.mid

  delta-vocal:
    runs-on: ubuntu-latest
    env:
      PG_DELTA_VOCAL: 1
    steps:
      - uses: actions/checkout@v4
      - uses: actions/setup-python@v5
        with:
          python-version: '3.11'
      - name: Install dependencies
        run: |
          pip install -r requirements.txt
          pip install -e .[test]
          pip install mkdocs mkdocs-material mkdocstrings[python]
      - name: Verify docs
        run: mkdocs build --strict
      - name: Run vocal delta tests
        run: pytest \
          tests/test_vibrato_engine.py \
          tests/test_vocal_articulation_integration.py \
          tests/test_cli_vocal_articulation.py -q

  nightly:
    if: github.event_name == 'schedule'
    runs-on: ubuntu-latest
    steps:
      - uses: actions/checkout@v4
      - uses: actions/setup-python@v5
        with:
          python-version: '3.11'
      - name: Install dependencies
        run: |
          pip install -r requirements-dev.txt
      - name: Run full tests
        run: pytest -q<|MERGE_RESOLUTION|>--- conflicted
+++ resolved
@@ -40,15 +40,11 @@
       - name: Run tests
         id: run_tests
         shell: bash
-<<<<<<< HEAD
-        run: pytest -m "not slow" --cov=.
-=======
         run: |
           coverage run -m pytest -q
           coverage report --fail-under=95
       - name: Type check
         run: mypy --strict scripts/*.py utilities/*.py ml_models/*.py
->>>>>>> f04dae90
       - name: Generate demo MIDI
         if: ${{ always() }}
         shell: bash
