import sys
import types

from tests import _stubs

_stubs.install()

import pytest
from music21 import instrument


@pytest.fixture(autouse=True)
def stub_optional_deps():
<<<<<<< HEAD
    # FastAPI stub with more methods
    class FastAPIStub:
        def __init__(self):
            pass

        def post(self, path):
            return lambda f: f

        def middleware(self, name):
            def decorator(f):
                return f

            return decorator

    class ResponseStub:
        def __init__(self, content, status_code=200):
            self.content = content
            self.status_code = status_code

    fastapi_module = types.ModuleType("fastapi")
    fastapi_module.FastAPI = FastAPIStub
    fastapi_module.Request = type("Request", (), {})
    fastapi_module.HTTPException = type("HTTPException", (Exception,), {})

    # FastAPI responses submodule
    responses_module = types.ModuleType("fastapi.responses")
    responses_module.JSONResponse = ResponseStub
    sys.modules["fastapi"] = fastapi_module
    sys.modules["fastapi.responses"] = responses_module

    # Other stubs
    for pkg in ("uvicorn", "websockets"):
=======
    _stubs.install()
    for pkg in ("fastapi", "uvicorn", "websockets", "streamlit"):
>>>>>>> be31918f
        sys.modules[pkg] = types.ModuleType(pkg)

    # Streamlit stub with cache_data
    streamlit_module = types.ModuleType("streamlit")
    streamlit_module.cache_data = lambda func: func
    sys.modules["streamlit"] = streamlit_module


@pytest.fixture
def _basic_gen():
    """Basic GuitarGenerator fixture for testing."""
    from generator.guitar_generator import GuitarGenerator

    def _create_generator(**kwargs):
        # デフォルト設定
        default_args = {
            "global_settings": {},
            "default_instrument": instrument.Guitar(),
            "part_name": "g",
            "global_tempo": 120,
            "global_time_signature": "4/4",
            "global_key_signature_tonic": "C",
            "global_key_signature_mode": "major",
        }
        # kwargsでデフォルト設定を上書き
        default_args.update(kwargs)

        return GuitarGenerator(**default_args)

    return _create_generator<|MERGE_RESOLUTION|>--- conflicted
+++ resolved
@@ -11,43 +11,9 @@
 
 @pytest.fixture(autouse=True)
 def stub_optional_deps():
-<<<<<<< HEAD
-    # FastAPI stub with more methods
-    class FastAPIStub:
-        def __init__(self):
-            pass
-
-        def post(self, path):
-            return lambda f: f
-
-        def middleware(self, name):
-            def decorator(f):
-                return f
-
-            return decorator
-
-    class ResponseStub:
-        def __init__(self, content, status_code=200):
-            self.content = content
-            self.status_code = status_code
-
-    fastapi_module = types.ModuleType("fastapi")
-    fastapi_module.FastAPI = FastAPIStub
-    fastapi_module.Request = type("Request", (), {})
-    fastapi_module.HTTPException = type("HTTPException", (Exception,), {})
-
-    # FastAPI responses submodule
-    responses_module = types.ModuleType("fastapi.responses")
-    responses_module.JSONResponse = ResponseStub
-    sys.modules["fastapi"] = fastapi_module
-    sys.modules["fastapi.responses"] = responses_module
-
-    # Other stubs
-    for pkg in ("uvicorn", "websockets"):
-=======
     _stubs.install()
     for pkg in ("fastapi", "uvicorn", "websockets", "streamlit"):
->>>>>>> be31918f
+        sys.modules[pkg] = types.ModuleType(pkg)
         sys.modules[pkg] = types.ModuleType(pkg)
 
     # Streamlit stub with cache_data
