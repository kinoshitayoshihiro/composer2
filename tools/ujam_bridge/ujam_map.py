from __future__ import annotations

"""Convert generic MIDI files into UJAM-ready MIDI with key switches."""

import argparse
import csv
import pathlib
from bisect import bisect_right
from collections import Counter, defaultdict
from typing import Dict, List

try:  # optional dependency for writing MIDI; re-export for tests monkeypatching
    import mido  # type: ignore
except Exception:  # pragma: no cover - allow monkeypatch in tests
    mido = None  # type: ignore[assignment]

try:  # optional dependencies
    import pretty_midi  # type: ignore
except Exception:  # pragma: no cover
    pretty_midi = None  # type: ignore
try:  # optional dependency
    import yaml  # type: ignore
except Exception:  # pragma: no cover
    yaml = None  # type: ignore
import groove_profile as gp


PATTERN_PATH = pathlib.Path(__file__).with_name("patterns") / "strum_library.yaml"
MAP_DIR = pathlib.Path(__file__).with_name("maps")
KS_MIN, KS_MAX = 36, 88


def pattern_to_keyswitches(pattern: str, library: Dict[str, List[str]], keymap: Dict[str, int]) -> List[int]:
    """Resolve a space separated *pattern* to key switch MIDI notes."""
    names = library.get(pattern, [])
    return [keymap[n] for n in names if n in keymap]


def _parse_simple(text: str) -> Dict:
    """Very small YAML subset parser for map files."""
    lines = [l.rstrip() for l in text.splitlines() if l.strip() and not l.strip().startswith("#")]
    data: Dict[str, object] = {}
    i = 0
    while i < len(lines):
        line = lines[i]
        if line.startswith("keyswitches:"):
            i += 1
            items: List[Dict[str, object]] = []
            while i < len(lines) and lines[i].startswith("  -"):
                item: Dict[str, object] = {}
                first = lines[i][3:]
                if first:
                    k, v = first.split(":", 1)
                    item[k.strip()] = _coerce(v.strip())
                i += 1
                while i < len(lines) and lines[i].startswith("    "):
                    k, v = lines[i].strip().split(":", 1)
                    item[k.strip()] = _coerce(v.strip())
                    i += 1
                items.append(item)
            data["keyswitches"] = items
        else:
            k, v = line.split(":", 1)
            data[k.strip()] = _coerce(v.strip())
            i += 1
    return data


def _coerce(val: str) -> object:
    if val.lower() in {"true", "false"}:
        return val.lower() == "true"
    try:
        return int(val)
    except ValueError:
        return val.strip('"')


def _load_yaml(path: pathlib.Path) -> Dict:
    text = path.read_text(encoding="utf-8")
    if yaml is not None:
        return yaml.safe_load(text)
    return _parse_simple(text)


def _validate_map(data: Dict) -> List[str]:
    """Return a list of problems found in *data* mapping."""
    issues: List[str] = []
    key_lookup: dict[str, int] = {}
    names: set[str] = set()
    notes: set[int] = set()

    def _register(name: str | None, note: object, *, require_hold: bool = False, hold=None) -> None:
        if not isinstance(name, str):
            issues.append("keyswitch missing name")
            return
        if name in names:
            issues.append(f"duplicate name '{name}'")
        names.add(name)
        if not isinstance(note, int):
            issues.append(f"keyswitch '{name}' missing note")
            return
        if note in notes:
            issues.append(f"duplicate note {note}")
        notes.add(note)
        if not 0 <= note <= 127:
            issues.append(f"keyswitch '{name}' out of range 0..127 (got {note})")
        key_lookup[name] = note
        if require_hold and hold is None:
            issues.append(f"keyswitch '{name}' missing hold")

    ks_list = data.get("keyswitches", []) or []
    for idx, item in enumerate(ks_list):
        if not isinstance(item, dict):
            issues.append(f"keyswitch #{idx} not a mapping")
            continue
        _register(item.get("name"), item.get("note"), require_hold=True, hold=item.get("hold"))

    ks_dict = data.get("keyswitch")
    if isinstance(ks_dict, dict):
        for name, value in ks_dict.items():
            _register(name, value, require_hold=False)

    play = data.get("play_range", {}) or {}
    try:
        low = int(play.get("low", KS_MIN))
        high = int(play.get("high", KS_MAX))
    except Exception:
        low, high = KS_MIN, KS_MAX
    ks_low = min(low, KS_MIN)
    ks_high = max(high, KS_MAX)

    for name, note in key_lookup.items():
        if note < ks_low or note > ks_high:
            issues.append(
                f"keyswitch '{name}' out of range {ks_low}..{ks_high} (got {note})"
            )

    section_styles = data.get("section_styles", {}) or {}
    if isinstance(section_styles, dict):
        for section, names_list in section_styles.items():
            if not isinstance(names_list, (list, tuple, set)):
                continue
            for name in names_list:
                if name not in key_lookup:
                    issues.append(
                        f"section '{section}' references undefined keyswitch '{name}'"
                    )
    return issues


def load_map(product: str) -> Dict:
    """Load *product* YAML map from :data:`MAP_DIR` and validate."""
    path = MAP_DIR / f"{product}.yaml"
    if not path.is_file():
        raise FileNotFoundError(f"mapping not found: {product}")
    data = _load_yaml(path)
    problems = _validate_map(data)
    if problems:
        raise ValueError(", ".join(problems))
    return data


def _load_patterns() -> Dict[str, List[str]]:
    data = _load_yaml(PATTERN_PATH)
    return data.get("patterns", {})  # type: ignore[return-value]


def _group_chords(notes: List[pretty_midi.Note], window: float = 0.03) -> List[List[pretty_midi.Note]]:
    blocks: List[List[pretty_midi.Note]] = []
    current: List[pretty_midi.Note] = []
    for n in sorted(notes, key=lambda x: x.start):
        if not current or n.start - current[0].start <= window:
            current.append(n)
        else:
            blocks.append(current)
            current = [n]
    if current:
        blocks.append(current)
    return blocks


def _load_sections(path: pathlib.Path) -> Dict[int, str]:
    """Load bar index to section name mapping from *path*."""
    data = _load_yaml(path)
    raw = data.get("sections", data)
    sections: Dict[int, str] = {}
    if isinstance(raw, list):
        for item in raw:
            start = int(item.get("bar", item.get("start", 0)))
            name = str(item.get("section", item.get("name", "")))
            sections[start] = name
    elif isinstance(raw, dict):
        for k, v in raw.items():
            try:
                sections[int(k)] = str(v)
            except Exception:
                continue
    return sections


def _section_for_bar(bar: int, sections: Dict[int, str]) -> str | None:
    current: str | None = None
    for start in sorted(sections):
        if bar >= start:
            current = sections[start]
        else:
            break
    return current


def convert(args: argparse.Namespace) -> None:
    from . import utils
    mapping_path = pathlib.Path(args.mapping)
    mapping = _load_yaml(mapping_path)
    keymap: Dict[str, int] = mapping.get("keyswitch", {})
    play_low = int(mapping.get("play_range", {}).get("low", 0))
    play_high = int(mapping.get("play_range", {}).get("high", 127))
    section_styles: Dict[str, List[str]] = mapping.get("section_styles", {})

    pattern_lib = _load_patterns()

    sections: Dict[int, str] = {}
    if args.tags:
        sections = _load_sections(pathlib.Path(args.tags))

    pm = pretty_midi.PrettyMIDI(str(args.in_midi))
<<<<<<< HEAD
    # 初期テンポ注入（無テンポや非正テンポの救済）
    try:
        _times, bpms = pm.get_tempo_changes()
        if len(bpms) == 0 or not float(bpms[0]) > 0:
=======
    try:
        tempi, _times = pm.get_tempo_changes()
        if len(tempi) == 0 or not float(tempi[0]) > 0:
>>>>>>> 712213a4
            scale = 60.0 / (120.0 * pm.resolution)
            pm._tick_scales = [(0, scale)]
            if hasattr(pm, "_update_tick_to_time"):
                pm._update_tick_to_time(pm.resolution)
    except Exception:
        pass
    utils.quantize(pm, int(args.quant), float(args.swing))
    beats_per_bar = pm.time_signature_changes[0].numerator if pm.time_signature_changes else 4
    if args.use_groove_profile:
        vocal = pretty_midi.PrettyMIDI(str(args.use_groove_profile))
        events = [{"offset": vocal.time_to_tick(n.start) / vocal.resolution} for n in vocal.instruments[0].notes]
        profile = gp.extract_groove_profile(events)  # type: ignore[arg-type]
        utils.apply_groove_profile(
            pm,
            profile,
            beats_per_bar=beats_per_bar,
            clip_head_ms=float(args.groove_clip_head),
            clip_other_ms=float(args.groove_clip_other),
        )
    utils.humanize(pm, float(args.humanize))
    
    downbeats = pm.get_downbeats()
    ts_changes = pm.time_signature_changes
    ts_idx = 0
    bar_beats: Dict[int, int] = {}
    for i, db in enumerate(downbeats):
        while ts_idx + 1 < len(ts_changes) and ts_changes[ts_idx + 1].time <= db:
            ts_idx += 1
        bar_beats[i] = ts_changes[ts_idx].numerator if ts_changes else beats_per_bar

    instrument = pm.instruments[0]
    chord_blocks = _group_chords(instrument.notes)

    bar_blocks: Dict[int, List[Dict]] = defaultdict(list)
    all_blocks: List[Dict] = []
    prev_beat: float | None = None
    prev_strum: str | None = None
    for block in chord_blocks:
        start = block[0].start
        duration = min(n.end - n.start for n in block)
        beat = pm.time_to_tick(start) / pm.resolution
        bar = max(0, bisect_right(downbeats, start) - 1)
        bar_start_tick = pm.time_to_tick(downbeats[bar])
        beat_in_bar = (pm.time_to_tick(start) - bar_start_tick) / pm.resolution
        if prev_beat is None or beat_in_bar < 0.1 or (beat - prev_beat) > 1.5:
            strum = "D"
        else:
            strum = "U" if prev_strum != "U" else "D"
        pitches = [n.pitch for n in block]
        info = {
            "start": start,
            "duration": duration,
            "pitches": pitches,
            "strum": strum,
            "beat": beat,
            "bar": bar,
        }
        all_blocks.append(info)
        prev_beat = beat
        prev_strum = strum

    for i, info in enumerate(all_blocks):
        info["next_start"] = all_blocks[i + 1]["start"] if i + 1 < len(all_blocks) else info["start"] + info["duration"]
        bar_blocks[info["bar"]].append(info)

    out_pm = pretty_midi.PrettyMIDI(resolution=pm.resolution)
    ks_inst = pretty_midi.Instrument(program=0, name="Keyswitches")
    ks_inst.midi_channel = int(args.ks_channel) - 1
    perf_inst = pretty_midi.Instrument(program=instrument.program, name="Performance")

    ks_hist: Counter[int] = Counter()
    clamp_notes = 0
    total_notes = 0
    approx: List[str] = []
    csv_rows: List[Dict[str, object]] = []
    last_ks: List[int] | None = None
    bar_index = 0

    for bar in sorted(bar_blocks):
        blocks = bar_blocks[bar]
        bar_start = downbeats[bar]
        pattern = " ".join(b["strum"] for b in blocks)
        ks_notes = pattern_to_keyswitches(pattern, pattern_lib, keymap)
        if not ks_notes:
            approx.append(pattern)
            ks_notes = []
            for b in blocks:
                ks_notes.extend(pattern_to_keyswitches(b["strum"], pattern_lib, keymap))
        send = True
        if args.no_redundant_ks and last_ks == ks_notes:
            send = False
        if args.periodic_ks and bar_index % int(args.periodic_ks) == 0:
            send = True
        if send:
            ks_time = max(0.0, bar_start - (float(args.ks_lead) + 20.0) / 1000.0)
            sec: str | None = None
            if args.section_aware == "on" and sections:
                sec = _section_for_bar(bar, sections)
                if sec:
                    for name in section_styles.get(sec, []):
                        pitch = keymap.get(name)
                        if pitch is not None:
                            ks_inst.notes.append(
                                pretty_midi.Note(velocity=int(args.ks_vel), pitch=pitch, start=ks_time, end=ks_time + 0.05)
                            )
                            ks_hist[pitch] += 1
            for pitch in ks_notes:
                ks_inst.notes.append(
                    pretty_midi.Note(velocity=int(args.ks_vel), pitch=pitch, start=ks_time, end=ks_time + 0.05)
                )
                ks_hist[pitch] += 1
        last_ks = ks_notes
        for b in blocks:
            chord = utils.chordify(b["pitches"], (play_low, play_high))
            total_notes += len(b["pitches"])
            clamp_notes += sum(1 for p in b["pitches"] if p < play_low or p > play_high)
            end_time = b["start"] + b["duration"]
            next_start = b.get("next_start", end_time)
            head = float(args.ks_headroom) / 1000.0
            if next_start - head < end_time:
                end_time = next_start - head
            if end_time < b["start"]:
                end_time = b["start"]
            for p in chord:
                perf_inst.notes.append(pretty_midi.Note(velocity=100, pitch=p, start=b["start"], end=end_time))
            if args.dry_run:
                csv_rows.append({"start": b["start"], "chord": chord, "keyswitches": ks_notes})
        bar_index += 1

    if args.dry_run:
        csv_path = pathlib.Path(args.out_midi).with_suffix(".csv")
        with open(csv_path, "w", newline="", encoding="utf-8") as fh:
            writer = csv.writer(fh)
            writer.writerow(["start", "chord", "keyswitches"])
            for row in csv_rows:
                writer.writerow([f"{row['start']:.3f}", " ".join(map(str, row['chord'])), " ".join(map(str, row['keyswitches']))])
    else:
        out_pm.instruments.append(ks_inst)
        out_pm.instruments.append(perf_inst)
        out_pm.write(str(args.out_midi))
        if getattr(mido, "MidiFile", None) is not None:
            try:
                mf = mido.MidiFile(str(args.out_midi))  # type: ignore[attr-defined]
                ks_ch = int(args.ks_channel) - 1
                for track in mf.tracks:
                    name = None
                    for msg in track:
                        if msg.type == "track_name":
                            name = msg.name
                        elif name == "Keyswitches" and msg.type in {"note_on", "note_off"}:
                            msg.channel = ks_ch
                mf.save(str(args.out_midi))
            except Exception:
                pass

    if ks_hist:
        print("Keyswitch usage:")
        for pitch, count in sorted(ks_hist.items()):
            print(f"  {pitch}: {count}")
    if total_notes:
        pct = (clamp_notes / total_notes) * 100.0
        print(f"Clamped notes: {clamp_notes}/{total_notes} ({pct:.1f}%)")
    if approx:
        print("Approximate patterns for bars:", ", ".join(approx))


def build_arg_parser() -> argparse.ArgumentParser:
    parser = argparse.ArgumentParser(description=__doc__)
    parser.add_argument("--plugin", required=True)
    parser.add_argument("--mapping", required=True)
    parser.add_argument("--in", dest="in_midi", required=True)
    parser.add_argument("--out", dest="out_midi", required=True)
    parser.add_argument("--tags")
    parser.add_argument("--section-aware", choices=["on", "off"], default="on")
    parser.add_argument("--quant", type=int, default=120)
    parser.add_argument("--swing", type=float, default=0.0)
    parser.add_argument("--humanize", type=float, default=0.0)
    parser.add_argument("--use-groove-profile")
    parser.add_argument("--dry-run", action="store_true")
    parser.add_argument("--ks-lead", type=float, default=60.0)
    parser.add_argument("--no-redundant-ks", action="store_true")
    parser.add_argument("--periodic-ks", type=int, default=0)
    parser.add_argument("--ks-headroom", type=float, default=10.0)
    parser.add_argument("--ks-channel", type=int, default=16)
    parser.add_argument("--ks-vel", type=int, default=100)
    parser.add_argument("--groove-clip-head", type=float, default=10.0)
    parser.add_argument("--groove-clip-other", type=float, default=35.0)
    return parser


def main() -> None:
    parser = build_arg_parser()
    args = parser.parse_args()
    convert(args)


if __name__ == "__main__":  # pragma: no cover
    main()<|MERGE_RESOLUTION|>--- conflicted
+++ resolved
@@ -207,33 +207,13 @@
             break
     return current
 
-
-def convert(args: argparse.Namespace) -> None:
-    from . import utils
-    mapping_path = pathlib.Path(args.mapping)
-    mapping = _load_yaml(mapping_path)
-    keymap: Dict[str, int] = mapping.get("keyswitch", {})
-    play_low = int(mapping.get("play_range", {}).get("low", 0))
-    play_high = int(mapping.get("play_range", {}).get("high", 127))
-    section_styles: Dict[str, List[str]] = mapping.get("section_styles", {})
-
-    pattern_lib = _load_patterns()
-
-    sections: Dict[int, str] = {}
-    if args.tags:
-        sections = _load_sections(pathlib.Path(args.tags))
-
     pm = pretty_midi.PrettyMIDI(str(args.in_midi))
-<<<<<<< HEAD
     # 初期テンポ注入（無テンポや非正テンポの救済）
     try:
-        _times, bpms = pm.get_tempo_changes()
-        if len(bpms) == 0 or not float(bpms[0]) > 0:
-=======
-    try:
-        tempi, _times = pm.get_tempo_changes()
-        if len(tempi) == 0 or not float(tempi[0]) > 0:
->>>>>>> 712213a4
+        # pretty_midi.get_tempo_changes() は (times, tempi) を返す
+        times, tempi = pm.get_tempo_changes()
+        if len(tempi) == 0 or not (float(tempi[0]) > 0):
+            # 120 BPM を仮定して tick→sec のスケールを初期化
             scale = 60.0 / (120.0 * pm.resolution)
             pm._tick_scales = [(0, scale)]
             if hasattr(pm, "_update_tick_to_time"):
