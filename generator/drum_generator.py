--- conflicted
+++ resolved
@@ -402,8 +402,7 @@
         global_cfg = self.main_cfg.get("global_settings", {}) if self.main_cfg else {}
         self.fade_beats_default = float(global_cfg.get("fill_fade_beats", 2.0))
         self.strict_drum_map = bool(self.global_settings.get("strict_drum_map", False))
-<<<<<<< HEAD
-=======
+
 
         lut = None
         if fill_density_lut is not None:
@@ -419,7 +418,7 @@
             self.global_settings.get("strict_drum_map", False)
         )
 
->>>>>>> efd3e076
+
         self.drum_map_name = self.global_settings.get("drum_map", "gm")
         self.drum_map = get_drum_map(self.drum_map_name)
         # Simplified mapping to MIDI note numbers for internal use
