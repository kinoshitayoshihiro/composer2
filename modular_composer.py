# modular_composer.py  (re‑written 2025‑06‑08)
# =========================================================
# - chordmap(YAML) をロード
# - 各楽器ごとに 1 つだけ Part を用意
# - chordmap に含まれる **absolute_offset_beats** を唯一の座標系として採用
#   * Generator には "セクション内 0 拍起点" でデータを渡す
#   * Score へ入れる時のみ section_start_q を加算
# - Humanizer を part → global の順に適用
# ---------------------------------------------------------

from __future__ import annotations

import argparse
import logging
from copy import deepcopy
from pathlib import Path
from typing import Any, Dict
from utilities.config_loader import load_chordmap_yaml, load_main_cfg
from utilities.rhythm_library_loader import load_rhythm_library
from music21 import instrument as m21inst, meter, stream, tempo

# --- project utilities ----------------------------------------------------
from utilities.generator_factory import GenFactory  # type: ignore
import utilities.humanizer as humanizer  # type: ignore

logging.basicConfig(level=logging.WARNING, format="%(levelname)s: %(message)s")
logger = logging.getLogger(__name__)


def configure_logging(args: argparse.Namespace) -> None:
    """Configure global logging level based on CLI args."""
    level = logging.WARNING
    if getattr(args, "verbose", False):
        level = logging.INFO
    if getattr(args, "log_level", None):
        level = getattr(logging, args.log_level)
    logging.getLogger().setLevel(level)
    logger.setLevel(level)


# -------------------------------------------------------------------------
# helper
# -------------------------------------------------------------------------


def clone_element(elem):
    """music21 オブジェクトを安全に複製して返す"""
    try:
        return elem.clone()
    except Exception:
        return deepcopy(elem)


def normalise_chords_to_relative(chords: list[Dict[str, Any]]) -> list[Dict[str, Any]]:
    """chord_event list 内の *_offset_beats をセクション内相対 0.0 起点に変換"""
    if not chords:
        return chords
    origin = chords[0]["absolute_offset_beats"]
    rel_chords = deepcopy(chords)
    for evt in rel_chords:
        for key in (
            "original_offset_beats",
            "humanized_offset_beats",
            "absolute_offset_beats",
        ):
            if key in evt:
                evt[key] -= origin
    return rel_chords


# -------------------------------------------------------------------------
# main
# -------------------------------------------------------------------------


def build_arg_parser() -> argparse.ArgumentParser:
    p = argparse.ArgumentParser(description="OtoKotoba Modular Composer")
    # 必須
    p.add_argument(
        "--main-cfg",
        "-m",
        required=True,
        help="YAML: 共通設定ファイル (config/main_cfg.yml)",
    )
    # 任意で上書き可能な入力ファイル
    p.add_argument(
        "--chordmap",
        "-c",
        help="YAML: processed_chordmap_with_emotion.yaml のパス",
    )
    p.add_argument(
        "--rhythm",
        "-r",
        help="YAML: rhythm_library.yml のパス",
    )
    # 出力先を変更したいとき
    p.add_argument(
        "--output-dir",
        "-o",
        help="MIDI 出力ディレクトリを上書き",
    )
    p.add_argument(
        "--verbose", "-v", action="store_true", help="詳しいログ(INFO)を表示"
    )
    p.add_argument(
        "--log-level",
        choices=["DEBUG", "INFO", "WARNING", "ERROR", "CRITICAL"],
        type=str.upper,
        help="ログレベルを指定",
    )
    p.add_argument("--dry-run", action="store_true", help="動作検証のみ")
    return p


def main_cli() -> None:
    args = build_arg_parser().parse_args()
    configure_logging(args)

    # 1) 設定 & データロード -------------------------------------------------
    main_cfg = load_main_cfg(Path(args.main_cfg))
    paths = main_cfg.setdefault("paths", {})
    for k, v in (
        ("chordmap_path", args.chordmap),
        ("rhythm_library_path", args.rhythm),
        ("output_dir", args.output_dir),
    ):
        if v:
            paths[k] = v

    logger.info("使用 chordmap_path = %s", paths["chordmap_path"])
    logger.info("使用 rhythm_library_path = %s", paths["rhythm_library_path"])

    # 3. ファイル読み込み
    chordmap = load_chordmap_yaml(Path(paths["chordmap_path"]))
    rhythm_lib = load_rhythm_library(paths["rhythm_library_path"])

    overrides_model = None
    overrides_path = paths.get("arrangement_overrides_path")
    if overrides_path:
        try:
            from utilities.override_loader import load_overrides  # type: ignore

            overrides_model = load_overrides(overrides_path)
            logger.info("Loaded arrangement overrides from %s", overrides_path)
        except Exception as e:
            logger.error("Failed to load arrangement overrides: %s", e)

    section_names: list[str] = main_cfg["sections_to_generate"]
    raw_sections: dict[str, Dict[str, Any]] = chordmap["sections"]
    sections: list[Dict[str, Any]] = []
    for name in section_names:
        sec = raw_sections.get(name)
        if not sec:
            logging.warning(f"Section '{name}' not found in chordmap")
            continue
        # ラベルを明示的に保持しておく
        sec_copy = dict(sec)
        sec_copy["label"] = name
        sections.append(sec_copy)

    if not sections:
        logging.error("指定セクションが chordmap に見つかりませんでした")
        return

    ts = meter.TimeSignature(main_cfg["global_settings"].get("time_signature", "4/4"))
    beats_per_measure = ts.numerator

    # 2) Generator 初期化 ----------------------------------------------------
    part_gens = GenFactory.build_from_config(main_cfg, rhythm_lib)

    # 楽器ごとの単一 Part
    part_streams: dict[str, stream.Part] = {}
    for part_name in part_gens:
        p = stream.Part(id=part_name)
        try:
            p.insert(0, m21inst.fromString(part_name))
        except Exception:
            p.partName = part_name
        part_streams[part_name] = p

    # 3) セクション毎にフレーズ生成 -----------------------------------------
    for sec in sections:
        label = sec["label"]
        chords_abs: list[Dict[str, Any]] = sec["processed_chord_events"]
        if not chords_abs:
            logging.warning(f"Section '{label}' に chord イベントがありません")
            continue

        section_start_q = chords_abs[0]["absolute_offset_beats"]

        for idx, ch_ev in enumerate(chords_abs):
            next_ev = chords_abs[idx + 1] if idx + 1 < len(chords_abs) else None

            block_start = ch_ev["absolute_offset_beats"] - section_start_q
            block_length = ch_ev.get(
                "humanized_duration_beats", ch_ev.get("original_duration_beats", 4.0)
            )

            base_block_data: Dict[str, Any] = {
                "section_name": label,
                "absolute_offset": block_start,
                "q_length": block_length,
                "chord_symbol_for_voicing": ch_ev.get("chord_symbol_for_voicing"),
                "specified_bass_for_voicing": ch_ev.get("specified_bass_for_voicing"),
                "original_chord_label": ch_ev.get("original_chord_label"),
                "mode": sec.get("expression_details", {}).get("section_mode"),
                "musical_intent": {
                    "section_name": label,
                    "chords": [ch_ev],
                    "emotion": sec["musical_intent"].get("emotion", "neutral"),
                    "start_q": block_start,
                    "vocal_notes": [],
                },
            }

            next_block_data = None
            if next_ev:
                next_block_data = {
                    "chord_symbol_for_voicing": next_ev.get("chord_symbol_for_voicing"),
                    "specified_bass_for_voicing": next_ev.get(
                        "specified_bass_for_voicing"
                    ),
                    "original_chord_label": next_ev.get("original_chord_label"),
                    "q_length": next_ev.get(
                        "humanized_duration_beats",
                        next_ev.get("original_duration_beats", 4.0),
                    ),
                }

            for part_name, gen in part_gens.items():
                part_cfg = main_cfg["part_defaults"].get(part_name, {})
                blk_data = deepcopy(base_block_data)
                blk_data["part_params"] = part_cfg

                result_stream = gen.compose(
                    section_data=blk_data,
                    overrides_root=overrides_model,
                    next_section_data=next_block_data,
                )

<<<<<<< HEAD
                def _ensure_part(key: str) -> stream.Part:
=======
                if isinstance(result_stream, dict):
                    iter_items = result_stream.items()
                elif isinstance(result_stream, (list, tuple)):
                    iter_items = []
                    for idx, p_stream in enumerate(result_stream):
                        key = getattr(p_stream, "id", f"{part_name}_{idx}")
                        iter_items.append((key, p_stream))
                else:
                    iter_items = [(part_name, result_stream)]

                for key, part_blk_stream in iter_items:
>>>>>>> 6fe52bfb
                    if key not in part_streams:
                        p = stream.Part(id=key)
                        try:
                            p.insert(0, m21inst.fromString(key))
                        except Exception:
                            p.partName = key
                        part_streams[key] = p
<<<<<<< HEAD
                    return part_streams[key]

                def _insert_stream(target_key: str, part_blk_stream: stream.Stream) -> None:
                    part_dest = _ensure_part(target_key)
                    for elem in part_blk_stream.flatten().notesAndRests:
                        part_dest.insert(
=======
                    for elem in part_blk_stream.flatten().notesAndRests:
                        part_streams[key].insert(
>>>>>>> 6fe52bfb
                            section_start_q + block_start + elem.offset,
                            clone_element(elem),
                        )

                if isinstance(result_stream, dict):
                    for key, part_blk_stream in result_stream.items():
                        _insert_stream(key, part_blk_stream)
                elif isinstance(result_stream, (list, tuple)):
                    for idx, part_blk_stream in enumerate(result_stream):
                        stream_id = getattr(part_blk_stream, "id", None) or f"{part_name}_{idx}"
                        _insert_stream(stream_id, part_blk_stream)
                else:
                    _insert_stream(part_name, result_stream)

    # 4) Humanizer -----------------------------------------------------------
    for name, p_stream in part_streams.items():
        prof = main_cfg["part_defaults"].get(name, {}).get("humanize_profile")
        if prof:
            humanizer.apply(p_stream, prof)

    score = stream.Score(list(part_streams.values()))
    global_prof = main_cfg["global_settings"].get("humanize_profile")
    if global_prof:
        humanizer.apply(score, global_prof)

    # 5) Tempo マップ & 書き出し -------------------------------------------
    tempo_map_path = main_cfg["global_settings"].get("tempo_map_path")
    if tempo_map_path:
        from utilities.tempo_loader import load_tempo_map  # type: ignore

        for off_q, bpm in load_tempo_map(Path(tempo_map_path)):
            score.insert(off_q, tempo.MetronomeMark(number=bpm))

    out_dir = Path(main_cfg["paths"].get("output_dir", "midi_output"))
    out_dir.mkdir(parents=True, exist_ok=True)
    out_filename = main_cfg["paths"].get("output_filename", "output.mid")
    out_path = out_dir / out_filename

    if args.dry_run:
        logging.info(f"Dry run – MIDI は書き出しません ({out_path})")
    else:
        try:
            score.write("midi", fp=str(out_path))
            print(f"Exported MIDI: {out_path}")
        except Exception as e:
            logging.error(f"MIDI 書き出し失敗: {e}")


if __name__ == "__main__":
    main_cli()<|MERGE_RESOLUTION|>--- conflicted
+++ resolved
@@ -238,39 +238,34 @@
                     next_section_data=next_block_data,
                 )
 
-<<<<<<< HEAD
-                def _ensure_part(key: str) -> stream.Part:
-=======
+                # result_stream が dict/list/tuple かを判定して
+                # 全部のパートを確実に挿入する新ロジック
                 if isinstance(result_stream, dict):
-                    iter_items = result_stream.items()
+                    items = result_stream.items()
                 elif isinstance(result_stream, (list, tuple)):
-                    iter_items = []
-                    for idx, p_stream in enumerate(result_stream):
-                        key = getattr(p_stream, "id", f"{part_name}_{idx}")
-                        iter_items.append((key, p_stream))
+                    items = []
+                    for idx, sub in enumerate(result_stream):
+                        pid = getattr(sub, "id", f"{part_name}_{idx}")
+                        items.append((pid, sub))
                 else:
-                    iter_items = [(part_name, result_stream)]
-
-                for key, part_blk_stream in iter_items:
->>>>>>> 6fe52bfb
-                    if key not in part_streams:
-                        p = stream.Part(id=key)
+                    items = [(part_name, result_stream)]
+
+                # 各パートを初期化＆ノート挿入
+                for pid, sub_stream in items:
+                    if pid not in part_streams:
+                        p = stream.Part(id=pid)
                         try:
-                            p.insert(0, m21inst.fromString(key))
+                            p.insert(0, m21inst.fromString(pid))
                         except Exception:
-                            p.partName = key
-                        part_streams[key] = p
-<<<<<<< HEAD
-                    return part_streams[key]
-
-                def _insert_stream(target_key: str, part_blk_stream: stream.Stream) -> None:
-                    part_dest = _ensure_part(target_key)
-                    for elem in part_blk_stream.flatten().notesAndRests:
-                        part_dest.insert(
-=======
-                    for elem in part_blk_stream.flatten().notesAndRests:
-                        part_streams[key].insert(
->>>>>>> 6fe52bfb
+                            p.partName = pid
+                        part_streams[pid] = p
+                    dest = part_streams[pid]
+                    for el in sub_stream.flatten().notesAndRests:
+                        dest.insert(
+                            section_start_q + block_start + el.offset,
+                            clone_element(el),
+                        )
+
                             section_start_q + block_start + elem.offset,
                             clone_element(elem),
                         )
