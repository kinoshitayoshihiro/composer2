--- conflicted
+++ resolved
@@ -180,8 +180,7 @@
     tempo: float | None
 
 
-<<<<<<< HEAD
-=======
+
 def _transcribe_stem(
     path: Path,
     *,
@@ -241,7 +240,7 @@
         return _minimal_stem(path, min_dur=min_dur, auto_tempo=auto_tempo)
 
 
->>>>>>> f9cd88af
+
 def _warn_once(key: str, msg: str) -> None:
     if key not in _WARNED_ALIASES:
         logger.warning(msg)
