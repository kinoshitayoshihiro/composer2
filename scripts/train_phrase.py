--- conflicted
+++ resolved
@@ -1276,59 +1276,6 @@
     run_cfg["viz_enabled"] = bool(args.viz and plt is not None)
     run_cfg["viz_backend"] = plt.get_backend() if run_cfg["viz_enabled"] else None
 
-<<<<<<< HEAD
-    f1, device_type, stats = train_model(
-        args.train_csv,
-        args.val_csv,
-        args.epochs,
-        args.arch,
-        args.out,
-        seed=args.seed,
-        batch_size=args.batch_size,
-        d_model=args.d_model,
-        max_len=args.max_len,
-        num_workers=args.num_workers,
-        pin_memory=args.pin_memory,
-        grad_clip=args.grad_clip,
-        lr=args.lr,
-        weight_decay=args.weight_decay,
-        scheduler=args.scheduler,
-        warmup_steps=args.warmup_steps,
-        pos_weight=args.pos_weight,
-        auto_pos_weight=args.auto_pos_weight,
-        resume=args.resume,
-        save_every=args.save_every,
-        early_stopping=args.early_stopping,
-        f1_scan_range=args.f1_scan_range,
-        logdir=args.logdir,
-        precision=args.precision,
-        deterministic=args.deterministic,
-        reweight=args.reweight,
-        lr_patience=args.lr_patience,
-        lr_factor=args.lr_factor,
-        use_duv_embed=args.use_duv_embed,
-        duv_mode=args.duv_mode,
-        vel_bins=args.vel_bins,
-        dur_bins=args.dur_bins,
-        w_boundary=args.w_boundary,
-        w_vel_reg=args.w_vel_reg,
-        w_dur_reg=args.w_dur_reg,
-        w_vel_cls=args.w_vel_cls,
-        w_dur_cls=args.w_dur_cls,
-        instrument=args.instrument,
-        include_tags=include,
-        exclude_tags=exclude,
-        viz=args.viz,
-        strict_tags=args.strict_tags,
-        nhead=args.nhead,
-        layers=args.layers,
-        dropout=args.dropout,
-        compile=args.compile,
-        grad_accum=args.grad_accum,
-        save_best=args.save_best,
-        save_last=args.save_last,
-    )
-=======
     try:
         f1, device_type, stats = train_model(
             args.train_csv,
@@ -1360,6 +1307,14 @@
             lr_patience=args.lr_patience,
             lr_factor=args.lr_factor,
             use_duv_embed=args.use_duv_embed,
+            duv_mode=args.duv_mode,
+            vel_bins=args.vel_bins,
+            dur_bins=args.dur_bins,
+            w_boundary=args.w_boundary,
+            w_vel_reg=args.w_vel_reg,
+            w_dur_reg=args.w_dur_reg,
+            w_vel_cls=args.w_vel_cls,
+            w_dur_cls=args.w_dur_cls,
             instrument=args.instrument,
             include_tags=include,
             exclude_tags=exclude,
@@ -1368,11 +1323,14 @@
             nhead=args.nhead,
             layers=args.layers,
             dropout=args.dropout,
+            compile=args.compile,
+            grad_accum=args.grad_accum,
+            save_best=args.save_best,
+            save_last=args.save_last,
         )
     except ValueError as exc:
         print(f"[ERROR] {exc}", file=sys.stderr)
         return 2
->>>>>>> 3593cec1
 
     run_cfg["sampler_weights_summary"] = stats
     run_cfg["tag_coverage"] = stats.get("tag_coverage", {})
@@ -1387,4 +1345,4 @@
 
 
 if __name__ == "__main__":  # pragma: no cover - CLI entry
-    raise SystemExit(main())
+    raise SystemExit(main())