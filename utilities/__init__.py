--- conflicted
+++ resolved
@@ -21,12 +21,9 @@
 import importlib.util as importlib_util
 from typing import TYPE_CHECKING, Any
 
-<<<<<<< HEAD
 __all__: list[str] = []
-=======
 
 from .progression_templates import get_progressions
->>>>>>> be1675de
 
 _HAS_MUSIC21 = importlib_util.find_spec("music21") is not None
 _HAS_YAML = importlib_util.find_spec("yaml") is not None
@@ -47,12 +44,9 @@
         )
 
 
-<<<<<<< HEAD
 __all__.append("get_progressions")
 
 
-=======
->>>>>>> be1675de
 try:
     from .consonant_extract import (
         EssentiaUnavailable,
@@ -364,16 +358,10 @@
         return module
     if name == "vocal_sync":
         module = importlib.import_module("utilities.vocal_sync")
-<<<<<<< HEAD
     else:
         raise AttributeError(name)
     globals()[name] = module
     return module
 
 
-__all__ = list(dict.fromkeys(__all__))  # de-dup
-=======
-        globals()[name] = module
-        return module
-    raise AttributeError(name)
->>>>>>> be1675de
+__all__ = list(dict.fromkeys(__all__))  # de-dup