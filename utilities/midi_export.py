--- conflicted
+++ resolved
@@ -117,33 +117,11 @@
             pm._tick_scales.append((int(round(tick)), last_scale))
         pm._update_tick_to_time(int(round(tick)) + 1)
 
-
-def export_song(
-    bars: int,
-    *,
-    tempo_map: list[tuple[float, float]] | None = None,
-    generators: dict[str, Callable[..., PrettyMIDI]],
-    fixed_tempo: float = 120.0,
-    out_path: str | Path = "song.mid",
-    sections: list[dict[str, Any]] | None = None,
-) -> PrettyMIDI:
-    """Generate multiple parts and export a merged MIDI file.
-
-    When ``sections`` are provided each section may include a ``tempo_map`` key
-    containing ``[(beat, bpm), ...]`` pairs. Generated parts for that section are
-    offset by the cumulative beat position and all tempo change events are
-    applied once to the master ``PrettyMIDI`` object.
-    """
-
     out_path = Path(out_path)
-<<<<<<< HEAD
-    master = PrettyMIDI(initial_tempo=float(fixed_tempo or 120.0))
-    _set_initial_tempo(master, fixed_tempo)
-=======
+    # 初期テンポを一度だけ確定（None/0ガード込み）
     base_tempo = float(fixed_tempo or 120.0)
     master = PrettyMIDI(initial_tempo=base_tempo)
     _set_initial_tempo(master, base_tempo)
->>>>>>> 712213a4
     all_tempos: list[tuple[float, float]] = []
     tempo_tuple: tuple[tuple[float, float], ...] | None = None
 
