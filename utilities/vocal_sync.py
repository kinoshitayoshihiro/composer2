"""Vocal-driven timing utilities."""

from __future__ import annotations

import json
from collections.abc import Iterable
from decimal import ROUND_HALF_UP, Decimal
from pathlib import Path

try:
    import pretty_midi
except ImportError as e:  # pragma: no cover
<<<<<<< HEAD
    raise ImportError("pretty_midi is required") from e

__all__ = [
    "load_vocal_midi",
    "extract_onsets",
    "extract_long_rests",
    "load_consonant_peaks",
    "analyse_section",
    "quantize_times",
]


def load_vocal_midi(path: str | Path) -> pretty_midi.PrettyMIDI:
    """Load a MIDI file containing the vocal line."""

    p = Path(path)
    if not p.exists():
        raise FileNotFoundError(str(p))
    return pretty_midi.PrettyMIDI(str(p))

    p = Path(path)
    if not p.exists():
        raise FileNotFoundError(str(p))
    return pretty_midi.PrettyMIDI(str(p))
=======
    pretty_midi = None


def load_vocal_midi(path: str | Path) -> pretty_midi.PrettyMIDI:
    """Load a vocal MIDI file.

    Parameters
    ----------
    path : str or Path
        Path to the MIDI file.

    Returns
    -------
    pretty_midi.PrettyMIDI
        Loaded MIDI data.
    """
    if pretty_midi is None:
        raise ImportError("pretty_midi is required for vocal sync functionality")
    return pretty_midi.PrettyMIDI(str(path))
>>>>>>> c3e31af5


def extract_onsets(
    pm: pretty_midi.PrettyMIDI,
    *,
    tempo_map: pretty_midi.PrettyMIDI | None = None,
) -> list[float]:
    """Return note onset times in beats.

    Parameters
    ----------
    pm : pretty_midi.PrettyMIDI
        MIDI data containing vocal notes.
    tempo_map : pretty_midi.PrettyMIDI, optional
        Tempo map for beat conversion.

    Returns
    -------
    list[float]
        Note onset times in beats.
    """
    onsets = []
    for instrument in pm.instruments:
        if instrument.is_drum:
            continue
        for note in instrument.notes:
            if tempo_map:
                beat_time = tempo_map.time_to_tick(note.start) / tempo_map.resolution
            else:
                beat_time = pm.time_to_tick(note.start) / pm.resolution
            onsets.append(beat_time)
    return sorted(onsets)


def find_long_rests(
    onsets: list[float],
    *,
    min_rest: float = 2.0,
) -> list[tuple[float, float]]:
    """Return long rests.

    Parameters
    ----------
    onsets : list[float]
        Note onset times in beats.
    min_rest : float, optional
        Minimum rest duration in beats.

    Returns
    -------
    list[tuple[float, float]]
        Rest intervals as (start, end) pairs.
    """
    if not onsets:
        return []

    rests = []
    for i in range(len(onsets) - 1):
        rest_duration = onsets[i + 1] - onsets[i]
        if rest_duration >= min_rest:
            rests.append((onsets[i], onsets[i + 1]))
    return rests

<<<<<<< HEAD
=======

def extract_long_rests(
    onsets: list[float],
    *,
    min_rest: float = 2.0,
    tempo_map: pretty_midi.PrettyMIDI | None = None,
    strict: bool | None = False,
) -> list[tuple[float, float]]:
    """Return long rests from onsets.

    Parameters
    ----------
    onsets : list[float]
        Note onsets in beats if ``tempo_map`` is ``None``. Otherwise they are
        interpreted as seconds.
    min_rest : float, optional
        Minimum rest duration in beats.
    tempo_map : pretty_midi.PrettyMIDI, optional
        Tempo map used to convert seconds to beats. If omitted, ``onsets`` are
        assumed to be in beats.
    strict : bool, optional
        If ``True`` and ``tempo_map`` is provided, raise :class:`ValueError` if
        the units of ``onsets`` appear ambiguous.

    Returns
    -------
    list[tuple[float, float]]
        Long rests represented as ``(start_beat, duration_beats)`` tuples.
    """

    if not onsets:
        return []

>>>>>>> c3e31af5
    if tempo_map is not None:
        if strict and all(float(v).is_integer() for v in onsets):
            raise ValueError("ambiguous units")
        beats = [tempo_map.time_to_tick(t) / tempo_map.resolution for t in onsets]
    else:
        beats = list(onsets)

    rests: list[tuple[float, float]] = []
    for a, b in zip(beats, beats[1:]):
        dur = b - a
        if dur >= min_rest:
            rests.append((a, dur))
    return rests


def load_consonant_peaks(
    path: str | Path,
    *,
    tempo_map: pretty_midi.PrettyMIDI | None = None,
    tempo: float = 120.0,
) -> list[float]:
    """Load consonant peaks and convert to beats.

    Parameters
    ----------
    path : str or Path
        Path to JSON file containing consonant peaks.

    Returns
    -------
    list[float]
        Consonant peak times in beats.
    """
    with open(path, "r", encoding="utf-8") as f:
        data = json.load(f)

    peaks = data.get("peaks", [])
    if tempo_map is not None:
<<<<<<< HEAD
        return sorted(tempo_map.time_to_tick(t) / tempo_map.resolution for t in peaks)
    sec_per_beat = 60.0 / float(tempo if tempo is not None else 120.0)
    return sorted(t / sec_per_beat for t in peaks)


def analyse_section(section: dict[str, Any], *, tempo_bpm: float) -> dict[str, list]:
    """Analyse a section and return vocal timing metrics."""

    midi_path = section.get("vocal_midi_path")
    pm = load_vocal_midi(midi_path) if midi_path else None
    onsets = extract_onsets(pm, tempo=tempo_bpm) if pm else []
    rests = extract_long_rests(onsets, min_rest=0.5)
    peaks: list[float] = []
    cjson = section.get("consonant_json")
    if cjson:
        peaks = load_consonant_peaks(cjson, tempo=tempo_bpm)
    return {"onsets": onsets, "rests": rests, "consonant_peaks": peaks}
=======
        return [tempo_map.time_to_tick(t) / tempo_map.resolution for t in peaks]
    return [t * tempo / 60.0 for t in peaks]


def quantize_times(
    times: Iterable[float],
    grid: float = 0.25,
    *,
    dedup: bool = False,
    eps: float = 1e-6,
    use_decimal: bool = False,
) -> list[float]:
    """Quantize times to grid size.

    Parameters
    ----------
    times : Iterable[float]
        Input time values in beats.
    grid : float
        Quantization grid in beats.
    dedup : bool, optional
        If ``True``, remove duplicate quantized values.
    eps : float, optional
        Tolerance when comparing values.
    use_decimal : bool, optional
        Use ``decimal.Decimal`` for rounding.
>>>>>>> c3e31af5


<<<<<<< HEAD
def quantize_times(
    times: Iterable[float], grid: float = 0.25, *, dedup: bool = False
) -> list[float]:
    """Quantize times to a grid in beats."""

    q = [round(t / grid) * grid for t in times]
=======
    Examples
    --------
    >>> quantize_times([0.1, 0.26], 0.25)
    [0.0, 0.25]
    """
    if use_decimal:
        factor = Decimal(str(grid))
        q = [
            float((Decimal(str(t)) / factor).to_integral_value(ROUND_HALF_UP) * factor)
            for t in times
        ]
    else:
        q = [round(t / grid) * grid for t in times]

>>>>>>> c3e31af5
    if dedup:
        out: list[float] = []
        for v in sorted(q):
            if not out or abs(v - out[-1]) > 1e-6:
                out.append(v)
        return out
    return q


if __name__ == "__main__":  # pragma: no cover - simple CLI
    import argparse

    parser = argparse.ArgumentParser(description="Print vocal onsets from MIDI")
    parser.add_argument("midi")
    parser.add_argument("--tempo-map", dest="tempo_map")
    args = parser.parse_args()

    pm = load_vocal_midi(args.midi)
    tempo_map = load_vocal_midi(args.tempo_map) if args.tempo_map else None
    for o in extract_onsets(pm, tempo_map=tempo_map):
        print(o)<|MERGE_RESOLUTION|>--- conflicted
+++ resolved
@@ -10,7 +10,6 @@
 try:
     import pretty_midi
 except ImportError as e:  # pragma: no cover
-<<<<<<< HEAD
     raise ImportError("pretty_midi is required") from e
 
 __all__ = [
@@ -35,7 +34,6 @@
     if not p.exists():
         raise FileNotFoundError(str(p))
     return pretty_midi.PrettyMIDI(str(p))
-=======
     pretty_midi = None
 
 
@@ -55,7 +53,6 @@
     if pretty_midi is None:
         raise ImportError("pretty_midi is required for vocal sync functionality")
     return pretty_midi.PrettyMIDI(str(path))
->>>>>>> c3e31af5
 
 
 def extract_onsets(
@@ -119,8 +116,6 @@
             rests.append((onsets[i], onsets[i + 1]))
     return rests
 
-<<<<<<< HEAD
-=======
 
 def extract_long_rests(
     onsets: list[float],
@@ -154,7 +149,6 @@
     if not onsets:
         return []
 
->>>>>>> c3e31af5
     if tempo_map is not None:
         if strict and all(float(v).is_integer() for v in onsets):
             raise ValueError("ambiguous units")
@@ -193,8 +187,7 @@
 
     peaks = data.get("peaks", [])
     if tempo_map is not None:
-<<<<<<< HEAD
-        return sorted(tempo_map.time_to_tick(t) / tempo_map.resolution for t in peaks)
+<       return sorted(tempo_map.time_to_tick(t) / tempo_map.resolution for t in peaks)
     sec_per_beat = 60.0 / float(tempo if tempo is not None else 120.0)
     return sorted(t / sec_per_beat for t in peaks)
 
@@ -211,7 +204,6 @@
     if cjson:
         peaks = load_consonant_peaks(cjson, tempo=tempo_bpm)
     return {"onsets": onsets, "rests": rests, "consonant_peaks": peaks}
-=======
         return [tempo_map.time_to_tick(t) / tempo_map.resolution for t in peaks]
     return [t * tempo / 60.0 for t in peaks]
 
@@ -238,17 +230,12 @@
         Tolerance when comparing values.
     use_decimal : bool, optional
         Use ``decimal.Decimal`` for rounding.
->>>>>>> c3e31af5
-
-
-<<<<<<< HEAD
 def quantize_times(
     times: Iterable[float], grid: float = 0.25, *, dedup: bool = False
 ) -> list[float]:
     """Quantize times to a grid in beats."""
 
     q = [round(t / grid) * grid for t in times]
-=======
     Examples
     --------
     >>> quantize_times([0.1, 0.26], 0.25)
@@ -263,7 +250,6 @@
     else:
         q = [round(t / grid) * grid for t in times]
 
->>>>>>> c3e31af5
     if dedup:
         out: list[float] = []
         for v in sorted(q):
