#!/usr/bin/env python3
# sparkle_convert.py — Convert generic MIDI to UJAM Sparkle-friendly MIDI.
#
# Features
# - Reads an input MIDI and (optionally) a chord CSV/YAML timeline.
# - Emits:
#   1) Long chord notes (triads) in Sparkle’s "Chord" range (configurable octave).
#   2) Steady "common pulse" keys (left-hand phrase trigger) at a chosen subdivision.
#
# Assumptions / Notes
# - UJAM Virtual Guitarist (Sparkle) uses "left hand" keys to trigger patterns/phrases
#   and "chord area" notes to define the chord. Exact note ranges may vary by version
#   and preset. Therefore, ALL layout values are configurable via a mapping YAML.
# - Default time signature is 4/4 if not provided. Tempo is read from the file if present,
#   otherwise --bpm is used.
# - If no chord timeline is provided, a lightweight heuristic infers major/minor triads
#   by bar from active pitch classes.
#
# CLI
#     python sparkle_convert.py IN.mid --out OUT.mid \
#         --pulse 1/8 --chord-octave 4 --phrase-note 36 \
#         --mapping sparkle_mapping.yaml
#
#     # With explicit chord timeline (CSV):
#     python sparkle_convert.py IN.mid --out OUT.mid --pulse 1/8 \
#         --chords chords.csv
#


# Chord timeline formats:
#   A) Explicit seconds with headers: ``start,end,root,quality``.
#   B) Compact bars with headers: ``bar,chord`` (e.g., ``8,G:maj``).
#   C) Headerless compact bars: ``bar,chord`` per line.
#
# Compact rows expand to ``Root:Quality`` symbols (quality defaults to ``maj``) and
# convert bars to seconds using existing downbeats/meter maps where possible, falling
# back to the provided BPM hint (or 120 BPM) under a 4/4 assumption.


# Chord CSV formats:
#   (A) start,end,root,quality              # explicit timings (seconds)
#   (B) start,chord                         # timings (seconds) + chord symbols
#   (C) bar,chord                           # bar indices; converted via --bpm & default TS (4/4)
#   (D) headerless two columns               # auto-detect: integer -> bar,chord; otherwise start,chord
#
# For (B)-(D) the end time is inferred from the next start (or one bar past the final row).
# Supported chord qualities remain open-ended; common aliases normalise to "maj"/"min".


#
# Mapping YAML example is created alongside this script as 'sparkle_mapping.example.yaml'.
#
# (c) 2025 — Utility script for MIDI preprocessing. MIT License.

import argparse
import csv
import re
import bisect
import math
import random
import logging
import json
import os
import unicodedata
import io
from fractions import Fraction
from functools import lru_cache
import collections
import itertools
import sys
import types
from dataclasses import dataclass
from pathlib import Path
from typing import List, Optional, Tuple, Dict, Union, Set, Any, Callable, Iterable, Sequence, Type
from textwrap import dedent

# ujam/sparkle_convert.py のトップレベル付近
from .io import read_chords_yaml  # ← 追加
from .phrase_schedule import ChordSpan  # ← 追加（テストが sc.ChordSpan を使う場合に備え）

# 先頭付近（import 群のあと）
# star import などでテストに流れ込む名前を制御
__all__ = [
    # 公開したい関数・クラスだけを明示（例）
    "ChordSpan",
    "build_sparkle_midi",
    "parse_note_token",
    "parse_midi_note",
    "apply_section_preset",
    "schedule_phrase_keys",
    "vocal_onsets_from_midi",
    "vocal_features_from_midi",
    "main",
]
# ※ 下線始まりの名前は通常 * で公開されませんが、明示しておくと安全

try:
    import pretty_midi  # type: ignore
except Exception as e:
    raise SystemExit("This tool requires pretty_midi. Try: pip install pretty_midi") from e

try:
    import yaml  # optional for mapping file
except Exception:
    yaml = None

from .consts import (
    PHRASE_INST_NAME,
    CHORD_INST_NAME,
    DAMP_INST_NAME,
    PITCH_CLASS,
    SECTION_PRESETS,
)
from .phrase_schedule import (
    schedule_phrase_keys,
    SectionLFO,
    StableChordGuard,
    VocalAdaptive,
    ChordSpan,
    markov_pick,
    DENSITY_PRESETS,
)
from .damping import _append_phrase, _legato_merge_chords, emit_damping
from .io import read_chords_yaml, read_section_profiles

__all__ = [
    "ChordSpan",
    "build_sparkle_midi",
    "parse_midi_note",
    "parse_note_token",
    "apply_section_preset",
    "schedule_phrase_keys",
    "vocal_onsets_from_midi",
    "vocal_features_from_midi",
    "read_chords_yaml",
    "main",
]

NOTE_RE = re.compile(r"^([A-G][b#]?)(-?\d+)$")

NOTE_ALIASES: Dict[str, int] = {}
NOTE_ALIAS_INV: Dict[int, str] = {}

EPS = 1e-9
MAX_ITERS = 1024

MIN_QPM = 60_000_000.0 / 0xFFFFFF + 1e-6
MAX_QPM = 1000.0

# Set SPARKLE_DETERMINISTIC=1 to force deterministic RNG defaults for tests.
# Opt-in keeps normal randomness intact while letting tests pin results.
_SPARKLE_DETERMINISTIC = os.getenv("SPARKLE_DETERMINISTIC") == "1"


# Helper utilities ---------------------------------------------------------

def pulses_per_bar(num: int, den: int, unit: float) -> int:
    """Return the pulse count implied by a time signature and subdivision."""

    if unit <= 0.0:
        raise ValueError("pulse subdivision must be positive")
    if den == 0:
        raise ValueError("time signature denominator must be non-zero")
    if den == 8:
        return max(1, int(num))
    if den == 4:
        return max(1, int(num * 2))
    bar_beats = num * (4.0 / den)
    total = int(round(bar_beats / unit))
    return max(1, total)


def _seed_tick_tables(pm: "pretty_midi.PrettyMIDI", qpm: float) -> bool:
    """Seed PrettyMIDI tick tables using a sanitized tempo; return True if privates touched."""

    try:
        safe_qpm = float(qpm)
    except Exception:
        safe_qpm = 120.0
    if not math.isfinite(safe_qpm) or safe_qpm <= 0.0:
        safe_qpm = 120.0
    safe_qpm = max(MIN_QPM, min(safe_qpm, MAX_QPM))

    resolution = getattr(pm, "resolution", 220)
    try:
        resolution = float(resolution)
    except Exception:
        resolution = 220.0
    if not math.isfinite(resolution) or resolution <= 0.0:
        resolution = 220.0

    seconds_per_tick = 60.0 / (safe_qpm * resolution)
    if not math.isfinite(seconds_per_tick) or seconds_per_tick <= 0.0:
        seconds_per_tick = 60.0 / (120.0 * resolution)

    used_private = False
    if hasattr(pm, "_tick_scales"):
        try:
            pm._tick_scales = [(0, float(seconds_per_tick))]  # type: ignore[attr-defined]
            used_private = True
        except Exception:
            pass

    tick_attrs = ("_PrettyMIDI__tick_to_time", "_tick_to_time")
    for attr in tick_attrs:
        if hasattr(pm, attr):
            try:
                setattr(pm, attr, [0.0])
                used_private = True
            except Exception:
                pass
            break

    end_time = 0.0
    if hasattr(pm, "get_end_time"):
        try:
            end_time = float(pm.get_end_time())
        except Exception:
            end_time = 0.0
    target = max(0.0, end_time)
    try:
        pm.time_to_tick(target)
    except Exception:
        try:
            pm.time_to_tick(0.0)
        except Exception:
            pass

    return used_private


def _ensure_tempo_and_ticks(
    pm: "pretty_midi.PrettyMIDI", seed_bpm: float, ts_changes: Optional[List] = None
) -> None:
    """Ensure tempo/tick tables exist before writing PrettyMIDI outputs."""

    try:
        bpm = float(seed_bpm)
    except Exception:
        bpm = 120.0
    if not math.isfinite(bpm) or bpm <= 0.0:
        bpm = 120.0

    ts_seq = ts_changes
    if ts_seq is None:
        ts_seq = getattr(pm, "time_signature_changes", None)
    if ts_seq and not getattr(pm, "_sparkle_ts_seeded", False):
        seq_list = list(ts_seq)
        first = seq_list[0]
        try:
            first_time = float(getattr(first, "time", 0.0))
        except Exception:
            first_time = 0.0
        num = getattr(first, "numerator", 4)
        den = getattr(first, "denominator", 4)
        if first_time > EPS:
            exists_at_zero = False
            for ts in seq_list:
                try:
                    ts_time = float(getattr(ts, "time", 0.0))
                except Exception:
                    ts_time = 0.0
                if abs(ts_time) <= EPS and getattr(ts, "numerator", num) == num and getattr(
                    ts, "denominator", den
                ) == den:
                    exists_at_zero = True
                    break
            if not exists_at_zero:
                ts_cls = getattr(pretty_midi, "TimeSignature", None)
                if ts_cls is not None:
                    try:
                        pm.time_signature_changes.insert(0, ts_cls(int(num), int(den), 0.0))
                    except Exception:
                        pass
        setattr(pm, "_sparkle_ts_seeded", True)

    try:
        tempo_times, tempi_seq = pm.get_tempo_changes()
    except Exception:
        tempo_times, tempi_seq = [], []

    def _has_items(obj: Any) -> bool:
        if obj is None:
            return False
        length = getattr(obj, "__len__", None)
        if callable(length):
            try:
                return length() > 0
            except Exception:
                pass
        size = getattr(obj, "size", None)
        if size is not None:
            try:
                return int(size) > 0
            except Exception:
                pass
        try:
            return bool(obj)
        except Exception:
            return False

    has_tempi = _has_items(tempi_seq)
    try:
        tempi_list = [float(t) for t in tempi_seq]
    except Exception:
        tempi_list = []
        has_tempi = False
    current_initial = getattr(pm, "initial_tempo", None)
    has_initial = False
    init_candidate = bpm
    if current_initial is not None:
        try:
            init_candidate = float(current_initial)
            has_initial = math.isfinite(init_candidate) and init_candidate > 0.0
        except Exception:
            init_candidate = bpm
            has_initial = False
    first_qpm: Optional[float] = None
    if has_tempi and tempi_list:
        qpm0 = tempi_list[0]
        if not math.isfinite(qpm0) or qpm0 <= 0.0:
            qpm0 = bpm
        first_qpm = max(MIN_QPM, min(qpm0, MAX_QPM))
    else:
        if not has_initial:
            init_candidate = bpm
        if not math.isfinite(init_candidate) or init_candidate <= 0.0:
            init_candidate = bpm
        first_qpm = max(MIN_QPM, min(init_candidate, MAX_QPM))
    pm.initial_tempo = float(first_qpm)

    setattr(pm, "_sparkle_meta_seed_fallback", False)
    used_private = _seed_tick_tables(pm, first_qpm)
    if used_private:
        setattr(pm, "_sparkle_meta_seed_fallback", True)


def _sanitize_tempi(pm: "pretty_midi.PrettyMIDI") -> None:
    """Clamp PrettyMIDI tempi so PrettyMIDI.write() never exceeds mido's MPQN range."""

    def _as_list(seq: Any) -> List[Any]:
        if seq is None:
            return []
        if isinstance(seq, list):
            return list(seq)
        try:
            return list(seq)
        except TypeError:
            tolist = getattr(seq, "tolist", None)
            if callable(tolist):
                try:
                    return list(tolist())
                except Exception:
                    pass
            return [seq]

    try:
        raw_times, raw_tempi = pm.get_tempo_changes()
    except Exception:
        raw_times, raw_tempi = [], []

    raw_time_list: List[float] = []
    for item in _as_list(raw_times):
        try:
            raw_time_list.append(float(item))
        except Exception:
            raw_time_list.append(0.0)

    raw_tempo_list: List[float] = []
    for item in _as_list(raw_tempi):
        try:
            raw_tempo_list.append(float(item))
        except Exception:
            raw_tempo_list.append(float("nan"))

    if not raw_tempo_list:
        try:
            init = float(getattr(pm, "initial_tempo", 120.0))
        except Exception:
            init = 120.0
        if not math.isfinite(init) or init <= 0.0:
            init = 120.0
        safe_init = max(MIN_QPM, min(init, MAX_QPM))
        pm.initial_tempo = safe_init
        _seed_tick_tables(pm, safe_init)
        return

    safe_changes: List[Tuple[float, float]] = []
    changed = False
    last_time = 0.0
    have_time = False

    for idx, raw_qpm in enumerate(raw_tempo_list):
        safe_qpm = raw_qpm
        invalid_qpm = False
        if not math.isfinite(safe_qpm) or safe_qpm <= 0.0:
            safe_qpm = 120.0
            invalid_qpm = True
        safe_qpm = max(MIN_QPM, min(safe_qpm, MAX_QPM))
        if invalid_qpm or not math.isfinite(raw_qpm) or raw_qpm <= 0.0:
            changed = True
        elif abs(safe_qpm - raw_qpm) > EPS:
            changed = True

        try:
            t_val = raw_time_list[idx]
        except IndexError:
            t_val = last_time if have_time else 0.0
        try:
            safe_t = float(t_val)
        except Exception:
            safe_t = last_time if have_time else 0.0
        if safe_t < 0.0:
            safe_t = 0.0
        if have_time and safe_t < last_time - EPS:
            safe_t = last_time
            changed = True

        if have_time and abs(safe_t - last_time) <= EPS:
            prev_time, prev_qpm = safe_changes[-1]
            if abs(prev_qpm - safe_qpm) > EPS:
                safe_changes[-1] = (prev_time, float(safe_qpm))
                changed = True
            elif invalid_qpm:
                safe_changes[-1] = (prev_time, float(safe_qpm))
            continue

        if abs(safe_t - t_val) > EPS:
            changed = True

        safe_changes.append((float(safe_t), float(safe_qpm)))
        last_time = safe_t
        have_time = True

    if not safe_changes:
        safe_init = max(MIN_QPM, min(120.0, MAX_QPM))
        pm.initial_tempo = safe_init
        _seed_tick_tables(pm, safe_init)
        return

    remover = getattr(pm, "remove_tempo_changes", None)
    adder_public = getattr(pm, "add_tempo_change", None)
    applied = False
    if changed and callable(remover) and callable(adder_public):
        try:
            remover()
            for tt, qq in safe_changes:
                adder_public(qq, tt)
            applied = True
        except Exception:
            applied = False
    if not applied:
        adder_private = getattr(pm, "_add_tempo_change", None)
        if callable(adder_private):
            try:
                if callable(remover):
                    try:
                        remover()
                    except Exception:
                        pass
                elif hasattr(pm, "_tempo_changes"):
                    try:
                        pm._tempo_changes = []  # type: ignore[attr-defined]
                    except Exception:
                        pass
                for tt, qq in safe_changes:
                    adder_private(qq, tt)
                applied = True
            except Exception:
                applied = False
    if not applied and hasattr(pm, "_tempo_changes"):
        try:
            tempo_cls = None
            if hasattr(pretty_midi, "TempoChange"):
                tempo_cls = pretty_midi.TempoChange  # type: ignore[attr-defined]
            else:
                containers = getattr(pretty_midi, "containers", None)
                if containers is not None:
                    tempo_cls = getattr(containers, "TempoChange", None)
            if tempo_cls is not None:
                pm._tempo_changes = [  # type: ignore[attr-defined]
                    tempo_cls(qq, tt) for tt, qq in safe_changes
                ]
            else:
                pm._tempo_changes = [  # type: ignore[attr-defined]
                    (qq, tt) for tt, qq in safe_changes
                ]
            applied = True
        except Exception:
            applied = False
    if not applied and changed:
        pm.initial_tempo = safe_changes[0][1]

    try:
        current_initial = float(getattr(pm, "initial_tempo", safe_changes[0][1]))
    except Exception:
        current_initial = safe_changes[0][1]
    if not math.isfinite(current_initial) or current_initial <= 0.0:
        pm.initial_tempo = safe_changes[0][1]
    else:
        clamped_initial = max(MIN_QPM, min(current_initial, MAX_QPM))
        if abs(clamped_initial - current_initial) > EPS:
            pm.initial_tempo = clamped_initial

    _seed_tick_tables(pm, safe_changes[0][1])


def _seed_input_grid(pm: "pretty_midi.PrettyMIDI", bpm: float, end_sec: float) -> None:
    """Seed *pm* with a tempo + silent note so ``get_beats`` succeeds."""

    tempo = float(bpm) if math.isfinite(bpm) and bpm > 0.0 else 120.0
    end = max(1.0, float(end_sec))

    if hasattr(pm, "_add_tempo_change"):
        pm._add_tempo_change(tempo, 0.0)
    else:  # pragma: no cover - legacy pretty_midi fallback
        pm.initial_tempo = tempo

    seed_inst = None
    for inst in pm.instruments:
        if getattr(inst, "name", "") == "__seed_input_grid__":
            seed_inst = inst
            break
    if seed_inst is None:
        seed_inst = pretty_midi.Instrument(program=0, name="__seed_input_grid__")
        pm.instruments.append(seed_inst)

    for note in seed_inst.notes:
        if note.pitch == 0 and note.velocity == 1 and abs(note.start) < 1e-9:
            note.end = max(note.end, end)
            break
    else:
        seed_inst.notes.append(pretty_midi.Note(velocity=1, pitch=0, start=0.0, end=end))


def clip_to_bar(beat_pos: float, bar_start: float, bar_end: float) -> float:
    """Clamp ``beat_pos`` into the inclusive start / exclusive end of a bar."""

    upper = bar_end - EPS
    if beat_pos < bar_start:
        return bar_start
    if beat_pos > upper:
        return upper
    return beat_pos


def resolve_downbeats(
    pm: "pretty_midi.PrettyMIDI",
    meter_map: List[Tuple[float, int, int]],
    beat_times: List[float],
    beat_to_time: Callable[[float], float],
    time_to_beat: Callable[[float], float],
) -> List[float]:
    """Return sorted downbeat times including the final track end.

    PrettyMIDI sometimes yields downbeats derived from tempo only; when the
    spacing disagrees with the time-signature map we rebuild the list from the
    meter changes so downstream logic sees a consistent, duplicate-free grid.
    """

    if not meter_map:
        raise ValueError("meter_map must contain at least one entry")

    end_t = pm.get_end_time()
    downbeats = list(pm.get_downbeats())
    rebuild = len(downbeats) < 2
    if not rebuild:
        # If PrettyMIDI already places downbeats exactly at meter-change boundaries,
        # prefer trusting it even when coarse spacing differs from theoretical
        # bar length (e.g., PM may emit only a single 6/8 bar before a TS change).
        change_times = [mt for mt, _, _ in meter_map[1:]]
        has_all_boundaries = all(
            any(abs(db - mt) <= 1e-6 for db in downbeats) for mt in change_times
        )
        if not has_all_boundaries:
            num0, den0 = meter_map[0][1], meter_map[0][2]
            bar_beats = num0 * (4.0 / den0)
            start_b = time_to_beat(downbeats[0])
            next_b = time_to_beat(downbeats[1])
            actual_beats = next_b - start_b
            if not math.isclose(
                actual_beats, bar_beats, rel_tol=1e-6, abs_tol=1e-9
            ):
                rebuild = True

    if rebuild:
        downbeats = []
        for idx, (mt, num, den) in enumerate(meter_map):
            next_t = meter_map[idx + 1][0] if idx + 1 < len(meter_map) else end_t
            start_b = time_to_beat(mt)
            end_b = time_to_beat(next_t)
            bar_beats = num * (4.0 / den)
            if bar_beats <= 0:
                continue
            bar = start_b
            while bar < end_b - EPS:
                downbeats.append(beat_to_time(bar))
                bar += bar_beats
        if not downbeats:
            downbeats = list(beat_times[::4])

    downbeats.sort()
    unique: List[float] = []
    for t in downbeats:
        ft = float(t)
        if not unique or abs(ft - unique[-1]) > EPS:
            unique.append(ft)
    if not unique:
        unique.append(0.0)
    last = unique[-1]
    if last < end_t - EPS:
        unique.append(float(end_t))
    else:
        unique[-1] = float(end_t)
    assert abs(end_t - unique[-1]) <= 1e-6
    return unique


@lru_cache(None)
def _cached_meter_entry(
    meter_key: Tuple[Tuple[float, int, int], ...],
    idx: int,
) -> Tuple[int, int]:
    """Return ``(numerator, denominator)`` for ``meter_key[idx]`` with clamping."""

    if not meter_key:
        raise ValueError("meter_map must contain at least one entry")
    if idx < 0:
        idx = 0
    elif idx >= len(meter_key):
        idx = len(meter_key) - 1
    _, num, den = meter_key[idx]
    return num, den


def get_meter_at(
    meter_map: List[Tuple[float, int, int]],
    t: float,
    *,
    times: Optional[List[float]] = None,
) -> Tuple[int, int]:
    """Return the meter active at time ``t`` using bisect over change times."""

    if not meter_map:
        raise ValueError("meter_map must contain at least one entry")
    use_times_seq: Union[List[float], Tuple[float, ...]]
    if times is not None:
        use_times_seq = times
    else:
        use_times_seq = [mt for mt, _, _ in meter_map]
    if len(use_times_seq) >= 2:
        assert all(
            earlier <= later + EPS for earlier, later in zip(use_times_seq, use_times_seq[1:])
        ), "meter change times must be non-decreasing"
    idx = bisect.bisect_right(use_times_seq, t + EPS) - 1
    return _cached_meter_entry(tuple(meter_map), idx)


# Lightweight PrettyMIDI stub for tests and dry runs
def _pm_dummy_for_docs(length: float = 6.0):
    """Return a minimal PrettyMIDI-like object for unit tests.

    Provides instruments, tempo/beat helpers, and write().
    """
    try:
        pm_mod = pretty_midi
    except Exception:  # pragma: no cover - pretty_midi should exist
        pm_mod = None  # type: ignore

    class Dummy:
        def __init__(self, length: float) -> None:
            self._length = float(length)
            inst = (
                pm_mod.Instrument(0) if pm_mod else type("I", (), {"notes": [], "is_drum": False})()
            )
            if pm_mod:
                inst.notes.append(pm_mod.Note(velocity=1, pitch=60, start=0.0, end=float(length)))
                inst.is_drum = False
            self.instruments = [inst]
            self.time_signature_changes = []

        def get_beats(self):
            step = 0.5  # 120 bpm
            n = int(self._length / step) + 1
            return [i * step for i in range(n)]

        def get_downbeats(self):
            return self.get_beats()[::4]

        def get_end_time(self):
            return self._length

        def get_tempo_changes(self):
            return [0.0], [120.0]

        def write(self, path: str) -> None:  # pragma: no cover
            Path(path).write_bytes(b"")

    return Dummy(length)


@dataclass
class RuntimeContext:
    """Container for runtime state used during phrase emission.

    Attributes
    ----------
    rng:
        Random number generator for humanization.
    section_lfo:
        Optional low-frequency oscillator scaling velocities per bar.
    humanize_ms:
        Timing jitter range in milliseconds.
    humanize_vel:
        Velocity jitter range.
    beat_to_time, time_to_beat:
        Conversion helpers between beat indices and seconds.
    clip:
        Function clamping note intervals.
    maybe_merge_gap:
        Function deciding merge gaps for adjacent notes.
    append_phrase:
        Callback appending phrase notes to the output instrument.
    vel_factor:
        Function computing per-pulse velocity scaling.
    accent_by_bar, bar_counts, preset_by_bar:
        Immutable per-bar caches.
    accent_scale_by_bar:
        Optional per-bar velocity scaling factors.
    vel_curve:
        Velocity curve mode.
    downbeats:
        List of bar start times in seconds.
    cycle_mode:
        Phrase cycle mode ("bar" or "chord").
    phrase_len_beats:
        Nominal phrase length in beats.
    phrase_inst:
        Destination instrument for phrase notes.
    pick_phrase_note:
        Callback choosing which phrase note to emit.
    release_sec, min_phrase_len_sec:
        Timing constants forwarded to ``append_phrase``.
    phrase_vel:
        Base phrase velocity before scaling.
    duck:
        Function applying vocal ducking to velocities.
    lfo_targets:
        Tuple of streams affected by the section LFO.
    stable_guard:
        Optional guard suppressing rapid chord changes.
    stats:
        Mutable statistics dictionary (updated in place).
    bar_progress:
        Mutable pulse counters per bar.
    pulse_subdiv_beats, swing, swing_unit_beats:
        Timing parameters for pulse scheduling.
    EPS:
        Minimal interval constant.
    """

    rng: random.Random
    section_lfo: Optional[SectionLFO]
    humanize_ms: float
    humanize_vel: float
    beat_to_time: Callable[[float], float]
    time_to_beat: Callable[[float], float]
    clip: Callable[[float, float], Tuple[float, float]]
    maybe_merge_gap: Callable[..., float]
    append_phrase: Callable[..., None]
    vel_factor: Callable[[str, int, int], float]
    accent_by_bar: Dict[int, Optional[List[float]]]
    bar_counts: Dict[int, int]
    preset_by_bar: Dict[int, Dict[str, float]]
    accent_scale_by_bar: Dict[int, float]
    vel_curve: str
    downbeats: List[float]
    cycle_mode: str
    phrase_len_beats: float
    phrase_inst: "pretty_midi.Instrument"
    pick_phrase_note: Callable[[float, int], Optional[int]]
    release_sec: float
    min_phrase_len_sec: float
    phrase_vel: int
    duck: Callable[[int, int], int]
    lfo_targets: Tuple[str, ...]
    stable_guard: Optional[StableChordGuard]
    stats: Optional[Dict]
    bar_progress: Dict[int, int]
    pulse_subdiv_beats: float
    swing: float
    swing_unit_beats: float
    swing_shape: str
    EPS: float = EPS


def _emit_phrases_for_span(span: "ChordSpan", c_idx: int, ctx: RuntimeContext) -> None:
    """Emit phrase triggers for a single chord span.

    Parameters
    ----------
    span:
        Chord span defining start/end times and quality.
    c_idx:
        Index of the span within the chord list.
    ctx:
        RuntimeContext carrying helpers and precomputed state.

    Side Effects
    ------------
    Appends phrase notes to ``ctx.phrase_inst`` and updates ``ctx.stats`` and
    ``ctx.bar_progress``. Returns ``None``.
    """

    sb = ctx.time_to_beat(span.start)
    eb = ctx.time_to_beat(span.end)
    b = sb
    iter_guard = MAX_ITERS
    # Guard to avoid pathological zero-advance loops when phrasing math collapses.
    while b < eb - ctx.EPS:
        t = ctx.beat_to_time(b)
        bar_idx = max(0, bisect.bisect_right(ctx.downbeats, t) - 1)
        preset = ctx.preset_by_bar.get(bar_idx, DENSITY_PRESETS["med"])
        total = ctx.bar_counts.get(bar_idx, 1)
        idx = ctx.bar_progress.get(bar_idx, 0)
        ctx.bar_progress[bar_idx] = idx + 1
        vf = ctx.vel_factor(ctx.vel_curve, idx, total)
        acc_arr = ctx.accent_by_bar.get(bar_idx)
        scale = ctx.accent_scale_by_bar.get(bar_idx, 1.0)
        af = (acc_arr[idx % len(acc_arr)] if acc_arr else 1.0) * preset["accent"] * scale
        base_vel = max(1, min(127, int(round(ctx.phrase_vel * vf * af))))
        base_vel = ctx.duck(bar_idx, base_vel)
        if ctx.section_lfo and "phrase" in ctx.lfo_targets:
            base_vel = max(1, min(127, int(round(base_vel * ctx.section_lfo.vel_scale(bar_idx)))))
            if ctx.stats is not None:
                ctx.stats.setdefault("lfo_pos", {})[bar_idx] = ctx.section_lfo._pos(bar_idx)
        if ctx.humanize_vel > 0:
            base_vel = max(
                1,
                min(
                    127, int(round(base_vel + ctx.rng.uniform(-ctx.humanize_vel, ctx.humanize_vel)))
                ),
            )
        interval = ctx.pulse_subdiv_beats * preset["stride"]
        if ctx.swing > 0.0 and abs(ctx.pulse_subdiv_beats - ctx.swing_unit_beats) < ctx.EPS:
            if ctx.swing_shape == "offbeat":
                interval *= (1 + ctx.swing) if idx % 2 == 0 else (1 - ctx.swing)
            elif ctx.swing_shape == "even":
                interval *= (1 - ctx.swing) if idx % 2 == 0 else (1 + ctx.swing)
            else:
                mod = idx % 3
                if mod == 0:
                    interval *= 1 + ctx.swing
                elif mod == 1:
                    interval *= 1 - ctx.swing
        next_b = b + interval
        if ctx.cycle_mode == "bar" and bar_idx + 1 < len(ctx.downbeats):
            next_b = min(next_b, ctx.time_to_beat(ctx.downbeats[bar_idx + 1]))
        next_b = min(next_b, ctx.time_to_beat(span.end))
        beat_inc = next_b - b
        if ctx.stable_guard:
            ctx.stable_guard.step((span.root_pc, span.quality), beat_inc)
            if ctx.stats is not None:
                ctx.stats.setdefault("guard_hold_beats", {})[bar_idx] = ctx.stable_guard.hold
        pn = ctx.pick_phrase_note(t, c_idx)
        if ctx.stable_guard:
            pn = ctx.stable_guard.filter(pn)
        end_b = b + ctx.phrase_len_beats * preset["len"]
        boundary = ctx.beat_to_time(end_b)
        if ctx.cycle_mode == "bar" and bar_idx + 1 < len(ctx.downbeats):
            boundary = min(boundary, ctx.downbeats[bar_idx + 1])
        boundary = min(boundary, span.end)
        if ctx.stats is not None:
            ctx.stats.setdefault("bar_triggers", {}).setdefault(bar_idx, []).append((b, t))
        if pn is not None:
            if ctx.humanize_ms > 0.0:
                delta_s = ctx.rng.uniform(-ctx.humanize_ms, ctx.humanize_ms) / 1000.0
                delta_e = ctx.rng.uniform(-ctx.humanize_ms, ctx.humanize_ms) / 1000.0
            else:
                delta_s = delta_e = 0.0
            start_t = t + delta_s
            if ctx.cycle_mode == "bar":
                start_t = max(ctx.downbeats[bar_idx], span.start, start_t)
            else:
                start_t = max(span.start, start_t)
            end_t = min(boundary, boundary + delta_e)
            start_t, end_t = ctx.clip(start_t, end_t, eps=ctx.EPS)
            mg = ctx.maybe_merge_gap(
                ctx.phrase_inst,
                pn,
                start_t,
                bar_start=ctx.downbeats[bar_idx],
                chord_start=span.start,
            )
            ctx.append_phrase(
                ctx.phrase_inst,
                pn,
                start_t,
                end_t,
                base_vel,
                mg,
                ctx.release_sec,
                ctx.min_phrase_len_sec,
                ctx.stats,
            )
            if ctx.stats is not None and bar_idx not in ctx.stats["bar_phrase_notes"]:
                ctx.stats["bar_phrase_notes"][bar_idx] = pn
            if ctx.stats is not None:
                ctx.stats.setdefault("bar_velocities", {}).setdefault(bar_idx, []).append(base_vel)
        if beat_inc <= ctx.EPS:
            logging.warning(
                "emit_phrases_for_span: non-positive beat increment; aborting span"
            )
            break
        b += beat_inc
        iter_guard -= 1
        if iter_guard <= 0:
            logging.warning(
                "emit_phrases_for_span: max iterations reached; aborting span"
            )
            break


def parse_midi_note(token: str) -> int:
    """Parse a MIDI note from integer or note name like C1 or F#2."""
    token = token.strip().replace("＃", "#").replace("♯", "#").replace("♭", "b").replace("ｂ", "b")
    fw = {chr(ord("Ａ") + i): chr(ord("A") + i) for i in range(26)}
    fw.update({chr(ord("０") + i): str(i) for i in range(10)})
    token = token.translate(str.maketrans(fw))
    try:
        v = int(token)
        if not (0 <= v <= 127):
            raise ValueError
        return v
    except ValueError:
        m = NOTE_RE.match(token)
        if not m:
            raise SystemExit(f"Invalid note token: {token} (use int 0-127 or names like C1)")
        name, octv = m.groups()
        pc = PITCH_CLASS.get(name)
        if pc is None:
            raise SystemExit(f"Unknown pitch class: {name}")
        val = (int(octv) + 1) * 12 + pc
        if not (0 <= val <= 127):
            raise SystemExit(f"Note out of MIDI range: {token}")
        return val


def parse_int_or(x, default: int) -> int:
    if x is None:
        return default
    try:
        return int(str(x).strip())
    except Exception:
        return default


def validate_midi_note(v: int) -> int:
    """Validate MIDI note range 0..127."""
    v = int(v)
    if not (0 <= v <= 127):
        raise SystemExit("cycle_phrase_notes must be MIDI 0..127, 'rest', or note names")
    return v


def parse_note_token(tok: Union[str, int], *, warn_unknown: bool = False) -> Optional[int]:
    """Normalize note token to MIDI int or None for rests."""
    if isinstance(tok, str):
        t = tok.strip()
        if t.lower() in {"rest", "silence", ""}:
            return None
        aliases = NOTE_ALIASES or {}
        if not aliases:
            root_mod = sys.modules.get("sparkle_convert")
            if root_mod is not None:
                aliases = getattr(root_mod, "NOTE_ALIASES", {}) or {}
        if t in aliases:
            return int(aliases[t])
        try:
            return parse_midi_note(t)
        except SystemExit:
            if warn_unknown:
                logging.warning("unknown note alias: %s", tok)
                return None
            raise
    if tok is None:
        return None
    try:
        return validate_midi_note(int(tok))
    except Exception as e:  # pragma: no cover - unlikely
        raise SystemExit(f"Invalid note token: {tok}") from e


def parse_int_or(x, default: int) -> int:
    """Parse int safely (None → default, invalid → default)."""
    if x is None:
        return default
    try:
        return int(str(x).strip())
    except Exception:
        return default


def clip_note_interval(start_t: float, end_t: float, *, eps: float = EPS) -> Tuple[float, float]:
    """Ensure end_t is at least eps after start_t and clamp negatives."""
    if start_t < 0:
        start_t = 0.0
    if end_t < start_t + eps:
        end_t = start_t + eps
    return start_t, end_t


def validate_accent(accent: Optional[List[Union[int, float]]]) -> Optional[List[float]]:
    if accent is None:
        return None
    if not isinstance(accent, list):
        raise SystemExit("--accent must be JSON list of numbers")
    if not accent:
        return None
    cleaned: List[float] = []
    for x in accent:
        if not isinstance(x, (int, float)):
            raise SystemExit("--accent must be JSON list of numbers")
        v = float(x)
        if v < 0.1:
            v = 0.1
        if v > 2.0:
            v = 2.0
        cleaned.append(v)
    return cleaned


def stretch_accent(accent: List[float], n: int) -> List[float]:
    if len(accent) == n:
        return accent
    if n <= 0:
        return []
    if len(accent) == 1:
        return accent * n
    out: List[float] = []
    for i in range(n):
        pos = i * (len(accent) - 1) / (n - 1)
        lo = int(math.floor(pos))
        hi = min(lo + 1, len(accent) - 1)
        frac = pos - lo
        out.append(accent[lo] * (1 - frac) + accent[hi] * frac)
    return out


def write_reports(
    stats: Dict, json_path: Optional[str] = None, md_path: Optional[str] = None
) -> None:
    if json_path:
        Path(json_path).write_text(json.dumps(stats, indent=2))
    if md_path:
        lines = [
            "# Sparkle Report",
            f"bars: {stats.get('bar_count', 0)}",
            f"fills: {stats.get('fill_count', 0)}",
        ]
        Path(md_path).write_text("\n".join(lines) + "\n")


def write_debug_md(stats: Dict, path: str) -> None:
    sections = stats.get("section_tags", {})
    notes = stats.get("bar_phrase_notes_list", [])
    fills = set(stats.get("fill_bars", []))
    reasons = stats.get("bar_reason", {})
    lfo_pos = stats.get("lfo_pos", {})
    guards = stats.get("guard_hold_beats", {})
    lines = [
        "|bar|section|phrase|fill|accent|lfo_pos|guard_hold_beats|damping|reason|",
        "|-|-|-|-|-|-|-|-|-|",
    ]
    bar_count = stats.get("bar_count", len(notes))
    accent_scales = stats.get("accent_scales", {})
    for b in range(bar_count):
        note = notes[b] if b < len(notes) else None
        alias = NOTE_ALIAS_INV.get(note, str(note) if note is not None else "")
        fill_flag = "1" if b in fills else ""
        acc = f"{accent_scales.get(b, 1.0):.2f}"
        lfo = f"{lfo_pos.get(b, 0.0):.2f}" if lfo_pos else ""
        guard = f"{guards.get(b, 0.0):.2f}" if guards else ""
        damp = stats.get("damping", {}).get(b, "")
        src = reasons.get(b, {}).get("source", "")
        lines.append(
            f"|{b}|{sections.get(b, '')}|{alias}|{fill_flag}|{acc}|{lfo}|{guard}|{damp}|{src}|"
        )
    Path(path).write_text("\n".join(lines) + "\n")


def parse_accent_arg(s: str) -> Optional[List[float]]:
    try:
        data = json.loads(s)
    except Exception:
        raise SystemExit("--accent must be JSON list of numbers")
    return validate_accent(data)

# --- RESOLVED MERGE: keep both damp-arg parser and guide summarization utilities ---


def parse_damp_arg(s: str) -> Tuple[str, Dict[str, Any]]:
    """Parse --damp argument into (mode, kwargs).

    Examples:
        "none"
        "cc:cc=11,channel=0,deadband=2,min_beats=0.25,clip_lo=0,clip_hi=96"
        "follow:cc=1,smooth=4"
    """
    if not s:
        return "none", {}
    if ":" in s:
        mode, rest = s.split(":", 1)
    else:
        mode, rest = s, ""
    mode = mode.strip()
    kw: Dict[str, Any] = {}
    for token in filter(None, (t.strip() for t in rest.split(","))):
        if "=" not in token:
            continue
        k, v = token.split("=", 1)
        k = k.strip()
        v = v.strip()
        if k in {"cc", "channel", "value", "smooth"}:
            try:
                kw[k] = int(v)
            except ValueError:
                raise SystemExit(f"--damp invalid int for {k}: {v}")
        elif k in {"deadband", "min_beats"}:
            try:
                kw[k] = float(v)
            except ValueError:
                raise SystemExit(f"--damp invalid float for {k}: {v}")
        elif k in {"clip_lo", "clip_hi"}:
            try:
                kw[k] = int(v)
            except ValueError:
                raise SystemExit(f"--damp invalid int for {k}: {v}")
        else:
            # best-effort: numeric if possible, else string
            try:
                kw[k] = float(v)
            except ValueError:
                kw[k] = v
    lo = kw.pop("clip_lo", None)
    hi = kw.pop("clip_hi", None)
    if lo is not None or hi is not None:
        kw["clip"] = (int(lo) if lo is not None else 0, int(hi) if hi is not None else 127)
    return mode, kw


# Resolved merge: combine guide summarization utilities with phrase scheduling
# NOTE: Assumes the following are defined elsewhere in the module:
#   - parse_note_token, validate_midi_note, EPS, PHRASE_INST_NAME
#   - pretty_midi, json, math, bisect, collections, random
#   - from typing import Any, Optional, Dict, List, Tuple, Union, Set


def parse_thresholds_arg(s: str) -> Dict[str, Union[int, List[Tuple[int, float]]]]:
    cfg = parse_json_arg("--guide-thresholds", s, GUIDE_THRESHOLDS_SCHEMA)
    for k in ("low", "mid", "high"):
        v = cfg[k]
        if isinstance(v, list):
            items: List[Tuple[int, float]] = []
            for it in v:
                if isinstance(it, list) and len(it) == 2:
                    note = parse_note_token(it[0])
                    weight = float(it[1])
                else:
                    note = parse_note_token(it)
                    weight = 1.0
                if note is None:
                    raise SystemExit("--guide-thresholds cannot use 'rest'")
                items.append((int(note), weight))
            cfg[k] = items
        elif isinstance(v, str):
            p = parse_note_token(v)
            if p is None:
                raise SystemExit("--guide-thresholds cannot use 'rest'")
            cfg[k] = int(p)
        elif isinstance(v, int):
            validate_midi_note(v)
            cfg[k] = int(v)
        else:
            raise SystemExit(
                f"--guide-thresholds {k} must be int, MIDI note token, or list of tokens"
            )
    return cfg


GUIDE_THRESHOLDS_SCHEMA: Dict[str, Any] = {
    "__type__": dict,
    "__description__": '{"low": int|list, "mid": int|list, "high": int|list}',
    "low": {"type": (int, str, list)},
    "mid": {"type": (int, str, list)},
    "high": {"type": (int, str, list)},
}


STYLE_INJECT_SCHEMA: Dict[str, Any] = {
    "__type__": dict,
    "__description__": '{"period": int, "note": int, "duration_beats": >0}',
    "period": {"type": int, "min": 1},
    "note": {"type": int, "min": 0, "max": 127},
    "duration_beats": {"type": (int, float), "min_exclusive": 0.0},
    "min_gap_beats": {"type": (int, float), "min": 0.0, "optional": True},
    "avoid_pitches": {"type": list, "optional": True},
}


SECTIONS_SCHEMA: Dict[str, Any] = {
    "__type__": list,
    "__description__": '[{"start_bar": int, "tag": str, ...}]',
    "__item__": {
        "__type__": dict,
        "start_bar": {"type": int, "min": 0, "optional": True},
        "end_bar": {"type": int, "min": 0, "optional": True},
        "tag": {"type": str, "optional": True},
        "density": {"type": str, "optional": True},
        "phrase_pool": {"type": list, "optional": True},
        "pool": {"type": list, "optional": True},
        "pool_by_quality": {"type": dict, "optional": True},
    },
}


def parse_json_arg(name: str, raw: str, schema: Dict[str, Any]) -> Any:
    label = name if name.startswith("--") else f"--{name}"
    try:
        data = json.loads(raw)
    except json.JSONDecodeError as exc:
        raise SystemExit(
            f"{label} expects JSON ({exc.msg} at line {exc.lineno} column {exc.colno})"
        ) from exc
    except Exception as exc:
        raise SystemExit(f"{label} expects JSON ({exc})") from exc

    def _type_name(tp: Union[type, Tuple[type, ...]]) -> str:
        if isinstance(tp, tuple):
            return "|".join(sorted(t.__name__ for t in tp))
        return tp.__name__

    def _ensure_type(value: Any, expected: Union[type, Tuple[type, ...]], path: str) -> None:
        types = expected if isinstance(expected, tuple) else (expected,)
        if not isinstance(value, types):
            raise SystemExit(
                f"{label} field '{path}' must be {_type_name(types)}; got {type(value).__name__}"
            )

    def _validate(obj: Any, spec: Dict[str, Any], path: str) -> None:
        description = spec.get("__description__")
        expected_type = spec.get("__type__")
        if expected_type is not None:
            _ensure_type(obj, expected_type, path or "root")
        if isinstance(obj, list) and "__item__" in spec:
            item_spec = spec["__item__"]
            for idx, item in enumerate(obj):
                _validate(item, item_spec, f"{path}[{idx}]" if path else f"[{idx}]")
        if not isinstance(obj, dict):
            return
        for key, rule in spec.items():
            if key.startswith("__"):
                continue
            field_path = f"{path}.{key}" if path else key
            if not isinstance(rule, dict):
                expected = rule
                rule = {"type": expected}
            optional = bool(rule.get("optional", False))
            if key not in obj:
                if optional:
                    continue
                desc = description or "see documentation"
                raise SystemExit(
                    f"{label} missing required key '{field_path}' (expects {desc})"
                )
            value = obj[key]
            if "type" in rule and rule["type"] is not None:
                _ensure_type(value, rule["type"], field_path)
            if "choices" in rule and value not in rule["choices"]:
                raise SystemExit(
                    f"{label} field '{field_path}' must be one of {sorted(rule['choices'])}"
                )
            if "min" in rule and value < rule["min"]:
                raise SystemExit(
                    f"{label} field '{field_path}' must be >= {rule['min']}"
                )
            if "min_exclusive" in rule and value <= rule["min_exclusive"]:
                raise SystemExit(
                    f"{label} field '{field_path}' must be > {rule['min_exclusive']}"
                )
            if "max" in rule and value > rule["max"]:
                raise SystemExit(
                    f"{label} field '{field_path}' must be <= {rule['max']}"
                )
            if "max_exclusive" in rule and value >= rule["max_exclusive"]:
                raise SystemExit(
                    f"{label} field '{field_path}' must be < {rule['max_exclusive']}"
                )
            if "schema" in rule and isinstance(value, (dict, list)):
                _validate(value, rule["schema"], field_path)

    _validate(data, schema, "")
    return data


@dataclass
class InlineChordEvent:
    chord: str
    start_beats: Optional[float] = None
    start_time: Optional[float] = None
    bar: Optional[int] = None


def parse_inline_chords(raw: str) -> Optional[List[InlineChordEvent]]:
    if raw is None:
        return None
    normalized = unicodedata.normalize("NFKC", raw)
    normalized = (
        normalized.replace("♯", "#")
        .replace("＃", "#")
        .replace("♭", "b")
        .replace("ｂ", "b")
    )
    trimmed = normalized.strip()
    if not trimmed:
        return []

    if trimmed[0] in "[{":
        data: Any = None
        try:
            data = json.loads(trimmed)
        except Exception:
            if yaml is not None:
                try:
                    data = yaml.safe_load(trimmed)
                except Exception:
                    data = None
        if isinstance(data, dict):
            data = [data]
        if isinstance(data, list):
            events: List[InlineChordEvent] = []
            for idx, item in enumerate(data):
                if not isinstance(item, dict):
                    raise SystemExit(
                        f"--chords inline JSON element at index {idx} must be an object"
                    )
                chord_token = item.get("chord")
                if not isinstance(chord_token, str) or not chord_token.strip():
                    raise SystemExit(
                        f"--chords inline JSON element at index {idx} must provide 'chord' string"
                    )
                start_beats: Optional[float] = None
                start_time: Optional[float] = None
                bar_idx: Optional[int] = None
                if "start_beats" in item:
                    try:
                        start_beats = float(item["start_beats"])
                    except Exception as exc:
                        raise SystemExit(
                            f"--chords inline JSON element at index {idx} has invalid start_beats"
                        ) from exc
                elif "start" in item:
                    try:
                        start_time = float(item["start"])
                    except Exception as exc:
                        raise SystemExit(
                            f"--chords inline JSON element at index {idx} has invalid start"
                        ) from exc
                elif "bar" in item or "start_bar" in item:
                    key = "bar" if "bar" in item else "start_bar"
                    try:
                        bar_idx = int(item[key])
                    except Exception as exc:
                        raise SystemExit(
                            f"--chords inline JSON element at index {idx} has invalid bar index"
                        ) from exc
                    if bar_idx < 0:
                        raise SystemExit(
                            f"--chords inline JSON element at index {idx} must have non-negative bar"
                        )
                else:
                    raise SystemExit(
                        f"--chords inline JSON element at index {idx} requires 'bar', 'start', or 'start_beats'"
                    )
                events.append(
                    InlineChordEvent(
                        chord=chord_token.strip(),
                        start_beats=start_beats,
                        start_time=start_time,
                        bar=bar_idx,
                    )
                )
            return events

    ascii_spec = normalized.replace("，", ",").replace("：", ":")

    def _looks_like_inline_token(token: str) -> bool:
        if ":" not in token:
            return False
        head = token.split(":", 1)[0].strip()
        try:
            float(head)
        except ValueError:
            return False
        return True

    tokens = [tok.strip() for tok in ascii_spec.split(",") if tok.strip()]
    if not tokens:
        return []
    if not any(_looks_like_inline_token(tok) for tok in tokens):
        return None

    events: List[InlineChordEvent] = []
    for idx, raw_token in enumerate(tokens):
        parts = raw_token.split(":", 2)
        if len(parts) == 3:
            start_txt, root_txt, qual_txt = parts
            chord_symbol = f"{root_txt.strip()}:{qual_txt.strip()}"
        elif len(parts) == 2:
            start_txt, chord_txt = parts
            chord_txt = chord_txt.strip()
            if not chord_txt:
                raise SystemExit(
                    f"--chords inline token {idx} ('{raw_token}') missing chord descriptor"
                )
            if ":" in chord_txt:
                chord_symbol = chord_txt
            else:
                body = chord_txt
                quality_guess = "maj"
                lowered = body.lower()
                if lowered.endswith("minor"):
                    body = body[:-5]
                    quality_guess = "min"
                elif lowered.endswith("major"):
                    body = body[:-5]
                    quality_guess = "maj"
                elif lowered.endswith("min"):
                    body = body[:-3]
                    quality_guess = "min"
                elif lowered.endswith("maj"):
                    body = body[:-3]
                    quality_guess = "maj"
                elif lowered.endswith("m"):
                    body = body[:-1]
                    quality_guess = "min"
                body = body.strip()
                if not body:
                    raise SystemExit(
                        f"--chords inline token {idx} ('{raw_token}') cannot infer root from '{chord_txt}'"
                    )
                chord_symbol = f"{body}:{quality_guess}"
        else:
            raise SystemExit(
                f"--chords inline token {idx} ('{raw_token}') must be start:Root[:Quality]"
            )
        try:
            start_beats_val = float(start_txt)
        except ValueError as exc:
            raise SystemExit(
                f"--chords inline token {idx} ('{raw_token}') has invalid beat value"
            ) from exc
        events.append(InlineChordEvent(chord=chord_symbol.strip(), start_beats=start_beats_val))
    return events


def parse_onset_th_arg(s: str) -> Dict[str, int]:
    try:
        cfg = json.loads(s)
    except Exception:
        raise SystemExit("--guide-onset-th must be JSON")
    if not isinstance(cfg, dict):
        raise SystemExit("--guide-onset-th must be JSON object")
    for k in ("mid", "high"):
        v = cfg.get(k)
        if not isinstance(v, int):
            raise SystemExit(f"--guide-onset-th {k} must be int")
    return cfg


def parse_phrase_pool_arg(s: str) -> Dict[str, Any]:
    try:
        data = json.loads(s)
    except Exception:
        raise SystemExit("--phrase-pool must be JSON")
    items: List[Tuple[int, float]] = []
    T = None
    if isinstance(data, dict) and "notes" in data:
        notes = [parse_note_token(n) for n in data["notes"]]
        weights = data.get("weights")
        if weights is None:
            weights = [1.0] * len(notes)
        if len(weights) != len(notes):
            raise SystemExit("--phrase-pool weights length mismatch")
        for n, w in zip(notes, weights):
            if n is not None:
                items.append((int(n), float(w)))
        T = data.get("T")
    else:
        if isinstance(data, dict):
            # take first level if mapping provided
            if data:
                data = next(iter(data.values()))
            else:
                data = []
        if not isinstance(data, list):
            raise SystemExit("--phrase-pool must be list or mapping of lists")
        for it in data:
            if isinstance(it, list) and len(it) == 2:
                note = parse_note_token(it[0])
                weight = float(it[1])
            else:
                note = parse_note_token(it)
                weight = 1.0
            if note is not None:
                items.append((int(note), weight))
    return {"pool": items, "T": T}


class PoolPicker:
    """Utility to pick notes from a pool using various policies."""

    def __init__(
        self,
        pool: List[Tuple[int, float]],
        mode: str = "random",
        T: Optional[List[List[float]]] = None,
        no_repeat_window: int = 1,
        rng: Optional[random.Random] = None,
    ):
        self.pool = pool
        self.mode = mode
        self.T = T
        self.no_repeat_window = max(1, no_repeat_window)
        self.idx = 0
        self.last_idx: Optional[int] = None
        self.recent: collections.deque = collections.deque(maxlen=self.no_repeat_window)
        if rng is None:
            # Honor opt-in deterministic mode while preserving override priority.
            rng = random.Random(0) if _SPARKLE_DETERMINISTIC else random
        self.rng = rng

    def _choose(self, weights: Optional[List[float]] = None) -> int:
        notes = [n for n, _ in self.pool]
        if weights is None:
            weights = [w for _, w in self.pool]
        return self.rng.choices(list(range(len(notes))), weights=weights, k=1)[0]

    def pick(self) -> int:
        if not self.pool:
            raise RuntimeError("empty pool")
        idx: int
        if self.mode == "roundrobin":
            idx = self.idx % len(self.pool)
            self.idx += 1
        elif self.mode == "weighted":
            idx = self._choose()
        elif self.mode == "markov" and self.T:
            if self.last_idx is None:
                idx = 0
            else:
                row = self.T[self.last_idx]
                idx = self._choose(row)
        else:  # random or markov without T
            idx = self._choose()
        note = self.pool[idx][0]
        if note in self.recent and len(self.pool) > len(self.recent):
            candidates = [i for i, (n, _) in enumerate(self.pool) if n not in self.recent]
            if candidates:
                idx = self.rng.choice(candidates)
                note = self.pool[idx][0]
        self.recent.append(note)
        self.last_idx = idx
        return note


def thin_cc_events(
    events: List[Tuple[float, int]],
    *,
    min_interval_beats: float = 0.0,
    deadband: int = 0,
    clip: Optional[Tuple[int, int]] = None,
) -> List[Tuple[float, int]]:
    if not events:
        return events
    out: List[Tuple[float, int]] = []
    last_b = None
    last_v = None
    lo = clip[0] if clip else 0
    hi = clip[1] if clip else 127
    for b, v in events:
        v = max(lo, min(hi, v))
        if last_b is not None:
            if min_interval_beats > 0.0 and (b - last_b) < min_interval_beats - EPS:
                continue
            if deadband > 0 and last_v is not None and abs(v - last_v) <= deadband:
                continue
        out.append((b, v))
        last_b = b
        last_v = v
    return out


def summarize_guide_midi(
    pm: "pretty_midi.PrettyMIDI",
    quant: str,
    thresholds: Dict[str, Union[int, List[Tuple[int, float]]]],
    *,
    rest_silence_th: Optional[float] = None,
    onset_th: Optional[Dict[str, int]] = None,
    note_tokens_allowed: bool = True,
    curve: str = "linear",
    gamma: float = 1.6,
    smooth_sigma: float = 0.0,
    pick_mode: str = "roundrobin",
) -> Tuple[
    Dict[int, int],
    List[Tuple[float, int]],
    List[Tuple[float, float]],
    List[float],
    List[int],
    List[str],
]:
    """Summarize guide MIDI into phrase note map and damping CC values.

    cc_events return pairs of (beat, value). Sections return labels per unit."""
    notes = []
    for inst in pm.instruments:
        if not getattr(inst, "is_drum", False):
            notes.extend(inst.notes)
    notes.sort(key=lambda n: n.start)
    try:
        beats = list(pm.get_beats())
    except Exception:
        beats = []
    if len(beats) == 0:
        end = max(pm.get_end_time(), 1.0)
        n = max(1, int(math.ceil(end)))
        beats = [float(i) for i in range(n + 1)]

    def time_to_beat(t: float) -> float:
        idx = bisect.bisect_right(beats, t) - 1
        if idx < 0:
            return 0.0
        if idx >= len(beats) - 1:
            last = beats[-1] - beats[-2]
            return (len(beats) - 1) + (t - beats[-1]) / last
        span = beats[idx + 1] - beats[idx]
        return idx + (t - beats[idx]) / span

    if quant == "bar":
        try:
            downs = list(pm.get_downbeats())
        except Exception:
            downs = []
        if len(downs) == 0:
            downs = beats[::4]
            if len(downs) == 0:
                downs = beats
    else:
        downs = beats
    units: List[Tuple[float, float]] = []
    for i, s in enumerate(downs):
        e = downs[i + 1] if i + 1 < len(downs) else pm.get_end_time()
        units.append((s, e))
    onset_list: List[int] = []
    rest_list: List[float] = []
    for s, e in units:
        onset = 0
        cov: List[Tuple[float, float]] = []
        for n in notes:
            if n.end <= s or n.start >= e:
                continue
            if s <= n.start < e:
                onset += 1
            cov.append((max(s, n.start), min(e, n.end)))
        cov.sort()
        covered = 0.0
        last = s
        for a, b in cov:
            if b <= last:
                continue
            a = max(a, last)
            covered += b - a
            last = b
        span = e - s if e > s else 1.0
        rest_ratio = 1.0 - covered / span
        onset_list.append(onset)
        rest_list.append(rest_ratio)
    rr = rest_list[:]
    if smooth_sigma > 0.0 and len(rr) > 1:
        radius = max(1, int(smooth_sigma * 3))
        weights = [math.exp(-0.5 * (i / smooth_sigma) ** 2) for i in range(-radius, radius + 1)]
        total = sum(weights)
        weights = [w / total for w in weights]
        smoothed: List[float] = []
        for i in range(len(rr)):
            v = 0.0
            norm = 0.0
            for k, w in enumerate(weights):
                j = i + k - radius
                if 0 <= j < len(rr):
                    v += rr[j] * w
                    norm += w
            if norm > 0:
                v /= norm
            smoothed.append(v)
        rr = smoothed
    cc_events: List[Tuple[float, int]] = []
    for idx, r in enumerate(rr):
        x = max(0.0, min(1.0, r))
        if curve == "exp":
            x = x**gamma
        elif curve == "inv":
            x = 1.0 - x
        val = int(round(x * 127))
        cc_events.append((time_to_beat(units[idx][0]), val))
    t_mid = onset_th.get("mid", 1) if onset_th else 1
    t_high = onset_th.get("high", 3) if onset_th else 3
    low = thresholds.get("low")
    mid = thresholds.get("mid")
    high = thresholds.get("high")
    if note_tokens_allowed:
        if not isinstance(low, list):
            low = parse_note_token(low) if low is not None else None
        if not isinstance(mid, list):
            mid = parse_note_token(mid) if mid is not None else None
        if not isinstance(high, list):
            high = parse_note_token(high) if high is not None else None

    def _norm_pool(v: List) -> List[Tuple[int, float]]:
        items: List[Tuple[int, float]] = []
        for it in v:
            if isinstance(it, (list, tuple)) and len(it) == 2:
                note = parse_note_token(it[0])
                weight = float(it[1])
            else:
                note = parse_note_token(it)
                weight = 1.0
            if note is not None:
                items.append((int(note), weight))
        return items

    pickers: Dict[str, Optional[PoolPicker]] = {
        "low": (
            PoolPicker(_norm_pool(thresholds["low"]), pick_mode)
            if isinstance(thresholds["low"], list)
            else None
        ),
        "mid": (
            PoolPicker(_norm_pool(thresholds["mid"]), pick_mode)
            if isinstance(thresholds["mid"], list)
            else None
        ),
        "high": (
            PoolPicker(_norm_pool(thresholds["high"]), pick_mode)
            if isinstance(thresholds["high"], list)
            else None
        ),
    }
    note_map: Dict[int, int] = {}
    sections = ["verse"] * len(onset_list)
    for idx, onset in enumerate(onset_list):
        if rest_silence_th is not None and rest_list[idx] >= rest_silence_th:
            continue
        if onset >= t_high:
            pool = high
            picker = pickers["high"]
            sec = "chorus"
        elif onset >= t_mid:
            pool = mid
            picker = pickers["mid"]
            sec = "verse"
        else:
            pool = low
            picker = pickers["low"]
            sec = "verse"
        if isinstance(pool, list):
            note = picker.pick() if picker else None
        else:
            note = pool
        if note is not None:
            note_map[idx] = int(note)
            sections[idx] = sec
    # break detection: long rest spans
    i = 0
    while i < len(rest_list):
        if rest_list[i] >= 0.8:
            j = i
            while j < len(rest_list) and rest_list[j] >= 0.8:
                j += 1
            if j - i >= 2:
                for k in range(i, j):
                    sections[k] = "break"
            i = j
        else:
            i += 1
    # simple local maxima for chorus
    dens = onset_list
    for i in range(1, len(dens) - 1):
        if dens[i] > dens[i - 1] and dens[i] > dens[i + 1]:
            sections[i] = "chorus"
    return note_map, cc_events, units, rest_list, onset_list, sections


def _normalize_sections(
    sections: Optional[List[Any]],
    bar_count: Optional[int],
    default_tag: str,
    *,
    stats: Optional[Dict[str, Any]] = None,
) -> List[Dict[str, Any]]:
    """Normalise mixed section definitions into ``{start_bar, end_bar, tag}`` dicts.

    ``sections`` may be a list of dictionaries (``start_bar``/``end_bar``/``tag``) or a
    list of strings representing section labels per bar. ``bar_count`` provides the
    global bar span so the final section extends to the song end. When entries need
    adjustments (e.g., negative bars, overlaps, or missing ``end_bar``), the fixer
    clamps them to sensible defaults and records human-readable warnings. When
    ``stats`` is supplied the raw and normalised payloads plus any warnings are
    recorded for debug output.
    """

    original = list(sections) if isinstance(sections, list) else []
    verbose = bool(stats.get("_section_verbose")) if stats else False
    if stats is not None:
        stats["sections_input"] = list(original)
    if verbose and original:
        logging.info("section normalize input=%s", original)

    if not isinstance(sections, list) or not sections:
        if stats is not None:
            stats["sections_norm"] = []
        return []

    warnings: List[Dict[str, Any]] = []

    def _coerce_bar(value: Any, fallback: int) -> int:
        try:
            bar = int(value)
        except (TypeError, ValueError):
            bar = fallback
            warnings.append({"kind": "section_cast", "msg": "invalid bar coerced", "at": fallback})
        if bar < 0:
            warnings.append({"kind": "section_clamp", "msg": "negative bar clamped", "at": fallback})
            bar = 0
        return bar

    total_bars: Optional[int]
    try:
        total_bars = max(0, int(bar_count)) if bar_count is not None else None
    except (TypeError, ValueError):
        total_bars = None

    prepared: List[Dict[str, Any]] = []
    for idx, raw in enumerate(sections):
        if isinstance(raw, str):
            start_bar = _coerce_bar(idx, idx)
            tag = raw
            end_val: Optional[int] = None
        elif isinstance(raw, dict):
            start_bar = _coerce_bar(raw.get("start_bar", idx), idx)
            tag = raw.get("tag") or raw.get("name") or raw.get("label") or ""
            end = raw.get("end_bar")
            end_val = None
            if end is not None:
                end_val = _coerce_bar(end, start_bar + 1)
        else:
            warnings.append({"kind": "section_type", "msg": "unsupported section", "at": idx})
            continue

        if total_bars is not None and start_bar >= total_bars:
            warnings.append({"kind": "section_drop", "msg": "start beyond song", "at": idx})
            continue

        prepared.append(
            {
                "start_bar": start_bar,
                "end_bar": end_val,
                "tag": str(tag).strip(),
                "_idx": idx,
            }
        )

    prepared.sort(key=lambda item: (item["start_bar"], item["_idx"]))

    result: List[Dict[str, Any]] = []
    prev_end = 0
    for pos, item in enumerate(prepared):
        start = item["start_bar"]
        if start < prev_end:
            warnings.append({"kind": "section_adjust", "msg": "start raised", "at": item["_idx"]})
            start = prev_end

        next_hint: Optional[int]
        if pos + 1 < len(prepared):
            next_hint = prepared[pos + 1]["start_bar"]
        else:
            next_hint = total_bars

        end_val = item["end_bar"]
        if end_val is None:
            candidate = next_hint if next_hint is not None else start + 1
            end_val = max(start + 1, candidate if candidate is not None else start + 1)
        else:
            if total_bars is not None and end_val > total_bars:
                warnings.append({"kind": "section_clamp", "msg": "end clipped", "at": item["_idx"]})
                end_val = total_bars

        if total_bars is not None and end_val > total_bars:
            warnings.append({"kind": "section_clamp", "msg": "end clipped", "at": item["_idx"]})
            end_val = total_bars

        if end_val <= start:
            warnings.append({"kind": "section_drop", "msg": "empty span", "at": item["_idx"]})
            prev_end = start
            continue

        tag = item["tag"] or default_tag
        result.append({"start_bar": start, "end_bar": end_val, "tag": tag})
        prev_end = end_val

    if stats is not None:
        stats["sections_norm"] = [dict(sec) for sec in result]
        if warnings:
            warn_list = stats.setdefault("warnings", [])
            warn_list.extend(warnings)
    if warnings:
        logging.warning("sections normalized with adjustments: %s", warnings)
    if verbose and (original or result):
        logging.info("section normalize output=%s", result)

    return result


def _sections_to_labels(
    sections: List[Dict[str, Any]],
    bar_count: int,
    default_tag: str,
) -> List[str]:
    labels = [default_tag] * max(0, bar_count)
    if not sections or bar_count <= 0:
        return labels
    limit = len(labels)
    for sec in sections:
        try:
            start = int(sec.get("start_bar", 0))
        except Exception:
            start = 0
        try:
            end = int(sec.get("end_bar", start + 1))
        except Exception:
            end = start + 1
        tag_val = sec.get("tag", default_tag)
        tag = str(tag_val).strip() if tag_val is not None else ""
        if not tag:
            tag = default_tag
        start = max(0, min(bar_count, start))
        end = max(start, min(bar_count, end))
        for idx in range(start, end):
            if idx < limit:
                labels[idx] = tag
    return labels


def insert_style_fill(
    pm_out: "pretty_midi.PrettyMIDI",
    mode: str,
    units: List[Tuple[float, float]],
    mapping: Dict,
    *,
<<<<<<< HEAD
    sections: Optional[List[Any]] = None,
=======
    sections: Optional[List[Dict[str, Any]]] = None,
>>>>>>> c48b8787
    rest_ratio_list: Optional[List[float]] = None,
    rest_th: float = 0.75,
    fill_length_beats: float = 0.25,
    bpm: float = 120.0,
    min_gap_beats: float = 0.0,
    avoid_pitches: Optional[Set[int]] = None,
    filled_bars: Optional[List[int]] = None,
    bar_count: Optional[int] = None,
    section_default: str = "section",
) -> int:
    """Insert style fills based on mode."""
    phrase_inst = None
    for inst in pm_out.instruments:
        if inst.name == PHRASE_INST_NAME:
            phrase_inst = inst
            break
    if phrase_inst is None or not units:
        return 0
    pitch = mapping.get("style_fill")
    if pitch is None:
        pitch = 34
        used_notes = {mapping.get("phrase_note")}
        used_notes.update(n for n in mapping.get("cycle_phrase_notes", []) if n is not None)
        if pitch in used_notes:
            pitch = 35
    pitch = int(pitch)
    seed_bpm = float(bpm) if bpm is not None else 120.0
    if not math.isfinite(seed_bpm) or seed_bpm <= 0.0:
        seed_bpm = 120.0
    _sanitize_tempi(pm_out)
    _ensure_tempo_and_ticks(pm_out, seed_bpm, pm_out.time_signature_changes)
    stats_ref = getattr(pm_out, "_sparkle_stats", None)
    beat_times: List[float]
    cached_beats: Optional[List[float]] = None
    if stats_ref:
        raw = stats_ref.get("beat_times")
        if raw:
            cached_beats = [float(bt) for bt in raw]
    if cached_beats:
        beat_times = cached_beats
    else:
        try:
            beat_times = pm_out.get_beats()
        except (AttributeError, IndexError, ValueError):
            step = 60.0 / seed_bpm
            end = units[-1][1] if units else step
            n = int(math.ceil(end / step)) + 1
            beat_times = [i * step for i in range(n)]
    if len(beat_times) < 2:
        step = 60.0 / seed_bpm
        beat_times = [0.0, step]

    def beat_to_time(b: float) -> float:
        idx = int(math.floor(b))
        frac = b - idx
        if idx >= len(beat_times) - 1:
            last = beat_times[-1] - beat_times[-2]
            return beat_times[-1] + (b - (len(beat_times) - 1)) * last
        return beat_times[idx] + frac * (beat_times[idx + 1] - beat_times[idx])

    def time_to_beat(t: float) -> float:
        idx = bisect.bisect_right(beat_times, t) - 1
        if idx < 0:
            return 0.0
        if idx >= len(beat_times) - 1:
            last = beat_times[-1] - beat_times[-2]
            return (len(beat_times) - 1) + (t - beat_times[-1]) / last
        span = beat_times[idx + 1] - beat_times[idx]
        return idx + (t - beat_times[idx]) / span

    avoid_set: Set[int]
    derived: Set[int] = set()
    if avoid_pitches is None:
        for key, val in mapping.items():
            if "phrase_note" in key or "cycle_phrase_notes" in key:
                if isinstance(val, int):
                    derived.add(int(val))
                elif isinstance(val, (list, tuple, set)):
                    for item in val:
                        if isinstance(item, int):
                            derived.add(int(item))
        avoid_set = derived
    else:
        avoid_set = {int(p) for p in avoid_pitches}
    if avoid_pitches is None and avoid_set and pitch not in avoid_set:
        avoid_overlap = {pitch}
    else:
        avoid_overlap = set(avoid_set)
        avoid_overlap.add(pitch)

    count = 0
<<<<<<< HEAD
    used: Set[int] = set()
    filled_tracker: Set[int] = set(filled_bars or [])
    inserted_spans: List[Tuple[float, float, float]] = []

    max_bar_idx = len(units) - 1
    unit_starts = [start for start, _ in units]
    bar_note_index: Dict[int, List[Tuple[int, float, float, float, float]]] = {}
    for note_obj in phrase_inst.notes:
        try:
            note_start = float(getattr(note_obj, "start", 0.0))
            note_end = float(getattr(note_obj, "end", note_start))
        except (TypeError, ValueError):
            continue
        if not math.isfinite(note_start):
            continue
        if not math.isfinite(note_end):
            note_end = note_start
        note_pitch = int(getattr(note_obj, "pitch", 0))
        note_start_b = time_to_beat(note_start)
        note_end_b = time_to_beat(note_end)
        data = (note_pitch, note_start, note_end, note_start_b, note_end_b)
        if max_bar_idx < 0:
            continue
        start_idx = bisect.bisect_right(unit_starts, note_start) - 1
        if start_idx < 0:
            start_idx = 0
        for bar in range(start_idx, max_bar_idx + 1):
            unit_start, unit_end = units[bar]
            if note_end <= unit_start - EPS:
                break
            if note_start < unit_end + EPS and note_end > unit_start - EPS:
                bar_note_index.setdefault(bar, []).append(data)
            if note_end <= unit_end + EPS:
                break

    def iter_notes_for_bar(bar_idx: int) -> Iterable[Tuple[int, float, float, float, float]]:
        if not bar_note_index:
            return []  # type: ignore[return-value]
        seen: Set[Tuple[int, float, float]] = set()
        collected: List[Tuple[int, float, float, float, float]] = []
        for neighbor in (bar_idx - 1, bar_idx, bar_idx + 1):
            if neighbor < 0:
                continue
            if max_bar_idx >= 0 and neighbor > max_bar_idx:
                continue
            for entry in bar_note_index.get(neighbor, []):
                key = (entry[0], entry[1], entry[2])
                if key in seen:
                    continue
                seen.add(key)
                collected.append(entry)
        return collected
    if mode == "section_end":
        total_bars = bar_count if bar_count is not None else len(units)
        norm_sections = _normalize_sections(sections or [], total_bars, section_default)
        if not norm_sections:
            return 0
        for sec in norm_sections:
            if not isinstance(sec, dict):
                # Gracefully ignore malformed section entries that slipped through
                # normalisation (e.g. raw label strings from legacy stats dumps).
                continue
            idx = int(sec.get("end_bar", 0)) - 1
            if idx < 0 or idx >= len(units):
                continue
            if idx in used or idx in filled_tracker:
                continue
            start = units[idx][0]
            start_b = time_to_beat(start)
            length = beat_to_time(start_b + fill_length_beats) - start
            if length <= 0.0:
                continue
            candidate_pitches: List[int] = []
            for delta in (0, 1, -1):
                cand = pitch + delta
                if delta != 0 and cand == pitch:
                    continue
                if cand in candidate_pitches:
                    continue
                if cand < 0 or cand > 127:
                    continue
                if cand in avoid_set and (delta != 0 or avoid_pitches is not None):
                    continue
                candidate_pitches.append(cand)
            chosen_pitch: Optional[int] = None
            for cand in candidate_pitches:
=======
    used: set = set()
    if mode == "section_end" and sections:
        for sec in sections:
            start_bar = int(sec.get("start_bar", 0))
            end_bar = int(sec.get("end_bar", start_bar))
            if end_bar - start_bar < 1:
                continue
            idx = end_bar - 1
            if 0 <= idx < len(units) and idx not in used:
                start = units[idx][0]
                start_b = time_to_beat(start)
                length = beat_to_time(start_b + fill_length_beats) - start
>>>>>>> c48b8787
                conflict = False
                for (
                    note_pitch,
                    note_start,
                    note_end,
                    note_start_b,
                    note_end_b,
                ) in iter_notes_for_bar(idx):
                    overlaps = start < note_end + EPS and note_start < start + length - EPS
                    if overlaps and note_pitch == cand:
                        conflict = True
                        break
                    if min_gap_beats > 0.0 and start >= note_start:
                        gap = start_b - note_end_b
                        if gap < min_gap_beats and cand in avoid_overlap:
                            conflict = True
                            break
                if conflict:
                    continue
                for st_t, en_t, st_b in inserted_spans:
                    if start < en_t + EPS and st_t < start + length - EPS:
                        conflict = True
                        break
                    if min_gap_beats > 0.0 and start_b - st_b < min_gap_beats:
                        conflict = True
                        break
                if conflict:
                    continue
                chosen_pitch = cand
                break
            if chosen_pitch is None:
                continue
            phrase_inst.notes.append(
                pretty_midi.Note(
                    velocity=int(mapping.get("phrase_velocity", 96)),
                    pitch=int(chosen_pitch),
                    start=start,
                    end=start + length,
                )
            )
            used.add(idx)
            filled_tracker.add(idx)
            inserted_spans.append((start, start + length, start_b))
            count += 1
            if filled_bars is not None:
                filled_bars.append(idx)
            if stats_ref is not None:
                fills = stats_ref.setdefault("fills", [])  # type: ignore[assignment]
                fills.append(
                    {"bar": idx, "pitch": int(chosen_pitch), "len_beats": float(fill_length_beats)}
                )
    elif mode == "long_rest" and rest_ratio_list:
        i = 0
        n = len(rest_ratio_list)
        while i < n:
            if rest_ratio_list[i] >= rest_th:
                idx = i - 1 if i > 0 else 0
                if idx not in used and idx not in filled_tracker:
                    start = units[idx][0]
                    start_b = time_to_beat(start)
                    length = beat_to_time(start_b + fill_length_beats) - start
                    conflict = False
                    for note_obj in phrase_inst.notes:
                        note_pitch = int(getattr(note_obj, "pitch", 0))
                        if note_pitch in avoid_overlap:
                            if start < note_obj.end + EPS and note_obj.start < start + length - EPS:
                                conflict = True
                                break
                            if min_gap_beats > 0.0:
                                gap = start_b - time_to_beat(note_obj.end)
                                if gap < min_gap_beats and start >= note_obj.start:
                                    conflict = True
                                    break
                    if not conflict:
                        for st_t, en_t, st_b in inserted_spans:
                            if start < en_t + EPS and st_t < start + length - EPS:
                                conflict = True
                                break
                            if min_gap_beats > 0.0 and start_b - st_b < min_gap_beats:
                                conflict = True
                                break
                    if conflict:
                        pass
                    else:
                        phrase_inst.notes.append(
                            pretty_midi.Note(
                                velocity=int(mapping.get("phrase_velocity", 96)),
                                pitch=pitch,
                                start=start,
                                end=start + length,
                            )
                        )
                        used.add(idx)
                        filled_tracker.add(idx)
                        inserted_spans.append((start, start + length, start_b))
                        count += 1
                        if filled_bars is not None:
                            filled_bars.append(idx)
                        if stats_ref is not None:
                            fills = stats_ref.setdefault("fills", [])  # type: ignore[assignment]
                            fills.append(
                                {
                                    "bar": idx,
                                    "pitch": int(pitch),
                                    "len_beats": float(fill_length_beats),
                                }
                            )
                while i < n and rest_ratio_list[i] >= rest_th:
                    i += 1
                continue
            i += 1
    return count


def _normalize_sections(
    sections: Optional[Sequence[Any]],
    num_bars: Optional[int],
    *,
    source: str = "cli",
) -> List[Dict[str, Any]]:
    """Normalize section specs into sorted ranges."""

    if not sections:
        return []

    normalized: List[Dict[str, Any]] = []
    fixes: List[str] = []

    def _emit(tag: Optional[str], start: int, end: Optional[int], explicit: bool) -> None:
        tag_val = f"sec{len(normalized)}" if tag is None else str(tag)
        normalized.append(
            {
                "start_bar": max(0, int(start)),
                "end_bar": int(end) if end is not None else None,
                "tag": tag_val,
                "source": source,
                "explicit_end": explicit,
            }
        )

    if isinstance(sections, dict):  # pragma: no cover - defensive
        sections = [sections]

    seq = list(sections)
    if seq and all(isinstance(item, dict) for item in seq):
        for idx, raw in enumerate(seq):
            if not isinstance(raw, dict):
                continue
            start_val = raw.get("start_bar")
            if start_val is None:
                start_val = idx if not normalized else normalized[-1]["end_bar"]
            start = int(start_val) if start_val is not None else 0
            end_val = raw.get("end_bar")
            explicit = end_val is not None
            end = int(end_val) if end_val is not None else None
            _emit(raw.get("tag"), start, end, explicit)
    else:
        tags = [str(item) if item is not None else None for item in seq]
        if not tags:
            return []
        start = 0
        cur = tags[0]
        for idx, tag in enumerate(tags[1:], 1):
            if tag != cur:
                _emit(cur, start, idx, True)
                start = idx
                cur = tag
        _emit(cur, start, len(tags), True)

    normalized.sort(key=lambda sec: sec["start_bar"])

    for i, sec in enumerate(normalized):
        start = sec["start_bar"]
        if start < 0:
            fixes.append(f"start<0 -> clamp to 0 (src={source})")
            start = 0
            sec["start_bar"] = start
        end = sec["end_bar"]
        explicit = sec["explicit_end"]
        next_start: Optional[int] = None
        if i + 1 < len(normalized):
            next_start = normalized[i + 1]["start_bar"]
        if end is None:
            if next_start is not None:
                end = next_start
            elif num_bars is not None:
                end = num_bars
            else:
                end = start + 1
        if end <= start:
            fixes.append(f"end<=start -> extend (src={source} idx={i})")
            end = start + 1
        if num_bars is not None and end > num_bars:
            fixes.append(f"end>{num_bars} -> clamp (src={source} idx={i})")
            end = num_bars
        sec["end_bar"] = end
        sec["explicit_end"] = explicit
        if i > 0:
            prev = normalized[i - 1]
            if prev["end_bar"] > start:
                fixes.append(f"overlap -> shorten prev (src={source} idx={i-1})")
                prev["end_bar"] = start
        if sec["end_bar"] <= sec["start_bar"]:
            fixes.append(f"empty -> drop (src={source} idx={i})")

    normalized = [sec for sec in normalized if sec["end_bar"] > sec["start_bar"]]

    if fixes:
        msg = "; ".join(dict.fromkeys(fixes))
        logging.info("section auto-fix (%s): %s", source, msg)

    return normalized


def _sections_to_labels(
    sections: List[Dict[str, Any]],
    num_bars: Optional[int],
    section_default: str,
) -> List[str]:
    if num_bars is None:
        max_end = max((sec["end_bar"] for sec in sections), default=0)
        num_bars = max_end
    labels = [section_default for _ in range(max(0, num_bars))]
    for sec in sections:
        start = max(0, min(len(labels), int(sec["start_bar"])) )
        end = max(start, min(len(labels), int(sec.get("end_bar", start))))
        for b in range(start, end):
            labels[b] = str(sec.get("tag", section_default))
    return labels


def _labels_to_sections(
    labels: List[str],
    sources: List[str],
) -> List[Dict[str, Any]]:
    if not labels:
        return []
    out: List[Dict[str, Any]] = []
    start = 0
    cur_label = str(labels[0]) if labels[0] is not None else "sec0"
    cur_source = sources[0] if sources else "auto"
    for idx in range(1, len(labels) + 1):
        if idx == len(labels) or labels[idx] != cur_label or sources[idx] != cur_source:
            out.append(
                {
                    "start_bar": start,
                    "end_bar": idx,
                    "tag": str(cur_label),
                    "source": cur_source,
                    "explicit_end": True,
                }
            )
            if idx < len(labels):
                start = idx
                cur_label = str(labels[idx]) if labels[idx] is not None else f"sec{idx}"
                cur_source = sources[idx]
    return out


def _merge_sections(
    cli_sections: Sequence[Any],
    guide_sections: Sequence[Any],
    num_bars: Optional[int],
) -> List[Dict[str, Any]]:
    cli_norm = _normalize_sections(cli_sections, num_bars, source="cli")
    guide_norm = _normalize_sections(guide_sections, num_bars, source="guide")
    if not cli_norm and not guide_norm:
        return []

    max_end = num_bars or 0
    for sec in cli_norm + guide_norm:
        if sec.get("end_bar") is not None:
            max_end = max(max_end, int(sec["end_bar"]))
    if max_end <= 0:
        return []

    guide_boundaries = sorted({sec["start_bar"] for sec in guide_norm})
    cli_boundaries = sorted({sec["start_bar"] for sec in cli_norm})

    cli_labels: List[Optional[str]] = [None] * max_end
    cli_sources: List[Optional[str]] = [None] * max_end
    for sec in cli_norm:
        start = max(0, min(max_end, int(sec["start_bar"])))
        if sec.get("explicit_end"):
            end = int(sec["end_bar"])
        else:
            next_candidates = [b for b in cli_boundaries if b > start]
            next_candidates.extend(b for b in guide_boundaries if b > start)
            candidate = min(next_candidates) if next_candidates else max_end
            end = min(candidate, int(sec.get("end_bar", max_end)))
        end = max(start + 1, min(max_end, end))
        for b in range(start, end):
            cli_labels[b] = str(sec.get("tag"))
            cli_sources[b] = "cli"

    guide_labels: List[Optional[str]] = [None] * max_end
    for sec in guide_norm:
        start = max(0, min(max_end, int(sec["start_bar"])))
        end = max(start + 1, min(max_end, int(sec.get("end_bar", max_end))))
        for b in range(start, end):
            guide_labels[b] = str(sec.get("tag"))

    last_tag: Optional[str] = None
    for b in range(max_end):
        if guide_labels[b] is not None:
            last_tag = guide_labels[b]
        elif last_tag is not None:
            guide_labels[b] = last_tag

    labels: List[str] = []
    sources: List[str] = []
    for b in range(max_end):
        if cli_labels[b] is not None:
            labels.append(str(cli_labels[b]))
            sources.append(cli_sources[b] or "cli")
        elif guide_labels[b] is not None:
            labels.append(str(guide_labels[b]))
            sources.append("guide")
        else:
            labels.append(f"sec{b}")
            sources.append("auto")

    return _labels_to_sections(labels, sources)


def _format_sections_for_log(sections: List[Dict[str, Any]]) -> str:
    parts: List[str] = []
    for sec in sections:
        start = int(sec.get("start_bar", 0))
        end = int(sec.get("end_bar", start))
        tag = str(sec.get("tag", ""))
        parts.append(f"[{start:02d}\u2013{end:02d}) {tag}")
    return " | ".join(parts)


def insert_style_layer(
    pm_out: "pretty_midi.PrettyMIDI",
    mode: str,
    units: List[Tuple[float, float]],
    picker: Optional[PoolPicker],
    *,
    sections: Optional[List[str]] = None,
    every: int = 4,
    length_beats: float = 0.5,
    bpm: float = 120.0,
) -> int:
    if mode == "off" or picker is None or not units:
        return 0
    phrase_inst = None
    for inst in pm_out.instruments:
        if inst.name == PHRASE_INST_NAME:
            phrase_inst = inst
            break
    if phrase_inst is None:
        return 0
    seed_bpm = float(bpm) if bpm is not None else 120.0
    if not math.isfinite(seed_bpm) or seed_bpm <= 0.0:
        seed_bpm = 120.0
    _sanitize_tempi(pm_out)
    _ensure_tempo_and_ticks(pm_out, seed_bpm, pm_out.time_signature_changes)
    stats_ref = getattr(pm_out, "_sparkle_stats", None)
    beat_times: List[float]
    cached_beats: Optional[List[float]] = None
    if stats_ref:
        raw = stats_ref.get("beat_times")
        if raw:
            cached_beats = [float(bt) for bt in raw]
    if cached_beats:
        beat_times = cached_beats
    else:
        try:
            beat_times = pm_out.get_beats()
        except (AttributeError, IndexError, ValueError):
            step = 60.0 / seed_bpm
            end = units[-1][1]
            n = int(math.ceil(end / step)) + 1
            beat_times = [i * step for i in range(n)]

    def beat_to_time(b: float) -> float:
        idx = int(math.floor(b))
        frac = b - idx
        if idx >= len(beat_times) - 1:
            last = beat_times[-1] - beat_times[-2]
            return beat_times[-1] + (b - (len(beat_times) - 1)) * last
        return beat_times[idx] + frac * (beat_times[idx + 1] - beat_times[idx])

    bars: List[int]
    if mode == "every":
        bars = list(range(0, len(units), max(1, every)))
    else:  # transitions
        bars = []
        if sections:
            prev = sections[0]
            for i, sec in enumerate(sections[1:], 1):
                if sec != prev:
                    bars.append(i)
                prev = sec
    count = 0
    for b_idx in bars:
        if b_idx >= len(units):
            continue
        start = units[b_idx][0]
        start_b = b_idx  # approximate
        length = beat_to_time(start_b + length_beats) - start
        pitch = picker.pick()
        phrase_inst.notes.append(
            pretty_midi.Note(velocity=100, pitch=pitch, start=start, end=start + length)
        )
        count += 1
    return count


def finalize_phrase_track(
    out_pm: "pretty_midi.PrettyMIDI",
    args: Optional[argparse.Namespace],
    stats: Optional[Dict],
    mapping: Dict,
    *,
    section_lfo: Optional[SectionLFO] = None,
    lfo_targets: Tuple[str, ...] = (),
    downbeats: Optional[List[float]] = None,
    guide_units: Optional[List[Tuple[float, float]]] = None,
    guide_units_time: Optional[List[Tuple[float, float]]] = None,
    guide_notes: Optional[Dict[int, int]] = None,
    rest_ratios: Optional[List[float]] = None,
    onset_counts: Optional[List[int]] = None,
    chord_inst: Optional["pretty_midi.Instrument"] = None,
    phrase_inst: Optional["pretty_midi.Instrument"] = None,
    beat_to_time: Optional[Callable[[float], float]] = None,
    time_to_beat: Optional[Callable[[float], float]] = None,
    pulse_subdiv_beats: float = 1.0,
    phrase_vel: int = 0,
    phrase_merge_gap: float = 0.0,
    release_sec: float = 0.0,
    min_phrase_len_sec: float = 0.0,
    stop_min_gap_beats: float = 0.0,
    stop_velocity: int = 64,
    damp_dst: Optional[str] = None,
    damp_cc_num: int = 11,
    guide_cc: Optional[List[Tuple[float, int]]] = None,
    bpm: Optional[float] = None,
    section_overrides: Optional[List[Dict]] = None,
    fill_map: Optional[Dict[int, Tuple[int, float, float]]] = None,
    rest_silence_send_stop: bool = False,
    quantize_strength: Union[float, List[float]] = 0.0,
    write_markers: bool = False,
    marker_encoding: str = "raw",
    section_labels: Optional[List[str]] = None,
    section_default: str = "verse",
    chord_merge_gap: float = 0.01,
    clone_meta_only: bool = False,
    meta_src: str = "input",
    chords: Optional[List[ChordSpan]] = None,
) -> Dict[str, Any]:
    """Finalize phrase output by applying fills, STOPs, quantization, and reports.

    ``marker_encoding`` controls how section marker labels are sanitised before they
    are written to the MIDI file.
    """

    stats_enabled = stats is not None
<<<<<<< HEAD
    if stats_enabled:
        stats.setdefault("bar_phrase_notes", {})
        stats.setdefault("bar_velocities", {})
        if downbeats and "downbeats" not in stats:
            stats["downbeats"] = list(downbeats)
=======

    downbeat_ref = (
        downbeats
        if downbeats is not None
        else (stats.get("downbeats") if stats_enabled else None)
    )
    num_bars = len(downbeat_ref) - 1 if downbeat_ref else None

    guide_section_input = section_labels
    cli_sections = section_overrides or []
    merged_sections: List[Dict[str, Any]] = []
    if cli_sections and guide_section_input:
        merged_sections = _merge_sections(cli_sections, guide_section_input, num_bars)
    elif cli_sections:
        merged_sections = _normalize_sections(cli_sections, num_bars, source="cli")
    elif guide_section_input:
        merged_sections = _normalize_sections(guide_section_input, num_bars, source="guide")

    if num_bars is None and merged_sections:
        num_bars = max((sec["end_bar"] for sec in merged_sections), default=0)

    if merged_sections:
        section_labels = _sections_to_labels(merged_sections, num_bars, section_default)
    elif isinstance(guide_section_input, list):
        section_labels = [
            str(tag) if tag is not None else section_default for tag in guide_section_input
        ]

    if stats_enabled:
        stats["sections"] = section_labels or []

    if args and getattr(args, "section_verbose", False) and merged_sections:
        logging.info("section table: %s", _format_sections_for_log(merged_sections))

>>>>>>> c48b8787
    fill_count = stats.get("fill_count", 0) if stats_enabled else 0
    fill_count += _apply_fills(
        phrase_inst,
        fill_map,
        beat_to_time,
        time_to_beat,
        downbeats,
        pulse_subdiv_beats,
        phrase_vel,
        phrase_merge_gap,
        release_sec,
        min_phrase_len_sec,
        section_lfo,
        lfo_targets,
        stats,
    )

    _inject_stops(
        phrase_inst,
        rest_silence_send_stop,
        guide_units,
        guide_notes,
        beat_to_time,
        mapping,
        pulse_subdiv_beats,
        stop_min_gap_beats,
        stop_velocity,
    )

    _apply_quantize_safe(
        out_pm,
        phrase_inst,
        quantize_strength,
        beat_to_time,
        time_to_beat,
        pulse_subdiv_beats,
        downbeats,
        chords,
    )

    bar_count = max(0, len(downbeats) - 1) if downbeats else 0
    sections_candidate: Optional[List[Any]] = None
    for candidate in (
        section_overrides,
        mapping.get("sections"),
        stats.get("sections") if stats_enabled else None,
        section_labels,
    ):
        if isinstance(candidate, list):
            sections_candidate = candidate
            break
    normalized_sections = _normalize_sections(
        sections_candidate or [],
        bar_count,
        section_default,
        stats=stats if stats_enabled else None,
    )
    section_labels_by_bar = _sections_to_labels(normalized_sections, bar_count, section_default)
    if stats_enabled:
        stats["sections"] = section_labels_by_bar
        stats["bar_count"] = max(bar_count, int(stats.get("bar_count", bar_count)))

    _write_markers(
        out_pm,
        write_markers,
        normalized_sections,
        section_default,
        downbeats,
        marker_encoding,
    )

    auto_fill_mode = getattr(args, "auto_fill", "off") if args else "off"
    if auto_fill_mode != "off" and guide_units_time:
        avoid: Optional[Set[int]] = None
        if getattr(args, "fill_avoid_pitches", None):
            toks = [t.strip() for t in args.fill_avoid_pitches.split(",") if t.strip()]
            avoid = set()
            for tok in toks:
                val = parse_note_token(tok)
                if val is None:
                    raise SystemExit("fill-avoid-pitches cannot include 'rest'")
                avoid.add(val)
        filled_bars = stats.setdefault("fill_bars", []) if stats_enabled else None
<<<<<<< HEAD
=======
        sections = merged_sections
>>>>>>> c48b8787
        inserted = insert_style_fill(
            out_pm,
            auto_fill_mode,
            guide_units_time,
            mapping,
            sections=normalized_sections,
            rest_ratio_list=rest_ratios,
            rest_th=getattr(args, "guide_rest_silence_th", None) or 0.75,
            fill_length_beats=getattr(args, "fill_length_beats", 0.25),
            bpm=bpm if bpm is not None else 120.0,
            min_gap_beats=getattr(args, "fill_min_gap_beats", 0.0),
            avoid_pitches=avoid,
            filled_bars=filled_bars,
            bar_count=bar_count,
            section_default=section_default,
        )
        fill_count += inserted

    cc_stats = _emit_damp_cc(out_pm, guide_cc, damp_dst, damp_cc_num, chord_inst, phrase_inst)

    if stats_enabled:
        stats["fill_count"] = fill_count

    if stats_enabled and guide_notes is not None:
        stats["guide_keys"] = [guide_notes.get(i) for i in sorted(guide_notes.keys())]
        if rest_ratios is not None and onset_counts is not None and guide_cc:
            sample: List[Dict[str, Any]] = []
            for i in range(min(4, len(guide_cc))):
                sample.append(
                    {
                        "bar": i,
                        "onset": onset_counts[i] if i < len(onset_counts) else 0,
                        "rest": rest_ratios[i] if i < len(rest_ratios) else 0.0,
                        "cc": guide_cc[i][1],
                    }
                )
            stats["guide_sample"] = sample
            th = getattr(args, "guide_rest_silence_th", None) if args else None
            if th is not None:
                stats["rest_silence"] = sum(1 for r in rest_ratios if r >= th)
        if cc_stats:
            stats["damp_stats"] = cc_stats
        stats["auto_fill"] = {
            "mode": auto_fill_mode,
            "count": fill_count,
            "length_beats": getattr(args, "fill_length_beats", 0.25) if args else 0.25,
        }
        density_hist: Dict[str, int] = {}
        for label in (stats.get("bar_density") or {}).values():
            if label:
                density_hist[str(label)] = density_hist.get(str(label), 0) + 1
        section_sample: List[str] = []
        if isinstance(stats.get("sections"), list):
            section_sample = [str(s) for s in stats["sections"][:4]]
        bar_total = int(stats.get("bar_count", len(downbeats or [])))
        quicklook = {
            "bpm": float(bpm) if bpm is not None and math.isfinite(bpm) else None,
            "bar_count": bar_total,
            "fill_count": fill_count,
            "density_hist": density_hist,
            "sections": section_sample,
        }
        stats["quicklook"] = quicklook

    if (
        stats_enabled
        and args is not None
        and getattr(args, "debug_csv", None)
        and rest_ratios is not None
        and onset_counts is not None
    ):
        with open(args.debug_csv, "w", newline="") as fp:
            writer = csv.writer(fp)
            writer.writerow(
                ["bar", "onset_count", "rest_ratio", "phrase_note", "cc_value", "section"]
            )
            cc_map = {i: v for i, (_, v) in enumerate(guide_cc)} if guide_cc else {}
            sect = stats.get("sections") or []
            for i in range(len(onset_counts)):
                pn = stats.get("bar_phrase_notes", {}).get(i)
                writer.writerow(
                    [
                        i,
                        onset_counts[i],
                        rest_ratios[i],
                        pn if pn is not None else "",
                        cc_map.get(i, ""),
                        sect[i] if i < len(sect) else getattr(args, "section_default", section_default),
                    ]
                )

    if (
        stats_enabled
        and args is not None
        and getattr(args, "bar_summary", None)
        and rest_ratios is not None
        and onset_counts is not None
    ):
        with open(args.bar_summary, "w", newline="") as fp:
            writer = csv.writer(fp)
            writer.writerow(
                [
                    "bar",
                    "section",
                    "phrase_note",
                    "pulses_emitted",
                    "onsets",
                    "rest_ratio",
                    "avg_vel",
                    "fill_flag",
                    "cc_value",
                ]
            )
            sect = stats.get("sections") or []
            bar_vel = stats.get("bar_velocities", {})
            fill_bars = set(stats.get("fill_bars", []))
            cc_map = {i: v for i, (_, v) in enumerate(guide_cc)} if guide_cc else {}
            for i in range(len(onset_counts)):
                pn = stats.get("bar_phrase_notes", {}).get(i)
                pulses = len(stats.get("bar_pulses", {}).get(i, []))
                vel_list = bar_vel.get(i, [])
                avg_vel = sum(vel_list) / len(vel_list) if vel_list else ""
                writer.writerow(
                    [
                        i,
                        sect[i] if i < len(sect) else getattr(args, "section_default", section_default),
                        pn if pn is not None else "",
                        pulses,
                        onset_counts[i],
                        rest_ratios[i],
                        avg_vel,
                        1 if i in fill_bars else 0,
                        cc_map.get(i, ""),
                    ]
                )

    if stats_enabled and args is not None and getattr(args, "report_json", None):
        p = Path(args.report_json)
        p.parent.mkdir(parents=True, exist_ok=True)
        p.write_text(json.dumps(stats, indent=2, sort_keys=True))

    return {"fill_count": fill_count, "cc_stats": cc_stats}


def validate_section_lfo_cfg(cfg: Dict) -> Dict:
    if not isinstance(cfg, dict):
        raise SystemExit("section_lfo must be object")
    if int(cfg.get("period", 0)) <= 0:
        raise SystemExit("section_lfo.period must be >0")
    shape = cfg.get("shape", "linear")
    if shape not in ("linear", "sine", "triangle"):
        raise SystemExit("section_lfo.shape invalid")
    vel = cfg.get("vel")
    if vel is not None:
        if not (isinstance(vel, list) and len(vel) == 2):
            raise SystemExit("section_lfo.vel must be [min,max]")
        if min(vel) <= 0:
            raise SystemExit("section_lfo.vel must be >0")
    fill = cfg.get("fill")
    if fill is not None:
        if not (isinstance(fill, list) and len(fill) == 2):
            raise SystemExit("section_lfo.fill must be [min,max]")
        if not (0.0 <= fill[0] <= 1.0 and 0.0 <= fill[1] <= 1.0):
            raise SystemExit("section_lfo.fill range 0..1")
    return cfg


def validate_stable_guard_cfg(cfg: Dict) -> Dict:
    if not isinstance(cfg, dict):
        raise SystemExit("stable_chord_guard must be object")
    if int(cfg.get("min_hold_beats", 0)) < 0:
        raise SystemExit("min_hold_beats must be >=0")
    strat = cfg.get("strategy", "skip")
    if strat not in ("skip", "alternate"):
        raise SystemExit("strategy must be skip or alternate")
    return cfg


def validate_vocal_adapt_cfg(cfg: Dict) -> Dict:
    if not isinstance(cfg, dict):
        raise SystemExit("vocal_adapt must be object")
    if "dense_onset" not in cfg:
        raise SystemExit("dense_onset required")
    if "dense_ratio" in cfg:
        dr = float(cfg["dense_ratio"])
        if not (0.0 <= dr <= 1.0):
            raise SystemExit("dense_ratio must be 0..1")
    if "smooth_bars" in cfg and int(cfg["smooth_bars"]) < 0:
        raise SystemExit("smooth_bars must be >=0")
    return cfg


def validate_style_inject_cfg(cfg: Dict) -> Dict:
    if not isinstance(cfg, dict):
        raise SystemExit("style_inject must be object")
    if int(cfg.get("period", 0)) < 1:
        raise SystemExit("style_inject.period must be >=1")
    note = cfg.get("note")
    if note is None or not (0 <= int(note) <= 127):
        raise SystemExit("style_inject.note 0..127 required")
    if float(cfg.get("duration_beats", 0)) <= 0:
        raise SystemExit("style_inject.duration_beats must be >0")
    if "min_gap_beats" in cfg and float(cfg["min_gap_beats"]) < 0:
        raise SystemExit("style_inject.min_gap_beats must be >=0")
    if "avoid_pitches" in cfg:
        if not isinstance(cfg["avoid_pitches"], list):
            raise SystemExit("style_inject.avoid_pitches must be list")
        for n in cfg["avoid_pitches"]:
            if not (0 <= int(n) <= 127):
                raise SystemExit("style_inject.avoid_pitches entries must be 0..127")
    return cfg


def vocal_features_from_midi(path: str) -> Tuple[List[int], List[float]]:
    vpm = pretty_midi.PrettyMIDI(path)
    vb = vpm.get_downbeats()
    if not vb:
        return [], []
    onsets = [0] * len(vb)
    voiced = [0.0] * len(vb)
    end_time = (
        vpm.get_end_time()
        if hasattr(vpm, "get_end_time")
        else max((n.end for inst in vpm.instruments for n in inst.notes), default=0.0)
    )
    bar_dur = [
        (vb[i + 1] - vb[i]) if i + 1 < len(vb) else (end_time - vb[i]) for i in range(len(vb))
    ]
    for inst in vpm.instruments:
        for n in inst.notes:
            idx = bisect.bisect_right(vb, n.start) - 1
            if 0 <= idx < len(onsets):
                onsets[idx] += 1
                end = min(n.end, vb[idx + 1] if idx + 1 < len(vb) else vpm.get_end_time())
                voiced[idx] += max(0.0, end - n.start)
    ratios = [voiced[i] / bar_dur[i] if bar_dur[i] > 0 else 0.0 for i in range(len(onsets))]
    return onsets, ratios


def vocal_onsets_from_midi(path: str) -> List[int]:
    onsets, _ = vocal_features_from_midi(path)
    return onsets


@dataclass
class ChordSpan:
    start: float
    end: float
    root_pc: int  # 0-11
    quality: str  # 'maj' or 'min' (extendable)


def _apply_fills(
    phrase_inst: Optional["pretty_midi.Instrument"],
    fill_map: Optional[Dict[int, Tuple[int, float, float]]],
    beat_to_time: Optional[Callable[[float], float]],
    time_to_beat: Optional[Callable[[float], float]],
    downbeats: Optional[List[float]],
    pulse_subdiv_beats: float,
    phrase_vel: int,
    phrase_merge_gap: float,
    release_sec: float,
    min_phrase_len_sec: float,
    section_lfo: Optional[SectionLFO],
    lfo_targets: Tuple[str, ...],
    stats: Optional[Dict[str, Any]],
) -> int:
    """Insert configured fill hits at section ends and return the added count."""

    if (
        not fill_map
        or phrase_inst is None
        or beat_to_time is None
        or time_to_beat is None
        or downbeats is None
    ):
        return 0

    stats_enabled = stats is not None
    fill_count = 0
    for bar_idx, pitch in sorted(fill_map.items()):
        if pitch is None or bar_idx + 1 >= len(downbeats):
            continue
        dur_beats = pulse_subdiv_beats
        vscale = 1.0
        note = pitch
        if isinstance(pitch, tuple):
            note = pitch[0]
            if len(pitch) > 1 and pitch[1] is not None:
                dur_beats = float(pitch[1])
            if len(pitch) > 2 and pitch[2] is not None:
                vscale = float(pitch[2])
        start_b = time_to_beat(downbeats[bar_idx + 1]) - dur_beats
        end_b = time_to_beat(downbeats[bar_idx + 1])
        start_t = beat_to_time(start_b)
        end_t = beat_to_time(end_b)
        vel = phrase_vel
        if section_lfo and "fill" in lfo_targets:
            try:
                vel = max(1, min(127, int(round(vel * section_lfo.vel_scale(bar_idx)))))
                if stats_enabled:
                    stats.setdefault("lfo_pos", {})[bar_idx] = section_lfo._pos(bar_idx)
            except Exception:
                pass
        vel = max(1, min(127, int(round(vel * vscale))))
        _append_phrase(
            phrase_inst,
            int(note),
            start_t,
            end_t,
            vel,
            phrase_merge_gap,
            release_sec,
            min_phrase_len_sec,
        )
        fill_count += 1
    return fill_count


def _inject_stops(
    phrase_inst: Optional["pretty_midi.Instrument"],
    rest_silence_send_stop: bool,
    guide_units: Optional[List[Tuple[float, float]]],
    guide_notes: Optional[Dict[int, int]],
    beat_to_time: Optional[Callable[[float], float]],
    mapping: Dict,
    pulse_subdiv_beats: float,
    stop_min_gap_beats: float,
    stop_velocity: int,
) -> None:
    """Inject STOP key hits after long guide rests when enabled."""

    if (
        not rest_silence_send_stop
        or not guide_units
        or guide_notes is None
        or beat_to_time is None
        or phrase_inst is None
    ):
        return

    stop_pitch = mapping.get("style_stop") if isinstance(mapping, dict) else None
    if stop_pitch is None:
        return

    last_b = -1e9
    for idx, (sb, _) in enumerate(guide_units):
        if guide_notes.get(idx) is None and (sb - last_b) >= stop_min_gap_beats - EPS:
            st = beat_to_time(sb)
            en = beat_to_time(sb + min(0.1, pulse_subdiv_beats))
            phrase_inst.notes.append(
                pretty_midi.Note(
                    velocity=int(stop_velocity),
                    pitch=int(stop_pitch),
                    start=st,
                    end=en,
                )
            )
            last_b = sb


def _apply_quantize_safe(
    out_pm: "pretty_midi.PrettyMIDI",
    phrase_inst: Optional["pretty_midi.Instrument"],
    quantize_strength: Union[float, List[float]],
    beat_to_time: Optional[Callable[[float], float]],
    time_to_beat: Optional[Callable[[float], float]],
    pulse_subdiv_beats: float,
    downbeats: Optional[List[float]],
    chords: Optional[List[ChordSpan]],
) -> None:
    """Apply quantisation and clip notes back to bar/chord bounds."""

    if (
        phrase_inst is None
        or beat_to_time is None
        or time_to_beat is None
        or downbeats is None
        or not phrase_inst.notes
    ):
        return

    qs_list = quantize_strength if isinstance(quantize_strength, list) else None
    qs_val = float(quantize_strength) if not isinstance(quantize_strength, list) else 0.0
    do_quant = (qs_list and any(x > 0 for x in qs_list)) or (
        qs_list is None and qs_val > 0.0
    )
    if do_quant:
        for idx, note in enumerate(phrase_inst.notes):
            sb = time_to_beat(note.start)
            eb = time_to_beat(note.end)
            grid_s = round(sb / pulse_subdiv_beats) * pulse_subdiv_beats
            grid_e = round(eb / pulse_subdiv_beats) * pulse_subdiv_beats
            if qs_list:
                if pulse_subdiv_beats > 0:
                    start_idx = int(round(sb / pulse_subdiv_beats))
                    end_idx = int(round(eb / pulse_subdiv_beats))
                else:
                    start_idx = end_idx = 0
                strength_s = qs_list[start_idx % len(qs_list)]
                strength_e = qs_list[end_idx % len(qs_list)]
            else:
                strength_s = strength_e = qs_val
            sb = sb + (grid_s - sb) * strength_s
            eb = eb + (grid_e - eb) * strength_e
            note.start = beat_to_time(sb)
            note.end = beat_to_time(eb)

    chord_spans = chords or []
    chord_starts = [span.start for span in chord_spans]
    try:
        end_time = float(out_pm.get_end_time())
    except Exception:
        end_time = downbeats[-1] if downbeats else 0.0
    for note in phrase_inst.notes:
        bar_idx = max(0, bisect.bisect_right(downbeats, note.start) - 1)
        bar_start = downbeats[bar_idx] if bar_idx < len(downbeats) else 0.0
        if bar_idx + 1 < len(downbeats):
            bar_end = downbeats[bar_idx + 1]
        else:
            bar_end = end_time
        clip_start = bar_start
        clip_end = bar_end
        if chord_starts:
            c_idx = bisect.bisect_right(chord_starts, note.start) - 1
            if 0 <= c_idx < len(chord_spans):
                span = chord_spans[c_idx]
                clip_start = max(clip_start, span.start)
                clip_end = min(clip_end, span.end)
        note.start = max(note.start, clip_start)
        note.end = min(note.end, clip_end)
        if note.end <= note.start + EPS:
            note.end = min(clip_end, max(note.start + EPS, clip_start + EPS))


def _encode_marker_label(label: str, mode: str) -> str:
    if mode == "raw":
        return label
    normalized = unicodedata.normalize("NFC", label)
    label_up = normalized.upper()
    if mode == "ascii":
        encoded_chars: List[str] = []
        for ch in label_up:
            code = ord(ch)
            if 32 <= code < 127:
                encoded_chars.append(ch)
            else:
                encoded_chars.append("?")
        return "".join(encoded_chars)
    if mode == "escape":
        encoded: List[str] = []
        for ch in label_up:
            code = ord(ch)
            if 32 <= code < 127:
                encoded.append(ch)
            else:
                encoded.append(f"\\u{code:04x}")
        return "".join(encoded)
    return label_up


def _write_markers(
    out_pm: "pretty_midi.PrettyMIDI",
    write_markers: bool,
    sections: Optional[List[Dict[str, Any]]],
    section_default: str,
    downbeats: Optional[List[float]],
    marker_encoding: str,
) -> None:
    """Emit section markers when requested via CLI flags."""

    if not write_markers or downbeats is None:
        return
    mode = (marker_encoding or "raw").strip().lower()
    if mode not in {"raw", "ascii", "escape"}:
        raise SystemExit(f"unknown marker-encoding: {marker_encoding}")
    bar_count = max(0, len(downbeats) - 1)
    labels = _sections_to_labels(sections or [], bar_count, section_default)
    for i, t in enumerate(downbeats):
        if labels:
            label = labels[i] if i < len(labels) else labels[-1]
        else:
            label = section_default
        encoded = _encode_marker_label(label, mode)
        try:
            out_pm.markers.append(pretty_midi.Marker(encoded, t))
        except Exception:
            pass


def _emit_damp_cc(
    out_pm: "pretty_midi.PrettyMIDI",
    guide_cc: Optional[List[Tuple[float, int]]],
    damp_dst: Optional[str],
    damp_cc_num: int,
    chord_inst: Optional["pretty_midi.Instrument"],
    phrase_inst: Optional["pretty_midi.Instrument"],
) -> Optional[Dict[str, Any]]:
    """Emit damping CC automation and return simple statistics."""

    if not guide_cc or damp_dst is None:
        return None

    if damp_dst == "phrase":
        inst = next((i for i in out_pm.instruments if i.name == PHRASE_INST_NAME), None)
        if inst is None:
            inst = pretty_midi.Instrument(program=0, name=PHRASE_INST_NAME)
            out_pm.instruments.append(inst)
    elif damp_dst == "chord":
        inst = next((i for i in out_pm.instruments if i.name == CHORD_INST_NAME), None)
        if inst is None:
            inst = chord_inst
            if inst is not None and inst not in out_pm.instruments:
                out_pm.instruments.append(inst)
    else:
        inst = pretty_midi.Instrument(program=0, name=DAMP_INST_NAME)
        out_pm.instruments.append(inst)

    if inst is None:
        return None

    for t, v in guide_cc:
        inst.control_changes.append(
            pretty_midi.ControlChange(number=int(damp_cc_num), value=int(v), time=t)
        )
    vals = [v for _, v in guide_cc]
    if not vals:
        return None
    return {
        "min": min(vals),
        "max": max(vals),
        "mean": sum(vals) / len(vals),
        "count": len(vals),
    }


def parse_chord_symbol(symbol: str) -> Tuple[int, str]:
    """Parse a chord symbol like ``G:maj`` -> ``(7, "maj")``.

    Normalises common quality aliases (maj/M/major, min/m/minor) and supports
    mixed-width accidentals for the root token.
    """

    if not symbol:
        raise ValueError("Chord symbol cannot be empty")
    parts = symbol.split(":")
    if len(parts) != 2:
        raise ValueError(f"Chord symbol '{symbol}' must be in Root:Quality format")
    raw_root, raw_quality = parts
    root = (
        raw_root.strip()
        .replace("＃", "#")
        .replace("♯", "#")
        .replace("♭", "b")
        .replace("ｂ", "b")
    )
    quality_raw = raw_quality.strip()
    if not root:
        raise ValueError(f"Chord symbol '{symbol}' missing root")
    if not quality_raw:
        raise ValueError(f"Chord symbol '{symbol}' missing quality")

    # Normalise casing while preserving accidentals (e.g., Bb, C#)
    if len(root) >= 1:
        leading = root[0].upper()
        trailing = root[1:]
        if trailing:
            trailing = trailing.replace("＃", "#").replace("♯", "#").replace("♭", "b").replace("ｂ", "b")
            trailing = trailing.lower()
        root = leading + trailing

    canonical_quality = _canonicalize_quality(quality_raw, error_type=ValueError)
    quality_base = canonical_quality.split("/", 1)[0]

    # Accept shorthand like "Em" (root token includes trailing 'm').
    if root not in PITCH_CLASS and quality_base == "min" and root.endswith("m"):
        candidate = root[:-1]
        if candidate:
            candidate = candidate[0].upper() + candidate[1:]
        if candidate in PITCH_CLASS:
            root = candidate

    pc = PITCH_CLASS.get(root)
    if pc is None:
        raise ValueError(f"Unknown chord root '{root}' in symbol '{symbol}'")
    return pc, canonical_quality


def parse_time_sig(default_num=4, default_den=4) -> Tuple[int, int]:
    # pretty_midi doesn't store TS per track reliably; keep configurable if needed
    return default_num, default_den


def parse_chords_ts_arg(spec: Optional[str]) -> List[Tuple[int, int, int]]:
    if not spec:
        return []
    hint_map: Dict[int, Tuple[int, int]] = {}
    tokens = [tok.strip() for tok in spec.split(",") if tok.strip()]
    for idx, token in enumerate(tokens):
        meter_txt, bar_txt = token, "0"
        if "@" in token:
            meter_txt, bar_txt = token.split("@", 1)
        meter_txt = meter_txt.strip()
        bar_txt = bar_txt.strip()
        if not meter_txt or "/" not in meter_txt:
            raise SystemExit(
                f"--chords-ts entry {idx} ('{token}') must be NUM/DEN@bar (e.g., 12/8@0)"
            )
        num_txt, den_txt = meter_txt.split("/", 1)
        try:
            num = int(num_txt)
            den = int(den_txt)
        except ValueError as exc:
            raise SystemExit(
                f"--chords-ts entry {idx} ('{token}') has non-integer meter"
            ) from exc
        if num <= 0 or den <= 0:
            raise SystemExit(f"--chords-ts entry {idx} ('{token}') requires positive meter")
        try:
            bar = int(bar_txt) if bar_txt else 0
        except ValueError as exc:
            raise SystemExit(
                f"--chords-ts entry {idx} ('{token}') has invalid bar index"
            ) from exc
        if bar < 0:
            raise SystemExit(
                f"--chords-ts entry {idx} ('{token}') must use non-negative bar index"
            )
        hint_map[bar] = (num, den)
    return [(bar, vals[0], vals[1]) for bar, vals in sorted(hint_map.items())]


def parse_pulse(s: str) -> float:
    """
    Parse a subdivision string like '1/8' -> 0.5 beats (if a beat is a quarter note).
    We define '1/8' as eighth-notes = 0.5 quarter-beats.
    """
    s = s.strip()
    if "/" in s:
        num, den = s.split("/", 1)
        num = int(num)
        den = int(den)
        if num != 1:
            raise ValueError("Use forms like 1/8, 1/16, 1/4.")
        # relative to quarter-note = 1 beat
        return 4.0 / den
    else:
        # numeric beats directly
        return float(s)


def triad_pitches(root_pc: int, quality: str, octave: int, mapping: Dict) -> List[int]:
    """Return MIDI numbers for a simple triad in the given octave based on mapping intervals."""
    intervals = mapping.get("triad_intervals", {}).get(quality, [0, 4, 7])  # default maj
    base_c = (octave + 1) * 12  # C-octave base
    return [base_c + ((root_pc + iv) % 12) for iv in intervals]


def place_in_range(
    pitches: List[int], lo: int, hi: int, *, voicing_mode: str = "stacked"
) -> List[int]:
    res: List[int] = []
    prev: Optional[int] = None
    if voicing_mode == "closed":
        for p in pitches:
            guard = MAX_ITERS
            while p < lo:
                if guard == 0:
                    logging.warning(
                        "place_in_range: max iterations while raising closed voicing note"
                    )
                    break
                guard -= 1
                p += 12
            guard = MAX_ITERS
            while p > hi:
                if guard == 0:
                    logging.warning(
                        "place_in_range: max iterations while lowering closed voicing note"
                    )
                    break
                guard -= 1
                p -= 12
            res.append(p)
        res.sort()
        changed = True
        change_guard = MAX_ITERS
        while changed:
            if change_guard == 0:
                logging.warning(
                    "place_in_range: max iterations while normalizing closed voicing"
                )
                break
            change_guard -= 1
            changed = False
            res.sort()
            for i in range(1, len(res)):
                gap_guard = MAX_ITERS
                while res[i] - res[i - 1] > 12 and res[i] - 12 >= lo:
                    if gap_guard == 0:
                        logging.warning(
                            "place_in_range: max iterations while tightening closed gaps"
                        )
                        break
                    gap_guard -= 1
                    res[i] -= 12
                    changed = True
        for i in range(len(res)):
            lower_guard = MAX_ITERS
            while res[i] > hi and res[i] - 12 >= lo:
                if lower_guard == 0:
                    logging.warning(
                        "place_in_range: max iterations while lowering closed note into range"
                    )
                    break
                lower_guard -= 1
                res[i] -= 12
        res.sort()
        return res

    for p in pitches:
        guard = MAX_ITERS
        while p < lo:
            if guard == 0:
                logging.warning(
                    "place_in_range: max iterations while raising stacked voicing note"
                )
                break
            guard -= 1
            p += 12
        guard = MAX_ITERS
        while p > hi:
            if guard == 0:
                logging.warning(
                    "place_in_range: max iterations while lowering stacked voicing note"
                )
                break
            guard -= 1
            p -= 12
        if prev is not None:
            order_guard = MAX_ITERS
            while p <= prev:
                if order_guard == 0:
                    logging.warning(
                        "place_in_range: max iterations while enforcing ascending order"
                    )
                    break
                order_guard -= 1
                p += 12
        prev = p
        res.append(p)
    if res and res[-1] > hi:
        adjust_guard = MAX_ITERS
        while any(p > hi for p in res) and all(p - 12 >= lo for p in res):
            if adjust_guard == 0:
                logging.warning(
                    "place_in_range: max iterations while lowering stacked chord into range"
                )
                break
            adjust_guard -= 1
            res = [p - 12 for p in res]
        if any(p > hi for p in res):
            logging.warning("place_in_range: notes fall outside range %s-%s", lo, hi)
    return res


def smooth_triad(prev: Optional[List[int]], curr: List[int], lo: int, hi: int) -> List[int]:
    if not prev:
        return curr
    best = curr
    prev_sorted = sorted(prev)
    combos = []
    for offs in itertools.product([-12, 0, 12], repeat=len(curr)):
        cand = [p + o for p, o in zip(curr, offs)]
        if all(lo <= n <= hi for n in cand):
            combos.append(cand)
    if not combos:
        return curr

    def cost(c: List[int]) -> int:
        return sum(abs(a - b) for a, b in zip(sorted(c), prev_sorted))

    best = min(combos, key=cost)
    return best


def load_mapping(path: Optional[Path]) -> Dict:
    default = {
        "phrase_note": 36,  # Default left-hand "Common" phrase key (C2)
        "phrase_velocity": 96,
        "phrase_length_beats": 0.25,
        "phrase_hold": "off",
        "phrase_merge_gap": 0.02,
        "chord_merge_gap": 0.01,
        "chord_octave": 4,  # Place chord tones around C4-B4 by default
        "chord_velocity": 90,
        "triad_intervals": {"maj": [0, 4, 7], "min": [0, 3, 7]},
        "cycle_phrase_notes": [],  # e.g., [24, 26] to alternate per bar
        "cycle_start_bar": 0,
        "cycle_mode": "bar",
        "chord_input_range": None,
        "voicing_mode": "stacked",
        "top_note_max": None,
        "phrase_channel": None,
        "chord_channel": None,
        "cycle_stride": 1,
        "merge_reset_at": "none",
        "accent": None,
        "silent_qualities": [],
        "clone_meta_only": False,
        "strict": False,
    }
    if path is None:
        return default
    if yaml is None:
        raise SystemExit("PyYAML is required to read mapping files. pip install pyyaml")
    data = yaml.safe_load(Path(path).read_text())
    default.update(data or {})
    areas = default.get("areas", {})
    aliases: Dict[str, int] = {}
    for area in ("common", "style"):
        anchors = areas.get(area, {}).get("anchors", {})
        for name, val in anchors.items():
            try:
                aliases[str(name)] = int(val)
            except Exception:
                continue
    default["note_aliases"] = aliases
    rng = default.get("chord_input_range")
    if rng is not None:
        try:
            lo = int(rng.get("lo"))
            hi = int(rng.get("hi"))
        except Exception:
            raise SystemExit("chord_input_range must have integer lo/hi")
        if not (0 <= lo <= 127 and 0 <= hi <= 127 and lo <= hi):
            raise SystemExit("chord_input_range lo/hi must be 0..127 and lo<=hi")
        default["chord_input_range"] = {"lo": lo, "hi": hi}
    top = default.get("top_note_max")
    if top is not None:
        try:
            top_i = int(top)
        except Exception:
            raise SystemExit("top_note_max must be int")
        if not (0 <= top_i <= 127):
            raise SystemExit("top_note_max must be 0..127")
        default["top_note_max"] = top_i
    for key in ("phrase_channel", "chord_channel"):
        ch = default.get(key)
        if ch is not None:
            try:
                ch_i = int(ch)
            except Exception:
                raise SystemExit(f"{key} must be int 0..15")
            if not (0 <= ch_i <= 15):
                raise SystemExit(f"{key} must be 0..15")
            default[key] = ch_i
    cs = default.get("cycle_stride", 1)
    try:
        cs_i = int(cs)
    except Exception:
        raise SystemExit("cycle_stride must be int >=1")
    if cs_i <= 0:
        raise SystemExit("cycle_stride must be int >=1")
    default["cycle_stride"] = cs_i
    mra = str(default.get("merge_reset_at", "none")).lower()
    if mra not in ("none", "bar", "chord"):
        raise SystemExit("merge_reset_at must be none, bar, or chord")
    default["merge_reset_at"] = mra
    sq = default.get("silent_qualities")
    if sq is None:
        default["silent_qualities"] = []
    elif not isinstance(sq, list):
        raise SystemExit("silent_qualities must be list")
    default["strict"] = bool(default.get("strict", False))
    ph = default.get("phrase_hold", "off")
    if ph not in ("off", "bar", "chord"):
        raise SystemExit("phrase_hold must be off, bar, or chord")
    default["phrase_hold"] = ph
    for key in ("phrase_merge_gap", "chord_merge_gap"):
        try:
            val = float(default.get(key, 0.0))
        except Exception:
            raise SystemExit(f"{key} must be float")
        if val < 0.0:
            val = 0.0
        default[key] = val
    return default


def apply_section_preset(mapping: Dict, preset_name: Optional[str]) -> None:
    if not preset_name:
        return
    preset = SECTION_PRESETS.get(preset_name)
    if not preset:
        raise SystemExit(f"unknown section preset: {preset_name}")
    sections = mapping.get("sections") or []
    tag_map = {s.get("tag"): s for s in sections if isinstance(s, dict)}
    for tag, cfg in preset.items():
        sec = tag_map.get(tag)
        if not sec:
            continue
        for k, v in cfg.items():
            if k not in sec:
                if k == "phrase_pool":
                    sec[k] = [parse_note_token(t, warn_unknown=True) for t in v]
                else:
                    sec[k] = v


def generate_mapping_template(full: bool) -> str:
    """Return a YAML mapping template string."""
    if full:
        return (
            dedent(
                """
            phrase_note: 36
            phrase_velocity: 96
            phrase_length_beats: 0.25
            phrase_hold: off  # off, bar, chord
            phrase_merge_gap: 0.02  # seconds
            chord_merge_gap: 0.01  # seconds
            chord_octave: 4
            chord_velocity: 90
            triad_intervals:
              maj: [0,4,7]
              min: [0,3,7]
            cycle_phrase_notes: []  # e.g., [24, rest, 26] to alternate per bar (小節ごとに切替)
            cycle_start_bar: 0
            cycle_mode: bar  # or 'chord'
            cycle_stride: 1  # number of bars/chords before advancing cycle
            merge_reset_at: none  # none, bar, chord
            voicing_mode: stacked  # or 'closed'
            top_note_max: null  # e.g., 72 to cap highest chord tone
            phrase_channel: null  # MIDI channel for phrase notes
            chord_channel: null  # MIDI channel for chord notes
            accent: []  # velocity multipliers per pulse
            skip_phrase_in_rests: false
            clone_meta_only: false
            silent_qualities: []
            swing: 0.0  # 0..1 swing feel
            swing_unit: "1/8"  # subdivision for swing
            chord_input_range: {lo: 48, hi: 72}
        """
            )
            .lstrip()
            .rstrip()
            + "\n"
        )
    else:
        return (
            dedent(
                """
            phrase_note: 36
            cycle_phrase_notes: []  # e.g., [24, rest, 26] to alternate per bar (小節ごとに切替)
            phrase_hold: off
            phrase_merge_gap: 0.02
            chord_merge_gap: 0.01
            cycle_start_bar: 0
            cycle_mode: bar  # or 'chord'
            cycle_stride: 1
            merge_reset_at: none
            voicing_mode: stacked  # or 'closed'
            top_note_max: null
            phrase_channel: null
            chord_channel: null
            accent: []
            skip_phrase_in_rests: false
            clone_meta_only: false
            silent_qualities: []
            swing: 0.0
            swing_unit: "1/8"
            chord_input_range: {lo: 48, hi: 72}
        """
            )
            .lstrip()
            .rstrip()
            + "\n"
        )

class ChordCsvError(ValueError):
    """Raised when a chord CSV cannot be parsed."""


@dataclass
class _CompactChordRow:
    line_no: int
    start_bar: int
    symbol: str
    start_beat: Fraction = Fraction(0)
    end_bar: Optional[int] = None
    raw_symbol: str = ""


_QUALITY_TOKEN_MAP: Dict[str, str] = {
    "maj": "maj",
    "major": "maj",
    "m": "min",
    "min": "min",
    "minor": "min",
    "maj7": "maj7",
    "m7": "m7",
    "min7": "m7",
    "m7b5": "m7b5",
    "half-diminished": "m7b5",
    "halfdim": "m7b5",
    "ø": "m7b5",
    "ø7": "m7b5",
    "dim": "dim",
    "dim7": "dim7",
    "diminished": "dim",
    "diminished7": "dim7",
    "aug": "aug",
    "augmented": "aug",
    "sus2": "sus2",
    "sus4": "sus4",
    "7sus4": "7sus4",
    "add9": "add9",
    "7": "7",
}

_QUALITY_SUFFIX_MAP: Dict[str, str] = {
    "m7b5": "m7b5",
    "dim7": "dim7",
    "maj7": "maj7",
    "min7": "m7",
    "m7": "m7",
    "7sus4": "7sus4",
    "sus4": "sus4",
    "sus2": "sus2",
    "add9": "add9",
    "dim": "dim",
    "aug": "aug",
    "minor": "min",
    "major": "maj",
    "min": "min",
    "maj": "maj",
    "7": "7",
    "m": "min",
}

_QUALITY_SUFFIXES = tuple(sorted(_QUALITY_SUFFIX_MAP.keys(), key=len, reverse=True))

_ACCIDENTAL_CHARS = {"#", "♯", "＃", "b", "♭", "ｂ"}


def _canonicalize_quality(raw: str, *, error_type: Type[Exception]) -> str:
    text = raw.strip()
    if not text:
        raise error_type("quality cannot be empty")
    if "/" in text:
        base, slash_part = text.split("/", 1)
        slash = "/" + slash_part.strip()
    else:
        base, slash = text, ""
    base = base.strip()
    if not base:
        raise error_type("quality cannot be empty")
    if base == "M":
        canonical = "maj"
    elif base == "m":
        canonical = "min"
    elif base in {"+", "aug+"}:
        canonical = "aug"
    elif base == "-":
        canonical = "min"
    elif base in {"ø", "Ø", "ø7", "Ø7"}:
        canonical = "m7b5"
    elif base in {"°", "o"}:
        canonical = "dim"
    else:
        base_lower = base.lower()
        canonical = _QUALITY_TOKEN_MAP.get(base_lower, base)
    return f"{canonical}{slash}"


def _guess_root_display(token: str, fallback: str) -> str:
    stripped = token.strip()
    if not stripped:
        return fallback
    if ":" in stripped:
        head = stripped.split(":", 1)[0].strip()
        return head or fallback
    first = stripped[0]
    if first.upper() not in "ABCDEFG":
        return fallback
    root = first
    if len(stripped) >= 2 and stripped[1] in _ACCIDENTAL_CHARS:
        root += stripped[1]
    return root


def _normalize_compact_chord(token: str) -> str:
    """Return a ``Root:Quality`` symbol for a compact chord token."""

    if not token:
        raise ChordCsvError("empty chord token")
    normalized = (
        token.strip()
        .replace("＃", "#")
        .replace("♯", "#")
        .replace("♭", "b")
        .replace("ｂ", "b")
    )
    if not normalized:
        raise ChordCsvError("empty chord token")
    normalized = normalized.lstrip("\ufeff")
    if ":" in normalized:
        root_txt, qual_txt = normalized.split(":", 1)
        root_txt = root_txt.strip()
        qual_txt = qual_txt.strip()
        if not root_txt or not qual_txt:
            raise ChordCsvError(f"invalid chord token '{token}'")
        quality = _canonicalize_quality(qual_txt, error_type=ChordCsvError)
        return f"{root_txt}:{quality}"

    slash_suffix = ""
    if "/" in normalized:
        base, bass = normalized.split("/", 1)
        normalized = base
        slash_suffix = f"/{bass.strip()}" if bass.strip() else ""

    body = normalized
    quality = "maj"
    if body.endswith("M"):
        body = body[:-1]
        quality = "maj"
    elif body.endswith("+"):
        body = body[:-1]
        quality = "aug"
    elif body.endswith("-"):
        body = body[:-1]
        quality = "min"
    else:
        lowered = body.lower()
        for suffix in _QUALITY_SUFFIXES:
            if lowered.endswith(suffix):
                body = body[: -len(suffix)] if suffix else body
                quality = _QUALITY_SUFFIX_MAP[suffix]
                break
    body = body.strip()
    if not body:
        raise ChordCsvError(f"invalid chord token '{token}'")
    return f"{body}:{quality}{slash_suffix}" if slash_suffix else f"{body}:{quality}"


def _parse_fraction_token(text: str, *, path: Path, line_no: int) -> Fraction:
    cleaned = text.strip()
    if not cleaned:
        raise ChordCsvError(f"{path} line {line_no}: beat value cannot be empty")
    cleaned = cleaned.replace(" ", "")
    try:
        frac = Fraction(cleaned)
    except ValueError as exc:
        raise ChordCsvError(
            f"{path} line {line_no}: beat '{text}' must be integer, float, or fraction"
        ) from exc
    if frac < 0:
        raise ChordCsvError(f"{path} line {line_no}: beat must be >= 0 (got {text})")
    return frac


def _parse_bar_chord_rows(
    rows: Iterable[Sequence[str]],
    *,
    start_line: int,
    path: Path,
    header: Optional[Sequence[str]] = None,
) -> List[_CompactChordRow]:
    """Parse compact chord rows into structured entries."""

    allowed = {"bar", "chord", "bar_start", "bar_end", "beat"}
    if header:
        header = [cell.strip().lower() for cell in header]
        if header:
            header[0] = header[0].lstrip("\ufeff")
        unexpected = [col for col in header if col and col not in allowed]
        if unexpected:
            raise ChordCsvError(
                f"{path}: unsupported column(s) {unexpected}; expected subset of "
                f"{sorted(allowed)}"
            )
        columns = list(header)
    else:
        columns = ["bar", "chord"]

    if not columns or "chord" not in columns:
        raise ChordCsvError(f"{path}: chord CSV must include a 'chord' column")

    parsed: List[_CompactChordRow] = []
    last_pos: Optional[Tuple[int, Fraction]] = None
    for offset, raw_row in enumerate(rows):
        line_no = start_line + offset
        if not raw_row:
            continue
        cells = [cell.strip() for cell in raw_row]
        if not any(cells):
            continue
        cells[0] = cells[0].lstrip("\ufeff")
        if len(cells) < len(columns):
            raise ChordCsvError(
                f"{path} line {line_no}: expected {len(columns)} value(s) matching {columns}"
            )
        if len(cells) > len(columns):
            extras = cells[len(columns) :]
            if any(extras):
                raise ChordCsvError(
                    f"{path} line {line_no}: unexpected extra columns {extras}"
                )
            cells = cells[: len(columns)]

        row_map = dict(zip(columns, cells))
        chord_txt = row_map.get("chord", "")
        if not chord_txt:
            raise ChordCsvError(f"{path} line {line_no}: missing chord symbol")
        symbol = _normalize_compact_chord(chord_txt)

        bar_token = row_map.get("bar_start") or row_map.get("bar")
        if not bar_token:
            raise ChordCsvError(f"{path} line {line_no}: missing bar index")
        try:
            bar_idx = int(bar_token)
        except ValueError as exc:
            raise ChordCsvError(
                f"{path} line {line_no}: bar '{bar_token}' must be an integer"
            ) from exc
        if bar_idx < 0:
            raise ChordCsvError(
                f"{path} line {line_no}: bar must be >= 0 (got {bar_idx})"
            )

        beat_token = row_map.get("beat")
        start_beat = Fraction(0)
        if beat_token:
            start_beat = _parse_fraction_token(beat_token, path=path, line_no=line_no)

        end_token = row_map.get("bar_end")
        end_bar: Optional[int] = None
        if end_token:
            try:
                end_bar = int(end_token)
            except ValueError as exc:
                raise ChordCsvError(
                    f"{path} line {line_no}: bar_end '{end_token}' must be an integer"
                ) from exc
            if end_bar < 0:
                raise ChordCsvError(
                    f"{path} line {line_no}: bar_end must be >= 0 (got {end_bar})"
                )
            if end_bar <= bar_idx:
                raise ChordCsvError(
                    f"{path} line {line_no}: bar_end {end_bar} must be greater than bar {bar_idx}"
                )

        pos = (bar_idx, start_beat)
        if last_pos is not None:
            if pos == last_pos:
                raise ChordCsvError(
                    f"{path} line {line_no}: duplicate bar/beat position {bar_idx}"
                )
            if pos < last_pos:
                raise ChordCsvError(
                    f"{path} line {line_no}: bars must be ascending (previous {last_pos[0]})"
                )
        last_pos = pos

        parsed.append(
            _CompactChordRow(
                line_no=line_no,
                start_bar=bar_idx,
                symbol=symbol,
                start_beat=start_beat,
                end_bar=end_bar,
                raw_symbol=chord_txt.strip(),
            )
        )

    return parsed


class _BarTimeline:
    """Helper generating bar boundary times from mixed timing inputs."""

    def __init__(
        self,
        *,
        path: Path,
        bar_times: Optional[List[float]],
        beat_times: Optional[List[float]],
        meter_map: Optional[List[Tuple[float, int, int]]],
        meter_hints: Optional[List[Tuple[int, int, int]]],
        bpm_hint: Optional[float],
        default_meter: Tuple[int, int],
    ) -> None:
        self._path = path
        num, den = default_meter
        self._default_meter = (max(1, int(num)), max(1, int(den)))
        bpm_value = bpm_hint if bpm_hint and math.isfinite(bpm_hint) and bpm_hint > 0 else 120.0
        self._seconds_per_quarter = 60.0 / bpm_value

        self._beat_times: List[float] = []
        if beat_times:
            seq = [float(t) for t in beat_times if math.isfinite(float(t))]
            seq.sort()
            filtered: List[float] = []
            for t in seq:
                if not filtered or t > filtered[-1] + EPS:
                    filtered.append(t)
            if len(filtered) >= 2:
                self._beat_times = filtered
        self._beat_len = len(self._beat_times)

        self._meter_seq: List[Tuple[float, int, int]] = []
        self._meter_times: List[float] = []
        if meter_map:
            cleaned: List[Tuple[float, int, int]] = []
            for entry in meter_map:
                mt, mnum, mden = entry
                if mden == 0:
                    raise ChordCsvError(f"{path}: meter denominator cannot be zero")
                cleaned.append((float(mt), int(mnum), int(mden)))
            cleaned.sort(key=lambda item: item[0])
            self._meter_seq = cleaned
            self._meter_times = [mt for mt, _, _ in cleaned]

        self._meter_hints: List[Tuple[int, int, int]] = []
        self._meter_hint_bars: List[int] = []
        if meter_hints:
            hints: List[Tuple[int, int, int]] = []
            for bar, mnum, mden in meter_hints:
                if mden == 0:
                    raise ChordCsvError(f"{path}: meter hint denominator cannot be zero")
                if mnum <= 0:
                    raise ChordCsvError(f"{path}: meter hint numerator must be >0 (bar {bar})")
                hints.append((int(bar), int(mnum), int(mden)))
            hints.sort(key=lambda item: item[0])
            self._meter_hints = hints
            self._meter_hint_bars = [bar for bar, _, _ in hints]

        initial: List[float] = []
        if bar_times:
            for idx, t in enumerate(bar_times):
                try:
                    ft = float(t)
                except Exception as exc:
                    raise ChordCsvError(
                        f"{path}: bar_times entry {idx} ('{t}') must be numeric"
                    ) from exc
                if not initial or ft > initial[-1] + EPS:
                    initial.append(ft)
        if not initial:
            initial = [0.0]
        self._boundaries = initial

    def _beat_to_time(self, beat_pos: float) -> float:
        if self._beat_len < 2:
            return beat_pos * self._seconds_per_quarter
        idx = int(math.floor(beat_pos))
        if idx < 0:
            return self._beat_times[0]
        if idx >= self._beat_len - 1:
            last = self._beat_times[-1] - self._beat_times[-2]
            if last <= 0.0:
                last = self._seconds_per_quarter
            return self._beat_times[-1] + (beat_pos - (self._beat_len - 1)) * last
        frac = beat_pos - idx
        return self._beat_times[idx] + frac * (self._beat_times[idx + 1] - self._beat_times[idx])

    def _time_to_beat(self, time_pos: float) -> float:
        if self._beat_len < 2:
            if self._seconds_per_quarter <= 0.0:
                return 0.0
            return time_pos / self._seconds_per_quarter
        idx = bisect.bisect_right(self._beat_times, time_pos) - 1
        if idx < 0:
            return 0.0
        if idx >= self._beat_len - 1:
            last = self._beat_times[-1] - self._beat_times[-2]
            if last <= 0.0:
                last = self._seconds_per_quarter
            return (self._beat_len - 1) + (time_pos - self._beat_times[-1]) / last
        span = self._beat_times[idx + 1] - self._beat_times[idx]
        if span <= 0.0:
            return float(idx)
        return idx + (time_pos - self._beat_times[idx]) / span

    def _meter_for(self, bar_index: int, start_time: float) -> Tuple[int, int]:
        if self._meter_seq:
            num, den = get_meter_at(self._meter_seq, start_time, times=self._meter_times)
            return int(num), int(den)
        if self._meter_hints:
            idx = bisect.bisect_right(self._meter_hint_bars, bar_index) - 1
            if idx < 0:
                idx = 0
            _, num, den = self._meter_hints[idx]
            return num, den
        return self._default_meter

    def _bar_duration(self, bar_index: int, start_time: float, num: int, den: int) -> float:
        if den <= 0:
            raise ChordCsvError(f"{self._path}: meter denominator must be >0 (bar {bar_index})")
        if num <= 0:
            raise ChordCsvError(f"{self._path}: meter numerator must be >0 (bar {bar_index})")
        beats_per_bar = num * (4.0 / den)
        if beats_per_bar <= 0.0:
            raise ChordCsvError(f"{self._path}: meter {num}/{den} yields non-positive bar")
        if self._beat_len >= 2:
            start_beats = self._time_to_beat(start_time)
            end_time = self._beat_to_time(start_beats + beats_per_bar)
            duration = end_time - start_time
            if duration <= 0.0:
                duration = beats_per_bar * self._seconds_per_quarter
        else:
            duration = beats_per_bar * self._seconds_per_quarter
        return duration

    def ensure(self, target: int) -> None:
        if target < len(self._boundaries):
            return
        while len(self._boundaries) <= target:
            bar_index = len(self._boundaries) - 1
            start_time = self._boundaries[-1]
            num, den = self._meter_for(bar_index, start_time)
            bar_seconds = self._bar_duration(bar_index, start_time, num, den)
            if bar_seconds <= 0.0:
                raise ChordCsvError(
                    f"{self._path}: non-positive bar duration at bar {bar_index}"
                )
            self._boundaries.append(start_time + bar_seconds)

    def start_time(self, bar_index: int) -> float:
        if bar_index < 0:
            raise ChordCsvError(f"{self._path}: bar index must be >=0 (got {bar_index})")
        self.ensure(bar_index + 1)
        return self._boundaries[bar_index]

    def end_time(self, bar_index: int) -> float:
        if bar_index < 0:
            raise ChordCsvError(f"{self._path}: bar index must be >=0 (got {bar_index})")
        self.ensure(bar_index + 1)
        return self._boundaries[bar_index + 1]

    def meter_for(self, bar_index: int, start_time: float) -> Tuple[int, int]:
        return self._meter_for(bar_index, start_time)

def read_chords_csv(
    path: Path,
    *,
    bar_times: Optional[List[float]] = None,
    beat_times: Optional[List[float]] = None,
    meter_map: Optional[List[Tuple[float, int, int]]] = None,
    meter_hints: Optional[List[Tuple[int, int, int]]] = None,
    bpm_hint: Optional[float] = None,
    default_meter: Tuple[int, int] = (4, 4),
    strict: bool = False,
) -> List["ChordSpan"]:
    """Load chord spans from CSV supporting explicit and compact layouts.

    Supported schemas:

    * ``start,end,root,quality`` (or ``start,end,chord``) with explicit second offsets.
    * ``bar,chord`` rows (header optional) for per-bar chords.
    * ``bar_start,bar_end,chord`` and ``bar,beat,chord`` compact rows.

    Compact timelines prioritise provided ``bar_times`` (downbeats), then PrettyMIDI's
    beat grid, followed by meter hints or the MIDI ``meter_map``. As a final fallback
    the ``bpm_hint`` with ``default_meter`` seeds a uniform grid. Errors raise
    :class:`ChordCsvError` with actionable messages. Set ``strict=True`` to force
    monotonic explicit rows when invoking programmatically (``--strict-chords`` in CLI).
    """

    raw_text = path.read_text(encoding="utf-8")
    if not raw_text.strip():
        return []
    raw_text = raw_text.replace("，", ",")
    if raw_text.startswith("\ufeff"):
        raw_text = raw_text.lstrip("\ufeff")
    stream = io.StringIO(raw_text)

    first_line: Optional[str] = None
    while True:
        pos = stream.tell()
        line = stream.readline()
        if not line:
            break
        if line.strip():
            first_line = line
            stream.seek(pos)
            break
    if first_line is None:
        return []

    header_reader = csv.reader([first_line])
    header_cells_raw = next(header_reader, [])
    header_cells = [cell.strip() for cell in header_cells_raw]
    header_lower = [cell.strip().lower() for cell in header_cells_raw]
    if header_cells:
        header_cells[0] = header_cells[0].lstrip("\ufeff")
    if header_lower:
        header_lower[0] = header_lower[0].lstrip("\ufeff")
    header_set = {cell for cell in header_lower if cell}

def read_chords_csv(
    path: Path,
    *,
    bar_times: Optional[List[float]] = None,
    meter_map: Optional[List[Tuple[float, int, int]]] = None,
    bpm_hint: Optional[float] = None,
    default_ts: Tuple[int, int] = (4, 4),
) -> List["ChordSpan"]:
    """Load chord CSV in multiple common layouts.

    Supported headers:
      (A) start,end,root,quality           # explicit span in seconds
      (B) start,end,chord                  # explicit span with chord symbol
      (C) start,chord                      # start sec + symbol, end is next start or +1 bar
      (D) start,root,quality               # start sec + (root, quality)
      (E) bar,chord                        # bar index (can be float) + symbol
      (F) bar,beat,chord                   # bar index + beat offset within bar + symbol
      (G) bar_start,bar_end,chord          # span by bar indices

    Headerless (no names):
      - 2 cols: if col0 looks integer → (bar,chord), else → (start,chord)
    """
    # --- read all rows -----------------------------------------------------
    rows: List[List[str]] = []
    with path.open(newline="", encoding="utf-8") as fh:
        for raw in csv.reader(fh):
            if not raw:
                continue
            if all(not (c or "").strip() for c in raw):
                continue
            rows.append([c.strip() for c in raw])

    if not rows:
        return []

    header = [c.lower() for c in rows[0]]
    header_set = {h for h in header if h}
    is_header = bool(header_set & {"start", "end", "root", "quality", "chord", "bar", "beat", "bar_start", "bar_end"})

    # --- helpers -----------------------------------------------------------
    def _safe_float(x: str, msg: str) -> float:
        try:
            v = float(x)
        except Exception as exc:
            raise SystemExit(f"{msg}: '{x}'") from exc
        if not math.isfinite(v):
            raise SystemExit(f"{msg}: '{x}'")
        return v

    def _sanitise_bpm(value: Optional[float]) -> float:
        try:
            bpm_val = float(value) if value is not None else 120.0
        except Exception:
            bpm_val = 120.0
        if not math.isfinite(bpm_val) or bpm_val <= 0.0:
            bpm_val = 120.0
        return bpm_val

    def _beats_per_bar(num: int, den: int) -> float:
        if den == 0:
            den = 4
        if num <= 0:
            num = 4
        return num * (4.0 / den)

    bpm_val = _sanitise_bpm(bpm_hint)
    sec_per_beat = 60.0 / bpm_val

    meter_seq: Optional[List[Tuple[float, int, int]]] = None
    meter_times: Optional[List[float]] = None
    if meter_map:
        meter_seq = [(float(t), int(n), int(d)) for t, n, d in meter_map]
        if len(meter_seq) > 1:
            meter_seq.sort(key=lambda x: x[0])
        meter_times = [mt for mt, _, _ in meter_seq]

    def _numden_at_time(t: Optional[float]) -> Tuple[int, int]:
        if meter_seq:
            ref = float(t or meter_seq[0][0])
            try:
                n, d = get_meter_at(meter_seq, ref, times=meter_times)
                return int(n), int(d)
            except Exception:
                pass
        return int(default_ts[0]), int(default_ts[1])

    # bar_times（実小節境界）があれば最優先。なければ meter_map×BPM から近似。
    bar_times_sorted: List[float] = []
    if bar_times:
        tmp: List[float] = []
        for r in bar_times:
            try:
                v = float(r)
            except Exception:
                continue
            if math.isfinite(v):
                tmp.append(v)
        tmp.sort()
        for v in tmp:
            if not bar_times_sorted or abs(v - bar_times_sorted[-1]) > EPS:
                bar_times_sorted.append(v)

    # メータセグメント（可変拍子を秒換算）を単純近似（各区間で一定小節長とする）
    meter_segments: List[Tuple[int, float, float, Optional[int]]] = []  # (start_bar_idx, start_time, bar_len_sec, count)
    if not bar_times_sorted and meter_seq:
        current_idx = 0
        for seg_i, (seg_time, n, d) in enumerate(meter_seq):
            start_time = seg_time
            bar_len = _beats_per_bar(n, d) * sec_per_beat
            if not math.isfinite(bar_len) or bar_len <= EPS:
                dn = _beats_per_bar(default_ts[0], default_ts[1])
                bar_len = (dn if math.isfinite(dn) and dn > 0 else 4.0) * sec_per_beat
            next_t = meter_seq[seg_i + 1][0] if seg_i + 1 < len(meter_seq) else None
            count: Optional[int] = None
            if next_t is not None and next_t > start_time + EPS:
                approx = int(round((next_t - start_time) / bar_len))
                if approx > 0:
                    count = approx
            meter_segments.append((current_idx, start_time, bar_len, count))
            if count:
                current_idx += count

    def _bar_length(idx: int) -> float:
        if bar_times_sorted and 0 <= idx < len(bar_times_sorted) - 1:
            L = bar_times_sorted[idx + 1] - bar_times_sorted[idx]
            if L > EPS:
                return L
        if meter_segments:
            for s_idx, _, bl, cnt in meter_segments:
                limit = s_idx + (cnt if cnt is not None else 10**9)
                if idx < limit:
                    return bl
            return meter_segments[-1][2]
        n, d = _numden_at_time(None)
        dn = _beats_per_bar(n, d)
        return (dn if dn > 0 else 4.0) * sec_per_beat

    def _bar_start(idx: int) -> float:
        if idx < 0:
            raise SystemExit("bar index must be >= 0")
        if bar_times_sorted:
            if idx < len(bar_times_sorted):
                return bar_times_sorted[idx]
            base = bar_times_sorted[-1]
            last_len = _bar_length(len(bar_times_sorted) - 1)
            return base + (idx - (len(bar_times_sorted) - 1)) * last_len
        if meter_segments:
            for s_idx, s_time, bl, cnt in meter_segments:
                limit = s_idx + (cnt if cnt is not None else 10**9)
                if idx < limit:
                    return s_time + (idx - s_idx) * bl
            s_idx, s_time, bl, _ = meter_segments[-1]
            return s_time + (idx - s_idx) * bl
        return idx * _bar_length(0)

    def _bar_to_seconds(bar_token: str) -> Tuple[float, Optional[float]]:
        """Returns (start_sec, bar_value_if_given)"""
        v = _safe_float(bar_token, "Invalid bar index")
        if v < 0.0:
            raise SystemExit("bar index must be >= 0")
        base = int(math.floor(v))
        frac = v - base
        t0 = _bar_start(base)
        if frac > EPS:
            t0 += frac * _bar_length(base)
        return t0, v

    def _span_end_default(start_sec: float, bar_value: Optional[float]) -> float:
        if bar_value is not None:
            base = int(math.floor(bar_value))
            return start_sec + _bar_length(base)
        # 秒基準の場合は開始時点のメータから 1bar
        n, d = _numden_at_time(start_sec)
        return start_sec + _beats_per_bar(n, d) * sec_per_beat

    # --- normalize into (start_sec, symbol, bar_value?, beat_offset?)  -----
    items: List[Tuple[float, str, Optional[float], float]] = []  # (start_sec, symbol, bar_value, beat_off_ratio)

    if is_header:
        cols = {name: i for i, name in enumerate(header) if name}
        data = rows[1:]

        # (A) start,end,root,quality  or  (B) start,end,chord
        if {"start", "end"} <= cols.keys() and ({"root", "quality"} <= cols.keys() or "chord" in cols):
            spans: List[ChordSpan] = []
            for raw in data:
                start = _safe_float(raw[cols["start"]], "Invalid start time")
                end = _safe_float(raw[cols["end"]], "Invalid end time")
                if end <= start + EPS:
                    raise SystemExit("Non-positive chord duration in CSV")
                if "chord" in cols:
                    symbol = raw[cols["chord"]].strip()
                    root_pc, quality = parse_chord_symbol(symbol)
                    span = ChordSpan(start, end, root_pc, quality)
                    setattr(span, "symbol", symbol)
                    setattr(span, "root_name", symbol.split(":", 1)[0])
                else:
                    root = raw[cols["root"]].strip()
                    quality = raw[cols["quality"]].strip().lower()
                    root_pc, quality = parse_chord_symbol(f"{root}:{quality}")
                    span = ChordSpan(start, end, root_pc, quality)
                    setattr(span, "symbol", f"{root}:{quality}")
                    setattr(span, "root_name", root)
                spans.append(span)
            return spans

        # (C/D) start-based rows
        if "start" in cols and ("chord" in cols or {"root", "quality"} <= cols.keys()):
            for raw in data:
                start = _safe_float(raw[cols["start"]], "Invalid start time")
                if "chord" in cols:
                    sym = raw[cols["chord"]].strip()
                else:
                    sym = f"{raw[cols['root']].strip()}:{raw[cols['quality']].strip().lower()}"
                items.append((start, sym, None, 0.0))

        # (E/F/G) bar-based rows
        elif "bar" in cols and "chord" in cols:
            beat_idx = cols.get("beat")
            for raw in data:
                bar_token = raw[cols["bar"]]
                start_sec, bar_val = _bar_to_seconds(bar_token if bar_token else "0")
                beat_off = 0.0
                if beat_idx is not None and raw[beat_idx]:
                    # 0..(numerator-1) の整数想定。比率に変換。
                    n, d = _numden_at_time(start_sec)
                    beat_val = _safe_float(raw[beat_idx], "Invalid beat")
                    if beat_val < 0 or beat_val >= n:
                        raise SystemExit(f"beat must be in [0,{n})")
                    beat_off = float(beat_val) / float(n)
                    start_sec = start_sec + _bar_length(int(math.floor(bar_val))) * beat_off
                items.append((start_sec, raw[cols["chord"]].strip(), bar_val, beat_off))

        elif {"bar_start", "bar_end", "chord"} <= cols.keys():
            for raw in data:
                s_sec, _ = _bar_to_seconds(raw[cols["bar_start"]])
                e_sec, _ = _bar_to_seconds(raw[cols["bar_end"]])
                if e_sec <= s_sec + EPS:
                    raise SystemExit("Non-positive chord duration in CSV")
                sym = raw[cols["chord"]].strip()
                try:
                    root_pc, quality = parse_chord_symbol(sym)
                except ValueError as exc:
                    raise SystemExit(str(exc))
                span = ChordSpan(s_sec, e_sec, root_pc, quality)
                setattr(span, "symbol", sym)
                setattr(span, "root_name", sym.split(":", 1)[0])
                items.append((s_sec, sym, None, 0.0))  # keep for ordering; explicit-span handled below
        else:
            raise SystemExit("Unsupported chord CSV header")
    else:
        # headerless: 2 columns → (bar,chord) if first is integer-like, else (start,chord)
        for raw in rows:
            if len(raw) < 2:
                raise SystemExit("Chord CSV without header must have at least two columns")
            first, second = raw[0], raw[1]
            if re.fullmatch(r"^[+-]?\d+$", first):
                start_sec, bar_val = _bar_to_seconds(first)
                items.append((start_sec, second.strip(), bar_val, 0.0))
            else:
                items.append((_safe_float(first, "Invalid start"), second.strip(), None, 0.0))

    if not items:
        return []

    # --- build spans -------------------------------------------------------
    items.sort(key=lambda it: it[0])
    spans: List[ChordSpan] = []
    for i, (start_sec, symbol, bar_val, _) in enumerate(items):
        next_start = items[i + 1][0] if i + 1 < len(items) else None
        end_sec = (
            _span_end_default(start_sec, bar_val)
            if next_start is None or not math.isfinite(next_start) or next_start <= start_sec + EPS
            else next_start
        )
        try:
            root_pc, quality = parse_chord_symbol(symbol)
        except ValueError as exc:
            cleaned = symbol.replace("\n", " ").replace("\r", " ")
            excerpt = cleaned
            if len(excerpt) > 24:
                excerpt = excerpt[:21] + "..."
            raise SystemExit(
                f"{path}: token {i} ('{excerpt}') invalid: {exc}"
            ) from exc
        span = ChordSpan(start_sec, end_sec, root_pc, quality)
        setattr(span, "symbol", symbol)
        setattr(span, "root_name", symbol.split(":", 1)[0])
        spans.append(span)
    return spans


def infer_chords_by_bar(pm: "pretty_midi.PrettyMIDI", ts_num=4, ts_den=4) -> List["ChordSpan"]:
    # Build a simplistic bar grid from downbeats. If absent, estimate from tempo.
    downbeats = pm.get_downbeats()
    if len(downbeats) < 2:
        beats = pm.get_beats()
        if len(beats) < 2:
            raise ValueError(
                "Cannot infer beats/downbeats from this MIDI; please provide a chord CSV."
            )
        bar_beats = ts_num * (4.0 / ts_den)
        step = max(1, int(round(bar_beats)))
        downbeats = beats[::step]

    spans: List[ChordSpan] = []
    # Aggregate pitch-class histograms per bar
    for i in range(len(downbeats)):
        start = downbeats[i]
        end = downbeats[i + 1] if i + 1 < len(downbeats) else pm.get_end_time()
        if end - start <= 0.0:
            continue
        pc_weights = [0.0] * 12
        for inst in pm.instruments:
            if inst.is_drum:
                continue
            for n in inst.notes:
                ns = max(n.start, start)
                ne = min(n.end, end)
                if ne <= ns:
                    continue
                dur = ne - ns
                pc_weights[n.pitch % 12] += dur * (n.velocity / 127.0)
        # choose a root candidate
        root_pc = max(range(12), key=lambda pc: pc_weights[pc]) if any(pc_weights) else 0

        # score maj vs min by template match (0,4,7) vs (0,3,7)
        def score(intervals):
            return sum(pc_weights[(root_pc + iv) % 12] for iv in intervals)

        maj_s = score([0, 4, 7])
        min_s = score([0, 3, 7])
        quality = "maj" if maj_s >= min_s else "min"
        spans.append(ChordSpan(start, end, root_pc, quality))
    return spans


def ensure_tempo(pm: "pretty_midi.PrettyMIDI", fallback_bpm: Optional[float]) -> float:
    tempi = pm.get_tempo_changes()[1]
    if len(tempi):
        return float(tempi[0])
    if fallback_bpm is None:
        return 120.0
    return float(fallback_bpm)


def beats_to_seconds(beats: float, bpm: float) -> float:
    # beats are quarter-notes
    return (60.0 / bpm) * beats


def build_sparkle_midi(
    pm_in: "pretty_midi.PrettyMIDI",
    chords: List["ChordSpan"],
    mapping: Dict,
    pulse_subdiv_beats: float,
    cycle_mode: str,
    humanize_ms: float,
    humanize_vel: int,
    vel_curve: str,
    bpm: float,
    swing: float,
    swing_unit_beats: float,
    *,
    phrase_channel: Optional[int] = None,
    chord_channel: Optional[int] = None,
    cycle_stride: int = 1,
    accent: Optional[List[float]] = None,
    accent_map: Optional[Dict[str, List[float]]] = None,
    skip_phrase_in_rests: bool = False,
    silent_qualities: Optional[List[str]] = None,
    clone_meta_only: bool = False,
    stats: Optional[Dict] = None,
    merge_reset_at: str = "none",
    # extras from codex branch
    section_lfo: Optional[SectionLFO] = None,
    stable_guard: Optional[StableChordGuard] = None,
    fill_policy: str = "section",
    vocal_adapt: Optional[VocalAdaptive] = None,
    vocal_ducking: float = 0.0,
    lfo_targets: Tuple[str, ...] = ("phrase",),
    section_pool_weights: Optional[Dict[str, Dict[int, float]]] = None,
    rng: Optional[random.Random] = None,
    guide_onsets: Optional[List[int]] = None,
    guide_onset_th: int = 0,
    guide_style_note: Optional[int] = None,
    # extras from main branch
    guide_notes: Optional[Dict[int, int]] = None,
    guide_quant: str = "bar",
    guide_units: Optional[List[Tuple[float, float]]] = None,
    rest_silence_hold_off: bool = False,
    phrase_change_lead_beats: float = 0.0,
    phrase_pool: Optional[Dict[str, Any]] = None,
    phrase_pick: str = "roundrobin",
    no_repeat_window: int = 1,
    rest_silence_send_stop: bool = False,
    stop_min_gap_beats: float = 0.0,
    stop_velocity: int = 64,
    section_profiles: Optional[Dict[str, Dict]] = None,
    sections: Optional[List[Dict]] = None,
    section_default: str = "verse",
    section_verbose: bool = False,
    style_layer_mode: str = "off",
    style_layer_every: int = 4,
    style_layer_len_beats: float = 0.5,
    style_phrase_pool: Optional[Dict[str, Any]] = None,
    trend_window: int = 0,
    trend_th: float = 0.0,
    quantize_strength: Union[float, List[float]] = 0.0,
    rng_pool: Optional[random.Random] = None,
    rng_human: Optional[random.Random] = None,
    write_markers: bool = False,
    marker_encoding: str = "raw",
    onset_list: Optional[List[int]] = None,
    rest_list: Optional[List[float]] = None,
    density_rules: Optional[List[Dict[str, Any]]] = None,
    swing_shape: str = "offbeat",
) -> "pretty_midi.PrettyMIDI":
    """Render Sparkle-compatible MIDI with optional statistics payload.

    When ``stats`` is supplied a schema version of ``1.1`` is recorded alongside
    ``bar_pulse_grid`` (meter-derived reference grid), ``bar_pulses`` (grid mirror
    for legacy consumers), and ``bar_triggers`` (actual emitted trigger pulses,
    also mirrored to ``bar_trigger_pulses``/``bar_trigger_pulses_compat``).
    """
    rng = rng_human or rng
    if rng is None:
        rng = random.Random(0) if _SPARKLE_DETERMINISTIC else random.Random()

    def _duck(bar_idx: int, vel: int) -> int:
        if vocal_ducking > 0 and vocal_adapt and vocal_adapt.dense_phrase is not None:
            if vocal_adapt.phrase_for_bar(bar_idx) == vocal_adapt.dense_phrase:
                return max(1, int(round(vel * (1.0 - vocal_ducking))))
        return vel

    def _copy_time_signatures_meta(
        src_pm: "pretty_midi.PrettyMIDI", dest_pm: "pretty_midi.PrettyMIDI"
    ) -> None:
        ts_src = getattr(src_pm, "time_signature_changes", []) or []
        dest_pm.time_signature_changes = []
        ts_cls = getattr(pretty_midi, "TimeSignature", None)
        for ts in ts_src:
            clone = None
            if ts_cls is not None:
                try:
                    clone = ts_cls(ts.numerator, ts.denominator, ts.time)
                except Exception:
                    clone = None
            if clone is None:
                try:
                    clone = ts.__class__(ts.numerator, ts.denominator, ts.time)
                except Exception:
                    clone = types.SimpleNamespace(
                        numerator=getattr(ts, "numerator", 4),
                        denominator=getattr(ts, "denominator", 4),
                        time=getattr(ts, "time", 0.0),
                    )
            dest_pm.time_signature_changes.append(clone)

    def _copy_tempi_meta(
        src_pm: "pretty_midi.PrettyMIDI", dest_pm: "pretty_midi.PrettyMIDI"
    ) -> str:
        used_private = False
        try:
            times, tempos = src_pm.get_tempo_changes()
        except Exception:
            times, tempos = [], []

        def _safe_list(seq: Any) -> List[Any]:
            if seq is None:
                return []
            if isinstance(seq, list):
                return list(seq)
            tolist = getattr(seq, "tolist", None)
            if callable(tolist):
                try:
                    return list(tolist())
                except Exception:
                    pass
            try:
                return list(seq)
            except Exception:
                return [seq]

        time_list = _safe_list(times)
        tempo_list = _safe_list(tempos)
        if hasattr(dest_pm, "_tempo_changes"):
            dest_pm._tempo_changes = []  # type: ignore[attr-defined]
        if hasattr(dest_pm, "_tick_scales"):
            dest_pm._tick_scales = []  # type: ignore[attr-defined]
        if hasattr(dest_pm, "_tick_to_time"):
            dest_pm._tick_to_time = []  # type: ignore[attr-defined]
        if hasattr(dest_pm, "_add_tempo_change"):
            for t, tempo in zip(time_list, tempo_list):
                try:
                    dest_pm._add_tempo_change(tempo, t)  # type: ignore[attr-defined]
                except Exception:
                    pass
        elif tempo_list:
            dest_pm.initial_tempo = tempo_list[0]

        tempo_changes = getattr(src_pm, "_tempo_changes", None)
        if tempo_changes is not None and hasattr(dest_pm, "_tempo_changes"):
            used_private = True
            normalized: List[Tuple[float, float]] = []
            for tc in tempo_changes:
                tempo_val: Optional[float] = None
                time_val: Optional[float] = None
                if hasattr(tc, "tempo") and hasattr(tc, "time"):
                    tempo_val = getattr(tc, "tempo", None)
                    time_val = getattr(tc, "time", None)
                elif isinstance(tc, (list, tuple)) and len(tc) >= 2:
                    tempo_val = tc[0]
                    time_val = tc[1]
                if tempo_val is None or time_val is None:
                    continue
                try:
                    tempo_val = float(tempo_val)
                except Exception:
                    tempo_val = float("nan")
                try:
                    time_val = float(time_val)
                except Exception:
                    time_val = 0.0
                normalized.append((tempo_val, time_val))
            try:
                tempo_cls = pretty_midi.containers.TempoChange  # type: ignore[attr-defined]
            except Exception:
                tempo_cls = None
            if tempo_cls is not None:
                dest_pm._tempo_changes = [  # type: ignore[attr-defined]
                    tempo_cls(tempo, time) for tempo, time in normalized
                ]
            else:
                dest_pm._tempo_changes = [  # type: ignore[attr-defined]
                    (tempo, time) for tempo, time in normalized
                ]

        tick_scales = getattr(src_pm, "_tick_scales", None)
        if tick_scales is not None and hasattr(dest_pm, "_tick_scales"):
            used_private = True
            dest_pm._tick_scales = list(tick_scales)  # type: ignore[attr-defined]

        tick_to_time = getattr(src_pm, "_tick_to_time", None)
        if tick_to_time is not None and hasattr(dest_pm, "_tick_to_time"):
            used_private = True
            dest_pm._tick_to_time = list(tick_to_time)  # type: ignore[attr-defined]

        if used_private:
            # Normalise tempo caches after copying private metadata so later tick
            # reseeding works from a consistent baseline.
            _sanitize_tempi(dest_pm)

        return "private" if used_private else "public"

    def _new_pretty_midi_with_meta(
        src_pm: "pretty_midi.PrettyMIDI",
    ) -> Tuple["pretty_midi.PrettyMIDI", str]:
        try:
            dest_pm = pretty_midi.PrettyMIDI()
        except TypeError:
            dest_pm = pretty_midi.PrettyMIDI(None)
        _copy_time_signatures_meta(src_pm, dest_pm)
        # _copy_tempi_meta sanitises tempo caches before we reseed tick tables with
        # _ensure_tempo_and_ticks, keeping legacy PrettyMIDI internals in sync.
        meta_kind = _copy_tempi_meta(src_pm, dest_pm)
        return dest_pm, meta_kind

    if clone_meta_only:
        # Deep copies of PrettyMIDI were removed for memory savings; rebuild metadata instead.
        out, meta_src = _new_pretty_midi_with_meta(pm_in)
    else:
        out, meta_src = _new_pretty_midi_with_meta(pm_in)

    seed_bpm = float(bpm) if bpm is not None else 120.0
    if not math.isfinite(seed_bpm) or seed_bpm <= 0.0:
        seed_bpm = 120.0
    _ensure_tempo_and_ticks(out, seed_bpm, out.time_signature_changes)
    meta_private = getattr(out, "_sparkle_meta_seed_fallback", False)
    if stats is not None:
        setattr(out, "_sparkle_stats", stats)
        if meta_private:
            stats["meta_seeded"] = "private_fallback"

    chord_inst = pretty_midi.Instrument(program=0, name=CHORD_INST_NAME)
    phrase_inst = pretty_midi.Instrument(program=0, name=PHRASE_INST_NAME)
    if chord_channel is not None:
        chord_inst.midi_channel = chord_channel
    if phrase_channel is not None:
        phrase_inst.midi_channel = phrase_channel

    chord_oct = int(mapping.get("chord_octave", 4))
    chord_vel = int(mapping.get("chord_velocity", 90))
    phrase_note = int(mapping.get("phrase_note", 36))
    phrase_vel = int(mapping.get("phrase_velocity", 96))
    phrase_len_beats = float(mapping.get("phrase_length_beats", 0.25))
    if phrase_len_beats <= 0 or pulse_subdiv_beats <= 0:
        raise SystemExit("phrase_length_beats and pulse_subdiv_beats must be positive")
    phrase_hold = str(mapping.get("phrase_hold", "off"))
    phrase_merge_gap = max(0.0, float(mapping.get("phrase_merge_gap", 0.02)))
    chord_merge_gap = max(0.0, float(mapping.get("chord_merge_gap", 0.01)))
    release_sec = max(0.0, float(mapping.get("phrase_release_ms", 0.0))) / 1000.0
    min_phrase_len_sec = max(0.0, float(mapping.get("min_phrase_len_ms", 0.0))) / 1000.0
    held_vel_mode = str(mapping.get("held_vel_mode", "first"))
    cycle_notes: List[Optional[int]] = list(mapping.get("cycle_phrase_notes", []) or [])
    cycle_start_bar = int(mapping.get("cycle_start_bar", 0))
    if cycle_notes:
        L = len(cycle_notes)
        cycle_start_bar = ((cycle_start_bar % L) + L) % L
    if merge_reset_at == "none" and phrase_hold in ("bar", "chord"):
        merge_reset_at = phrase_hold
    chord_range = mapping.get("chord_input_range")
    voicing_mode = mapping.get("voicing_mode", "stacked")
    top_note_max = mapping.get("top_note_max")
    strict = bool(mapping.get("strict", False))

    beat_times = pm_in.get_beats()
    if len(beat_times) < 2:
        raise SystemExit("Could not determine beats from MIDI")
    if stats is not None:
        stats["beat_times"] = [float(bt) for bt in beat_times]

    @lru_cache(maxsize=None)
    def beat_to_time(b: float) -> float:
        idx = int(math.floor(b))
        frac = b - idx
        if idx >= len(beat_times) - 1:
            last = beat_times[-1] - beat_times[-2]
            return beat_times[-1] + (b - (len(beat_times) - 1)) * last
        return beat_times[idx] + frac * (beat_times[idx + 1] - beat_times[idx])

    @lru_cache(maxsize=None)
    def time_to_beat(t: float) -> float:
        idx = bisect.bisect_right(beat_times, t) - 1
        if idx < 0:
            return 0.0
        if idx >= len(beat_times) - 1:
            last = beat_times[-1] - beat_times[-2]
            return (len(beat_times) - 1) + (t - beat_times[-1]) / last
        span = beat_times[idx + 1] - beat_times[idx]
        return idx + (t - beat_times[idx]) / span

    unit_starts: List[float] = [u[0] for u in guide_units] if guide_units else []

    def maybe_merge_gap(inst, pitch, start_t, *, bar_start=None, chord_start=None):
        """Return merge gap or -1.0 to force new note at reset boundary."""
        mg = (
            phrase_merge_gap
            if phrase_hold != "off" or merge_reset_at != "none"
            else -1.0
        )
        if mg >= 0 and inst.notes and inst.notes[-1].pitch == pitch:
            gap = start_t - inst.notes[-1].end
            if (
                merge_reset_at != "none"
                and gap <= phrase_merge_gap + EPS
            ):
                if (
                    merge_reset_at == "bar"
                    and bar_start is not None
                    and abs(start_t - bar_start) <= EPS
                ):
                    return -1.0
                if (
                    merge_reset_at == "chord"
                    and chord_start is not None
                    and abs(start_t - chord_start) <= EPS
                ):
                    return -1.0
        return mg

    ts_changes = pm_in.time_signature_changes
    meter_map: List[Tuple[float, int, int]] = []
    estimated_4_4 = False
    if ts_changes:
        for ts in ts_changes:
            meter_map.append((ts.time, ts.numerator, ts.denominator))
    else:
        meter_map.append((0.0, 4, 4))
        estimated_4_4 = True
    if len(meter_map) > 1:
        meter_map.sort(key=lambda x: x[0])
    downbeats = resolve_downbeats(
        pm_in,
        meter_map,
        beat_times,
        beat_to_time,
        time_to_beat,
    )
    meter_times = [mt for mt, _, _ in meter_map]
    if cycle_notes and (len(downbeats) - 1) < 2 and cycle_mode == "bar":
        logging.info("cycle disabled; using fixed phrase_note=%d", phrase_note)
        cycle_notes = []
        if stats is not None:
            stats["cycle_disabled"] = True

    if stats is not None:
        legacy_grid = bool(stats.get("_legacy_bar_pulses_grid", False))
        stats.setdefault("warnings", [])
        stats["schema_version"] = "1.1"
        stats["schema"] = "1.1"
        stats["downbeats"] = downbeats
        # Dict[bar_index, List[(beat_position_in_beats, absolute_time_seconds)]]
        # capturing the meter-derived reference grid per bar. Stored as floats to
        # ease JSON export without further casting. ``bar_triggers`` records the
        # actual trigger placements when phrases are emitted so analytics can
        # distinguish between the theoretical grid and realised pulses.

        bar_triggers_obj = stats.get("bar_triggers")
        if isinstance(bar_triggers_obj, dict):
            bar_triggers_obj.clear()
        else:
            bar_triggers_obj = {}
        stats["bar_triggers"] = bar_triggers_obj
        stats["bar_trigger_pulses"] = bar_triggers_obj
        stats["bar_trigger_pulses_compat"] = bar_triggers_obj

        bar_pulse_grid_obj = stats.get("bar_pulse_grid")
        if isinstance(bar_pulse_grid_obj, dict):
            bar_pulse_grid_obj.clear()
        else:
            bar_pulse_grid_obj = {}
        stats["bar_pulse_grid"] = bar_pulse_grid_obj

        if legacy_grid:
            bar_pulses_obj = stats.get("bar_pulses")
            if isinstance(bar_pulses_obj, dict):
                bar_pulses_obj.clear()
            else:
                bar_pulses_obj = {}
            stats["bar_pulses"] = bar_pulses_obj
        else:
            if "bar_pulses" in stats:
                stats.pop("bar_pulses")
        stats["bar_phrase_notes"] = {}
        stats["bar_velocities"] = {}
        stats["triads"] = []
        stats["meters"] = meter_map
        stats["bar_reason"] = {}
        stats["lfo_pos"] = {}
        stats["guard_hold_beats"] = {}
        stats["fill_sources"] = {}
        stats["merge_events"] = []
        stats["fill_conflicts"] = []
        if estimated_4_4:
            stats["estimated_4_4"] = True
    if any(den == 8 and num % 3 == 0 for _, num, den in meter_map):
        if not math.isclose(swing_unit_beats, 1 / 12, abs_tol=EPS):
            logging.info("suggest --swing-unit 1/12 for ternary feel")

    num_bars = len(downbeats) - 1
    density_map: Optional[Dict[int, str]] = {} if stats is not None else None
    sections_map = mapping.get("sections")
    if sections_map:
        tag_map: Optional[Dict[int, str]] = {} if stats is not None else None
        for sec in sections_map:
            dens = sec.get("density")
            start = int(sec.get("start_bar", 0))
            end = int(sec.get("end_bar", num_bars))
            if dens in ("low", "med", "high"):
                for b in range(max(0, start), min(num_bars, end)):
                    if density_map is not None:
                        density_map[b] = dens
            tag = sec.get("tag")
            if tag:
                for b in range(max(0, start), min(num_bars, end)):
                    if tag_map is not None:
                        tag_map[b] = tag
        if stats is not None and tag_map is not None:
            stats["section_tags"] = tag_map
    if stats is not None:
        stats["bar_density"] = density_map or {}
        stats["bar_count"] = num_bars
        stats["swing_unit"] = swing_unit_beats
        if section_lfo:
            stats["accent_scales"] = {b: section_lfo.vel_scale(b) for b in range(num_bars)}
    # precompute pulses per bar for velocity curves
    bar_info: Dict[int, Tuple[float, float, float, float, int]] = {}
    for i, start in enumerate(downbeats[:-1]):
        end = downbeats[i + 1]
        sb = time_to_beat(start)
        eb = time_to_beat(end)
        count = int(math.ceil((eb - sb) / pulse_subdiv_beats))
        bar_info[i] = (start, end, sb, eb, count)
    bar_counts = {i: info[4] for i, info in bar_info.items()}
    bar_accent_cache: Dict[int, List[float]] = {}

    def accent_for_bar(bi: int) -> Optional[List[float]]:
        if bi in accent_by_bar:
            return accent_by_bar[bi]
        if accent is None:
            return None
        arr = bar_accent_cache.get(bi)
        if arr is None:
            n = bar_counts.get(bi, len(accent))
            if n % len(accent) == 0:
                arr = accent * (n // len(accent))
            else:
                arr = stretch_accent(accent, n)
            bar_accent_cache[bi] = arr
        return arr

    bar_qualities: List[Optional[str]] = [None] * num_bars
    if chords:
        for i in range(num_bars):
            start, end, _, _, _ = bar_info[i]
            qs = [c.quality for c in chords if c.start <= start + EPS and c.end >= end - EPS]
            if len(qs) == 1:
                bar_qualities[i] = qs[0]

    # From add-guide-midi-phrase-selection-and-damping branch
    accent_by_bar: Dict[int, List[float]] = {}
    accent_scale_by_bar: Dict[int, float] = {}
    if accent_map:
        for i, t in enumerate(downbeats):
            num, den = get_meter_at(meter_map, t, times=meter_times)
            key = f"{num}/{den}"
            lst = accent_map.get(key)
            if lst:
                accent_by_bar[i] = lst

    damp_scale_by_bar: Dict[int, Tuple[int, int]] = {}
    bar_pool_pickers: Dict[int, PoolPicker] = {}
    section_labels: List[str] = []
    if sections:
        for i in range(len(downbeats)):
            tag = section_default
            for sec in sections:
                if sec.get("start_bar", 0) <= i < sec.get("end_bar", 0):
                    tag = sec.get("tag", section_default)
                    break
            section_labels.append(tag)
    elif stats is not None and stats.get("sections"):
        section_labels = stats["sections"]
    else:
        section_labels = [section_default] * len(downbeats)
    if section_profiles:
        for i, tag in enumerate(section_labels):
            prof = section_profiles.get(tag)
            if not prof:
                continue
            if "accent" in prof:
                accent_by_bar[i] = prof["accent"]
            if "accent_scale" in prof:
                try:
                    accent_scale_by_bar[i] = float(prof["accent_scale"])
                except Exception:
                    pass
            if "damp_scale" in prof:
                ds = prof["damp_scale"]
                if isinstance(ds, list) and len(ds) == 2:
                    damp_scale_by_bar[i] = (int(ds[0]), int(ds[1]))
            if "phrase_pool" in prof:
                notes = prof.get("phrase_pool", {}).get("notes", [])
                weights = prof.get("phrase_pool", {}).get("weights", [1] * len(notes))
                pool = []
                for n, w in zip(notes, weights):
                    nt = parse_note_token(n)
                    if nt is not None:
                        pool.append((nt, float(w)))
                if pool:
                    bar_pool_pickers[i] = PoolPicker(pool, phrase_pick, rng=rng_pool)
            if "phrase_pick" in prof:
                bar_pool_pickers[i] = PoolPicker(
                    bar_pool_pickers[i].pool if i in bar_pool_pickers else [],
                    prof["phrase_pick"],
                    rng=rng_pool,
                )
            if prof.get("no_immediate_repeat"):
                no_repeat_window = max(no_repeat_window, 1)
    density_override: Dict[int, int] = {}
    if density_rules is None:
        density_rules = [
            {"rest_ratio": 0.5, "note": 24},
            {"onset_count": 3, "note": 36},
        ]
    if rest_list is not None and onset_list is not None:
        for i, (r, o) in enumerate(zip(rest_list, onset_list)):
            for rule in density_rules:
                note = None
                if "rest_ratio" in rule and r >= rule["rest_ratio"]:
                    note = parse_note_token(rule["note"])
                elif "onset_count" in rule and o >= rule["onset_count"]:
                    note = parse_note_token(rule["note"])
                if note is not None:
                    density_override[i] = note
                    break
    if section_verbose and section_labels:
        logging.info("sections: %s", section_labels)

    # From main branch: phrase scheduling support
    # Build phrase plan and fill map (supports both 2- and 3-value returns)
    phrase_plan: List[Optional[int]] = []
    fill_map: Dict[int, int] = {}
    fill_src: Dict[int, str] = {}
    plan_active = bool(cycle_notes)
    if cycle_mode == "bar":
        sec_list = mapping.get("sections")
        # ensure num_bars covers any chord tail that may extend last bar
        if chords:
            last_idx = max(max(0, bisect.bisect_right(downbeats, c.end - EPS) - 1) for c in chords)
            num_bars = max(num_bars, last_idx + 1)
            if len(bar_qualities) < num_bars:
                bar_qualities.extend([None] * (num_bars - len(bar_qualities)))
        style_inject = mapping.get("style_inject")
        if not (fill_policy == "style" or (lfo_targets and "fill" in lfo_targets)):
            style_inject = None
        res = schedule_phrase_keys(
            num_bars,
            cycle_notes,
            sec_list,
            mapping.get("style_fill"),
            cycle_start_bar=cycle_start_bar,
            cycle_stride=cycle_stride,
            lfo=section_lfo,
            style_inject=style_inject,
            fill_policy=fill_policy,
            pulse_subdiv=pulse_subdiv_beats,
            markov=mapping.get("markov"),
            bar_qualities=bar_qualities,
            section_pool_weights=section_pool_weights,
            rng=rng,
            stats=stats,
        )
        if isinstance(res, tuple) and len(res) == 3:
            phrase_plan, fill_map, fill_src = res  # type: ignore
        else:
            phrase_plan, fill_map = res  # type: ignore
            fill_src = {}
        if sec_list or mapping.get("style_fill") is not None or mapping.get("markov") is not None:
            if any(p is not None for p in phrase_plan):
                plan_active = True
        bar_sources: Optional[List[str]] = ["cycle"] * len(phrase_plan) if stats is not None else None
        if stats is not None:
            stats["bar_phrase_notes_list"] = list(phrase_plan)
            stats["fill_bars"] = list(fill_map.keys())
        if sec_list and bar_sources is not None:
            for sec in sec_list:
                pool = sec.get("pool")
                if pool:
                    start = int(sec.get("start_bar", 0))
                    end = int(sec.get("end_bar", num_bars))
                    for b in range(max(0, start), min(num_bars, end)):
                        bar_sources[b] = "section"
        if vocal_adapt and phrase_plan and bar_sources is not None:
            for i in range(len(phrase_plan)):
                alt = vocal_adapt.phrase_for_bar(i)
                if alt is not None:
                    phrase_plan[i] = alt
                    bar_sources[i] = (
                        f"{bar_sources[i]}+vocal" if bar_sources[i] != "vocal" else "vocal"
                    )
        if guide_onsets and guide_style_note is not None:
            for idx, cnt in enumerate(guide_onsets):
                if cnt >= guide_onset_th:
                    tgt = idx - 1
                    if tgt >= 0 and tgt not in fill_map:
                        fill_map[tgt] = (guide_style_note, pulse_subdiv_beats, 1.0)  # type: ignore
                        fill_src[tgt] = "style"
                        if stats is not None:
                            stats["fill_bars"].append(tgt)
                    break
        if stats is not None and bar_sources is not None:
            labels_for_reason = section_labels if section_labels else []
            for i, pn in enumerate(phrase_plan):
                src = bar_sources[i]
                if labels_for_reason:
                    tag = labels_for_reason[i] if i < len(labels_for_reason) else labels_for_reason[-1]
                    if tag:
                        prefix = f"section:{tag}"
                        src = f"{prefix}|{src}" if src else prefix
                stats["bar_reason"][i] = {"source": src, "note": pn}
            stats["fill_sources"].update(fill_src)

    # Precompute pulse timestamps per bar (meter-derived grid; swing shifts timing only)
    if stats is not None:
        legacy_pulses_grid = bool(stats.get("_legacy_bar_pulses_grid", False))
        bar_grid = stats.setdefault("bar_pulse_grid", {})
        bar_triggers = stats.setdefault("bar_triggers", {})
        bar_pulses_dict = stats.get("bar_pulses") if legacy_pulses_grid else None
        bar_grid.clear()
        bar_triggers.clear()
        if bar_pulses_dict is not None:
            bar_pulses_dict.clear()
        for i, (start, next_start) in enumerate(zip(downbeats[:-1], downbeats[1:])):
            num, den = get_meter_at(meter_map, start, times=meter_times)
            sb = time_to_beat(start)
            eb = time_to_beat(next_start)
            bar_beats = eb - sb
            total = max(1, pulses_per_bar(num, den, pulse_subdiv_beats))
            if bar_beats <= 0.0 or total <= 0:
                pulse = (float(sb), float(beat_to_time(sb)))
                grid_list = [pulse]
                bar_grid[i] = grid_list
                if bar_pulses_dict is not None:
                    bar_pulses_dict[i] = list(grid_list)
                continue
            step = bar_beats / total
            grid: List[Tuple[float, float]] = []
            for k in range(total):
                pos = sb + k * step
                # Grid swing offsets the theoretical meter grid; actual trigger swing is
                # applied later during phrase emission when stride-aware intervals occur.
                if swing > 0.0 and math.isclose(step, swing_unit_beats, abs_tol=EPS):
                    shift = 0.0
                    swing_step = swing * step
                    if swing_shape == "offbeat":
                        if k % 2 == 1:
                            shift = swing_step
                    elif swing_shape == "even":
                        if k % 2 == 1:
                            shift = -swing_step
                    else:
                        if k % 3 == 1:
                            shift = swing_step
                    pos += shift
                pos = clip_to_bar(pos, sb, eb)
                grid.append((float(pos), float(beat_to_time(pos))))
            if not grid:
                grid = [(float(sb), float(beat_to_time(sb)))]
            grid_list = list(grid)
            bar_grid[i] = grid_list
            if bar_pulses_dict is not None:
                bar_pulses_dict[i] = list(grid_list)

    # Velocity curve helper
    bar_progress: Dict[int, int] = {}

    def vel_factor(mode: str, idx: int, total: int) -> float:
        if total <= 1:
            x = 0.0
        else:
            x = idx / (total - 1)
        if mode == "up":
            return x
        if mode == "down":
            return 1.0 - x
        if mode == "sine":
            return math.sin(math.pi * x)
        return 1.0

    # --- Unified phrase note picking (guide → density → cycle/plan → pool) ---
    last_guided: Optional[int] = None
    prev_hold: Optional[int] = None

    pool_picker: Optional[PoolPicker] = None
    if phrase_pool:
        if isinstance(phrase_pool, list):
            phrase_pool = {"pool": phrase_pool}
        if phrase_pool.get("pool"):
            pool_picker = PoolPicker(
                phrase_pool["pool"],
                phrase_pick,
                T=phrase_pool.get("T"),
                no_repeat_window=no_repeat_window,
                rng=rng_pool,
            )

    trend_labels: List[int] = []
    if onset_list is not None:
        trend_labels = [0] * len(onset_list)
        if trend_window > 0 and len(onset_list) > trend_window:
            for i in range(trend_window, len(onset_list)):
                prev = sum(onset_list[i - trend_window : i]) / trend_window
                curr = sum(onset_list[i - trend_window + 1 : i + 1]) / trend_window
                slope = curr - prev
                if slope > trend_th:
                    trend_labels[i] = 1
                elif slope < -trend_th:
                    trend_labels[i] = -1

    def pulses_in_range(start_t: float, end_t: float) -> List[Tuple[int, int]]:
        indices: List[Tuple[int, int]] = []
        b = time_to_beat(start_t)
        eb = time_to_beat(end_t)
        iter_guard = MAX_ITERS
        # Guard to avoid pathological zero-interval loops when swing math stalls.
        while b < eb - EPS:
            t = beat_to_time(b)
            bar_idx = max(0, bisect.bisect_right(downbeats, t) - 1)
            bar_start_b = time_to_beat(downbeats[bar_idx])
            idx = int(math.floor((b - bar_start_b + EPS) / pulse_subdiv_beats))
            indices.append((bar_idx, idx))
            interval = pulse_subdiv_beats
            # Trigger swing adjusts stride spacing for emitted notes, complementing the
            # earlier grid swing so both analytics and playback share the same feel.
            if swing > 0.0 and math.isclose(pulse_subdiv_beats, swing_unit_beats, abs_tol=EPS):
                if swing_shape == "offbeat":
                    interval *= (1 + swing) if idx % 2 == 0 else (1 - swing)
                elif swing_shape == "even":
                    interval *= (1 - swing) if idx % 2 == 0 else (1 + swing)
                else:
                    mod = idx % 3
                    if mod == 0:
                        interval *= 1 + swing
                    elif mod == 1:
                        interval *= 1 - swing
            if interval <= EPS:
                logging.warning(
                    "pulses_in_range: non-positive interval; aborting pulse walk"
                )
                break
            b += interval
            iter_guard -= 1
            if iter_guard <= 0:
                logging.warning(
                    "pulses_in_range: max iterations reached; aborting pulse walk"
                )
                break
        return indices

    # placeholder removed; phrase emission handled below
    # --- merged: accents / section profiles / density overrides / phrase plan ---
    # Accents from meter and explicit accent_map
    accent_by_bar: Dict[int, List[float]] = {}
    accent_scale_by_bar: Dict[int, float] = {}
    if accent_map:

        def meter_at(t: float) -> Tuple[int, int]:
            idx = 0
            for j, (mt, num, den) in enumerate(meter_map):
                if mt <= t:
                    idx = j
                else:
                    break
            return meter_map[idx][1], meter_map[idx][2]

        for i, t in enumerate(downbeats):
            num, den = meter_at(t)
            key = f"{num}/{den}"
            lst = accent_map.get(key)
            if lst:
                accent_by_bar[i] = lst

    # Per-bar damp scaling and per-bar phrase pool pickers (from section profiles)
    damp_scale_by_bar: Dict[int, Tuple[int, int]] = {}
    bar_pool_pickers: Dict[int, PoolPicker] = {}

    # Determine section labels per bar
    section_labels: List[str] = []
    if sections:
        for i in range(len(downbeats)):
            tag = section_default
            for sec in sections:
                if sec.get("start_bar", 0) <= i < sec.get("end_bar", 0):
                    tag = sec.get("tag", section_default)
                    break
            section_labels.append(tag)
    elif stats is not None and stats.get("sections"):
        section_labels = stats["sections"]
    else:
        section_labels = [section_default] * len(downbeats)

    # Apply section_profiles overrides
    if section_profiles:
        for i, tag in enumerate(section_labels):
            prof = section_profiles.get(tag)
            if not prof:
                continue
            if "accent" in prof:
                accent_by_bar[i] = prof["accent"]
            if "accent_scale" in prof:
                try:
                    accent_scale_by_bar[i] = float(prof["accent_scale"])
                except Exception:
                    pass
            if "damp_scale" in prof:
                ds = prof["damp_scale"]
                if isinstance(ds, list) and len(ds) == 2:
                    damp_scale_by_bar[i] = (int(ds[0]), int(ds[1]))
            # Phrase pool / picker policy
            if "phrase_pool" in prof:
                notes = prof.get("phrase_pool", {}).get("notes", [])
                weights = prof.get("phrase_pool", {}).get("weights", [1] * len(notes))
                pool: List[Tuple[int, float]] = []
                for n, w in zip(notes, weights):
                    nt = parse_note_token(n)
                    if nt is not None:
                        pool.append((int(nt), float(w)))
                if pool:
                    bar_pool_pickers[i] = PoolPicker(pool, phrase_pick, rng=rng_pool)
            if "phrase_pick" in prof:
                # Rebuild picker with requested mode, reuse pool if available
                existing_pool = bar_pool_pickers[i].pool if i in bar_pool_pickers else []
                bar_pool_pickers[i] = PoolPicker(existing_pool, prof["phrase_pick"], rng=rng_pool)
            if prof.get("no_immediate_repeat"):
                no_repeat_window = max(no_repeat_window, 1)

    # Density-driven overrides (e.g., force phrase keys on busy/silent bars)
    density_override: Dict[int, int] = {}
    if density_rules is None:
        density_rules = [
            {"rest_ratio": 0.5, "note": 24},
            {"onset_count": 3, "note": 36},
        ]
    if rest_list is not None and onset_list is not None:
        for i, (r, o) in enumerate(zip(rest_list, onset_list)):
            for rule in density_rules:
                note = None
                if "rest_ratio" in rule and r >= rule["rest_ratio"]:
                    note = parse_note_token(rule["note"])
                elif "onset_count" in rule and o >= rule["onset_count"]:
                    note = parse_note_token(rule["note"])
                if note is not None:
                    density_override[i] = int(note)
                    break

    if section_verbose and section_labels:
        logging.info("sections: %s", section_labels)
    # phrase_plan and fill_map have already been computed earlier via
    # schedule_phrase_keys (which also handles style inject and LFO fills).
    # Avoid resetting them here so later features can override as expected.

    # --- merged: phrase_pool setup + trend + unified pick_phrase_note ---
    # State for guide/density and pool picking
    last_guided: Optional[int] = None
    prev_hold: Optional[int] = None

    # Optional global pool picker constructed from phrase_pool arg
    pool_picker: Optional[PoolPicker] = None
    if phrase_pool:
        if isinstance(phrase_pool, list):
            phrase_pool = {"pool": phrase_pool}
        if phrase_pool.get("pool"):
            pool_picker = PoolPicker(
                phrase_pool["pool"],
                phrase_pick,
                T=phrase_pool.get("T"),
                no_repeat_window=no_repeat_window,
                rng=rng_pool,
            )

    # Simple trend labels over onset density
    trend_labels: List[int] = []
    if onset_list is not None:
        trend_labels = [0] * len(onset_list)
        if trend_window > 0 and len(onset_list) > trend_window:
            for i in range(trend_window, len(onset_list)):
                prev = sum(onset_list[i - trend_window : i]) / trend_window
                curr = sum(onset_list[i - trend_window + 1 : i + 1]) / trend_window
                slope = curr - prev
                if slope > trend_th:
                    trend_labels[i] = 1
                elif slope < -trend_th:
                    trend_labels[i] = -1

    # State for cycle/plan-based picking (from main branch)
    last_bar_idx = -1
    last_bar_note: Optional[int] = None

    def pick_phrase_note(t: float, chord_idx: int) -> Optional[int]:
        nonlocal last_guided, last_bar_idx, last_bar_note
        bar_idx = max(0, bisect.bisect_right(downbeats, t) - 1)
        pn: Optional[int] = None
        decided = False
        plan_tried = False

        if guide_notes is not None:
            if guide_quant == "bar":
                base = bar_idx
            else:
                base = max(0, bisect.bisect_right(beat_times, t) - 1)
            if base in guide_notes:
                note = guide_notes.get(base)
                decided = True
                if note is not None and note != last_guided:
                    pn = note
                    last_guided = note

        if pn is None and bar_idx in density_override:
            pn = density_override[bar_idx]
            decided = True

        if pn is None and vocal_adapt is not None:
            alt = vocal_adapt.phrase_for_bar(bar_idx)
            if alt is not None:
                pn = alt
                decided = True

        if pn is None:
            picker = bar_pool_pickers.get(bar_idx)
            if picker is not None:
                decided = True
                if trend_labels and bar_idx < len(trend_labels) and trend_labels[bar_idx] != 0:
                    notes = [n for n, _ in picker.pool]
                    pn = max(notes) if trend_labels[bar_idx] > 0 else min(notes)
                else:
                    pn = picker.pick()
            elif pool_picker is not None:
                decided = True
                if trend_labels and bar_idx < len(trend_labels) and trend_labels[bar_idx] != 0:
                    notes = [n for n, _ in pool_picker.pool]
                    pn = max(notes) if trend_labels[bar_idx] > 0 else min(notes)
                else:
                    pn = pool_picker.pick()

        if (
            pn is None
            and plan_active
            and phrase_plan is not None
            and (phrase_plan or cycle_notes)
        ):
            plan_tried = True
            if bar_idx < len(phrase_plan):
                pn = phrase_plan[bar_idx]
            else:
                cand = None
                if cycle_notes:
                    idx = ((bar_idx + cycle_start_bar) // max(1, cycle_stride)) % len(cycle_notes)
                    cand = cycle_notes[idx]
                phrase_plan.append(cand)
                pn = cand

        if pn is None and not (decided or plan_tried):
            pn = phrase_note

        if bar_idx != last_bar_idx:
            last_bar_idx = bar_idx
            if pn is None:
                last_bar_note = pn
                return None
            if plan_active and plan_tried and pn == last_bar_note and cycle_stride <= 1:
                last_bar_note = pn
                return None
            last_bar_note = pn
        return pn

    silent_qualities = set(silent_qualities or [])

    bar_presets = {
        i: (
            DENSITY_PRESETS.get(stats.get("bar_density", {}).get(i, "med"), DENSITY_PRESETS["med"])
            if stats
            else DENSITY_PRESETS["med"]
        )
        for i in range(len(downbeats))
    }
    precomputed_accents = {i: accent_for_bar(i) for i in range(len(downbeats))}
    vf0_by_bar = {i: vel_factor(vel_curve, 0, bar_counts.get(i, 1)) for i in range(len(downbeats))}

    ctx = RuntimeContext(
        rng=rng,
        section_lfo=section_lfo,
        humanize_ms=humanize_ms,
        humanize_vel=humanize_vel,
        beat_to_time=beat_to_time,
        time_to_beat=time_to_beat,
        clip=clip_note_interval,
        maybe_merge_gap=maybe_merge_gap,
        append_phrase=_append_phrase,
        vel_factor=vel_factor,
        accent_by_bar=precomputed_accents,
        bar_counts=bar_counts,
        preset_by_bar=bar_presets,
        accent_scale_by_bar=accent_scale_by_bar,
        vel_curve=vel_curve,
        downbeats=downbeats,
        cycle_mode=cycle_mode,
        phrase_len_beats=phrase_len_beats,
        phrase_inst=phrase_inst,
        pick_phrase_note=pick_phrase_note,
        release_sec=release_sec,
        min_phrase_len_sec=min_phrase_len_sec,
        phrase_vel=phrase_vel,
        duck=_duck,
        lfo_targets=lfo_targets,
        stable_guard=stable_guard,
        stats=stats,
        bar_progress=bar_progress,
        pulse_subdiv_beats=pulse_subdiv_beats,
        swing=swing,
        swing_unit_beats=swing_unit_beats,
        swing_shape=swing_shape,
    )

    prev_triad_voicing: Optional[List[int]] = None
    for c_idx, span in enumerate(chords):
        is_silent = span.quality in silent_qualities or span.quality == "rest"
        triad: List[int] = []
        if not is_silent:
            triad = triad_pitches(span.root_pc, span.quality, chord_oct, mapping)
            if chord_range:
                mode = voicing_mode if voicing_mode != "smooth" else "stacked"
                triad = place_in_range(
                    triad, chord_range["lo"], chord_range["hi"], voicing_mode=mode
                )
                if voicing_mode == "smooth":
                    triad = smooth_triad(prev_triad_voicing, triad, chord_range["lo"], chord_range["hi"])
                    prev_triad_voicing = triad
            if top_note_max is not None:
                while max(triad) > top_note_max and all(n - 12 >= 0 for n in triad):
                    triad = [n - 12 for n in triad]
                if triad and max(triad) > top_note_max:
                    msg = f"top_note_max={top_note_max} cannot be satisfied for triad {triad}"
                    if strict:
                        raise SystemExit(msg)
                    logging.warning(msg)
            s_t, e_t = clip_note_interval(span.start, span.end, eps=EPS)
            c_vel = chord_vel
            if section_lfo and "chord" in lfo_targets:
                bar_idx = max(0, bisect.bisect_right(downbeats, span.start) - 1)
                c_vel = max(1, min(127, int(round(c_vel * section_lfo.vel_scale(bar_idx)))))
                if stats is not None:
                    stats["lfo_pos"][bar_idx] = section_lfo._pos(bar_idx)
            for p in triad:
                chord_inst.notes.append(
                    pretty_midi.Note(velocity=c_vel, pitch=p, start=s_t, end=e_t)
                )
        if stats is not None:
            stats["triads"].append(triad)
        if skip_phrase_in_rests and is_silent:
            continue

        sb = time_to_beat(span.start)
        eb = time_to_beat(span.end)
        if phrase_hold == "chord":
            pn = pick_phrase_note(span.start, c_idx)
            if pn is not None:
                bar_idx = max(0, bisect.bisect_right(downbeats, span.start) - 1)
                total = bar_counts.get(bar_idx, 1)
                vf = vf0_by_bar[bar_idx]
                pulse_idx = pulses_in_range(span.start, span.end)
                preset = bar_presets[bar_idx]
                acc_arr = precomputed_accents.get(bar_idx)
                if acc_arr and pulse_idx:
                    if held_vel_mode == "max":
                        af = max(acc_arr[i % len(acc_arr)] for _, i in pulse_idx) * preset["accent"]
                    elif held_vel_mode == "mean":
                        af = (
                            sum(acc_arr[i % len(acc_arr)] for _, i in pulse_idx) / len(pulse_idx)
                        ) * preset["accent"]
                    else:
                        af = acc_arr[pulse_idx[0][1] % len(acc_arr)] * preset["accent"]
                else:
                    af = (acc_arr[0] if acc_arr else 1.0) * preset["accent"]
                base_vel = max(1, min(127, int(round(phrase_vel * vf * af))))
                base_vel = _duck(bar_idx, base_vel)
                if section_lfo and "phrase" in lfo_targets:
                    base_vel = max(
                        1, min(127, int(round(base_vel * section_lfo.vel_scale(bar_idx))))
                    )
                    if stats is not None:
                        stats["lfo_pos"][bar_idx] = section_lfo._pos(bar_idx)
                if humanize_vel > 0:
                    base_vel = max(
                        1,
                        min(127, int(round(base_vel + rng.uniform(-humanize_vel, humanize_vel)))),
                    )
                if humanize_ms > 0.0:
                    delta_s = rng.uniform(-humanize_ms, humanize_ms) / 1000.0
                    delta_e = rng.uniform(-humanize_ms, humanize_ms) / 1000.0
                else:
                    delta_s = delta_e = 0.0
                start_t = span.start + delta_s
                if cycle_mode == "bar":
                    start_t = max(downbeats[bar_idx], span.start, start_t)
                else:
                    start_t = max(span.start, start_t)
                end_t = min(span.end, span.end + delta_e)
                start_t, end_t = clip_note_interval(start_t, end_t, eps=EPS)
                if rest_silence_hold_off and guide_units and guide_notes is not None:
                    sb = time_to_beat(start_t)
                    uidx = bisect.bisect_right(unit_starts, sb) - 1
                    if 0 <= uidx < len(unit_starts) - 1 and guide_notes.get(uidx + 1) is None:
                        end_t = min(end_t, beat_to_time(unit_starts[uidx + 1]))
                mg = maybe_merge_gap(
                    phrase_inst, pn, start_t, bar_start=downbeats[bar_idx], chord_start=span.start
                )
                _append_phrase(
                    phrase_inst,
                    pn,
                    start_t,
                    end_t,
                    base_vel,
                    mg,
                    release_sec,
                    min_phrase_len_sec,
                    stats,
                )
                if stats is not None:
                    end_bar = max(0, bisect.bisect_right(downbeats, span.end - EPS) - 1)
                    for bi in range(bar_idx, end_bar + 1):
                        if bi not in stats["bar_phrase_notes"]:
                            stats["bar_phrase_notes"][bi] = pn
                        stats["bar_velocities"].setdefault(bi, []).append(base_vel)
        elif phrase_hold == "bar":
            bar_idx = max(0, bisect.bisect_right(downbeats, span.start) - 1)
            while bar_idx < len(downbeats) and downbeats[bar_idx] < span.end:
                bar_start = downbeats[bar_idx]
                bar_end = (
                    downbeats[bar_idx + 1] if bar_idx + 1 < len(downbeats) else pm_in.get_end_time()
                )
                start = max(span.start, bar_start)
                end = min(span.end, bar_end)
                pn = pick_phrase_note(start, c_idx)
                if pn is not None:
                    total = bar_counts.get(bar_idx, 1)
                    vf = vf0_by_bar[bar_idx]
                    pulse_idx = pulses_in_range(start, end)
                    preset = bar_presets[bar_idx]
                    acc_arr = precomputed_accents.get(bar_idx)
                    if acc_arr and pulse_idx:
                        if held_vel_mode == "max":
                            af = (
                                max(acc_arr[i % len(acc_arr)] for _, i in pulse_idx)
                                * preset["accent"]
                            )
                        elif held_vel_mode == "mean":
                            af = (
                                sum(acc_arr[i % len(acc_arr)] for _, i in pulse_idx)
                                / len(pulse_idx)
                            ) * preset["accent"]
                        else:
                            af = acc_arr[pulse_idx[0][1] % len(acc_arr)] * preset["accent"]
                    else:
                        af = (acc_arr[0] if acc_arr else 1.0) * preset["accent"]
                    base_vel = max(1, min(127, int(round(phrase_vel * vf * af))))
                    base_vel = _duck(bar_idx, base_vel)
                    if section_lfo:
                        base_vel = max(
                            1, min(127, int(round(base_vel * section_lfo.vel_scale(bar_idx))))
                        )
                    if humanize_vel > 0:
                        base_vel = max(
                            1,
                            min(
                                127,
                                int(round(base_vel + rng.uniform(-humanize_vel, humanize_vel))),
                            ),
                        )
                    if humanize_ms > 0.0:
                        delta_s = rng.uniform(-humanize_ms, humanize_ms) / 1000.0
                        delta_e = rng.uniform(-humanize_ms, humanize_ms) / 1000.0
                    else:
                        delta_s = delta_e = 0.0
                    start_t = start + delta_s
                    if cycle_mode == "bar":
                        start_t = max(bar_start, span.start, start_t)
                    else:
                        start_t = max(span.start, start_t)
                    end_t = min(end, end + delta_e)
                    start_t, end_t = clip_note_interval(start_t, end_t, eps=EPS)
                    if rest_silence_hold_off and guide_units and guide_notes is not None:
                        sb = time_to_beat(start_t)
                        uidx = bisect.bisect_right(unit_starts, sb) - 1
                        if 0 <= uidx < len(unit_starts) - 1 and guide_notes.get(uidx + 1) is None:
                            end_t = min(end_t, beat_to_time(unit_starts[uidx + 1]))
                    mg = maybe_merge_gap(
                        phrase_inst, pn, start_t, bar_start=bar_start, chord_start=span.start
                    )
                    _append_phrase(
                        phrase_inst,
                        pn,
                        start_t,
                        end_t,
                        base_vel,
                        mg,
                        release_sec,
                        min_phrase_len_sec,
                        stats,
                    )
                    if stats is not None and bar_idx not in stats["bar_phrase_notes"]:
                        stats["bar_phrase_notes"][bar_idx] = pn
                    if stats is not None:
                        stats["bar_velocities"].setdefault(bar_idx, []).append(base_vel)
                bar_idx += 1
        else:
            _emit_phrases_for_span(span, c_idx, ctx)

    if phrase_change_lead_beats > 0 and phrase_plan:
        lead_len = min(pulse_subdiv_beats, phrase_change_lead_beats)
        for i in range(1, len(phrase_plan)):
            cur = phrase_plan[i]
            prev = phrase_plan[i - 1]
            if cur is not None and prev is not None and cur != prev:
                start_b = time_to_beat(downbeats[i]) - lead_len
                start_t = beat_to_time(start_b)
                end_t = downbeats[i]
                _append_phrase(
                    phrase_inst,
                    cur,
                    start_t,
                    end_t,
                    phrase_vel,
                    -1.0,
                    release_sec,
                    min_phrase_len_sec,
                )
    finalize_phrase_track(
        out,
        None,
        stats,
        mapping,
        section_lfo=section_lfo,
        lfo_targets=lfo_targets,
        downbeats=downbeats,
        guide_units=guide_units,
        guide_units_time=None,
        guide_notes=guide_notes,
        rest_ratios=None,
        onset_counts=None,
        chord_inst=chord_inst,
        phrase_inst=phrase_inst,
        beat_to_time=beat_to_time,
        time_to_beat=time_to_beat,
        pulse_subdiv_beats=pulse_subdiv_beats,
        phrase_vel=phrase_vel,
        phrase_merge_gap=phrase_merge_gap,
        release_sec=release_sec,
        min_phrase_len_sec=min_phrase_len_sec,
        stop_min_gap_beats=stop_min_gap_beats,
        stop_velocity=stop_velocity,
        damp_dst=None,
        damp_cc_num=0,
        guide_cc=None,
        bpm=bpm,
        section_overrides=sections,
        fill_map=fill_map,
        rest_silence_send_stop=rest_silence_send_stop,
        quantize_strength=quantize_strength,
        write_markers=write_markers,
        marker_encoding=marker_encoding,
        section_labels=section_labels,
        section_default=section_default,
        chord_merge_gap=chord_merge_gap,
        clone_meta_only=clone_meta_only,
        meta_src=meta_src,
        chords=chords,
    )

    _legato_merge_chords(chord_inst, chord_merge_gap)
    out.instruments.append(chord_inst)
    out.instruments.append(phrase_inst)
    if clone_meta_only and logging.getLogger().isEnabledFor(logging.INFO):
        logging.info("clone_meta_only tempo/time-signature via %s API", meta_src)
    if stats is not None:
        stats["pulse_count"] = len(phrase_inst.notes)
        stats["bar_count"] = len(downbeats)
    _sanitize_tempi(out)
    _ensure_tempo_and_ticks(out, seed_bpm, out.time_signature_changes)
    return out


def main():
    ap = argparse.ArgumentParser(
        description="Convert generic MIDI to UJAM Sparkle-friendly MIDI (chords + common pulse)."
    )
    ap.add_argument("input_midi", type=str, help="Input MIDI file")
    ap.add_argument("--out", type=str, required=True, help="Output MIDI file")
    ap.add_argument(
        "--pulse", type=str, default="1/8", help="Pulse subdivision (e.g., 1/8, 1/16, 1/4)"
    )
    ap.add_argument(
        "--bpm",
        type=float,
        default=None,
        help="Fallback BPM if input has no tempo (also used for bar-index chord CSVs)",
    )
    ap.add_argument(
        "--chords",
        type=str,
        default=None,
        help=(
            "Chord CSV/YAML path or inline spec. CSV may use start,end,root,quality; "
            "start,end,chord; start,chord; bar,chord; bar_start,bar_end,chord; or "
            "bar,beat,chord (beat accepts integers/floats/fractions). Headerless two-"
            "column is auto-detected. Inline examples: 0:G:maj,2:D:maj or a JSON list."
        ),
    )
    ap.add_argument(
        "--chords-ts",
        type=str,
        default=None,
        help=(
            "Optional meter hints for compact chord CSV when MIDI lacks time-signature info. "
            "Format: '12/8@0,4/4@20' (denotes num/den active from time-sec)."
        ),
    )
    ap.add_argument(
        "--strict-chords",
        action="store_true",
        help=(
            "Be strict about overlapping/duplicate chord rows (currently the loader already "
            "raises on invalid or overlapping spans; this flag is reserved for future relaxation)."
        ),
    )
    ap.add_argument(
        "--mapping",
        type=str,
        default=None,
        help="YAML for Sparkle mapping (phrase note, chord octave, velocities, triad intervals).",
    )
    ap.add_argument("--section-preset", type=str, default=None, help="Predefined section profile")
    ap.add_argument(
        "--cycle-phrase-notes",
        type=str,
        default=None,
        help="Comma-separated phrase trigger notes to cycle per bar (e.g., 24,26,C1,rest)",
    )
    ap.add_argument(
        "--cycle-start-bar", type=int, default=None, help="Bar offset for cycling (default 0)"
    )
    ap.add_argument("--cycle-mode", choices=["bar", "chord"], default=None, help="Cycle mode")
    ap.add_argument(
        "--cycle-stride",
        type=int,
        default=None,
        help="Number of bars/chords before advancing cycle",
    )
    ap.add_argument(
        "--merge-reset-at",
        choices=["none", "bar", "chord"],
        default=None,
        help="Reset phrase merge at bar or chord boundaries",
    )

    # Phrase/guide/density controls
    ap.add_argument(
        "--phrase-pool",
        type=str,
        default=None,
        help="JSON list or mapping of phrase notes with optional weights",
    )
    ap.add_argument(
        "--phrase-pick",
        choices=["roundrobin", "random", "weighted", "markov"],
        default="roundrobin",
        help="Selection policy for phrase-pool",
    )
    ap.add_argument(
        "--no-repeat-window",
        type=int,
        default=1,
        help="Avoid repeating phrase notes within last K picks (default 1)",
    )
    ap.add_argument("--guide-midi", type=str, default=None, help="Guide MIDI for phrase selection")
    ap.add_argument(
        "--guide-quant",
        choices=["bar", "beat"],
        default="bar",
        help="Quantization unit for guide analysis",
    )
    ap.add_argument(
        "--guide-thresholds",
        type=str,
        default='{"low":24,"mid":26,"high":36}',
        help="JSON mapping for density categories to phrase notes",
    )
    ap.add_argument(
        "--guide-rest-silence-th",
        type=float,
        default=None,
        help="Rest ratio >=th suppresses phrase trigger",
    )
    ap.add_argument(
        "--guide-onset-th",
        type=str,
        default='{"mid":1,"high":3}',
        help="JSON thresholds for onset counts",
    )
    ap.add_argument(
        "--guide-pick",
        choices=["roundrobin", "random", "weighted", "markov"],
        default="roundrobin",
        help="Selection policy when guide thresholds give lists",
    )

    # Auto fill & damping/CC
    ap.add_argument(
        "--auto-fill",
        choices=["off", "section_end", "long_rest"],
        default="off",
        help="Insert style fill once",
    )
    ap.add_argument(
        "--fill-length-beats", type=float, default=0.25, help="Length of style fill in beats"
    )
    ap.add_argument(
        "--fill-min-gap-beats",
        type=float,
        default=0.0,
        help="Minimum gap before inserting another fill",
    )
    ap.add_argument(
        "--fill-avoid-pitches",
        type=str,
        default=None,
        help="Comma-separated pitches to avoid when inserting fills",
    )
    # Unified --damp option (e.g., "vocal:cc=11,channel=1").
    # If provided, it will override individual --damp-* flags below.
    ap.add_argument(
        "--damp", type=str, default=None, help="Unified damping spec, e.g., 'vocal:cc=11,channel=1'"
    )
    ap.add_argument(
        "--damp-cc", type=int, default=None, help="Emit CC from guide rest ratio (default 11)"
    )
    ap.add_argument(
        "--damp-dst",
        choices=["phrase", "chord", "newtrack"],
        default="newtrack",
        help="Destination track for damping CC",
    )
    ap.add_argument(
        "--damp-scale", type=int, nargs=2, default=None, help="Scale damping CC to [lo hi]"
    )
    ap.add_argument(
        "--damp-curve",
        choices=["linear", "exp", "inv"],
        default="linear",
        help="Curve for damping CC mapping",
    )
    ap.add_argument("--damp-gamma", type=float, default=1.6, help="Gamma for exp damping curve")
    ap.add_argument(
        "--damp-smooth-sigma",
        type=float,
        default=0.0,
        help="Gaussian sigma for damping CC smoothing",
    )
    ap.add_argument(
        "--damp-cc-min-interval-beats",
        type=float,
        default=0.0,
        help="Minimum beat interval between damping CC events",
    )
    ap.add_argument(
        "--damp-cc-deadband", type=int, default=0, help="Drop CC if change within this value"
    )
    ap.add_argument(
        "--damp-cc-clip", type=int, nargs=2, default=None, help="Clip damping CC to [lo hi]"
    )

    # Sections & profiles
    ap.add_argument(
        "--sections",
        type=str,
        default=None,
        help=(
<<<<<<< HEAD
            "Section layout JSON: label lists (e.g. '[\"A\",\"B\"]') or "
            "dict entries with start/end/tag (e.g. '[{\"start_bar\":0,\"tag\":\"A\"}]'). "
            "Priority: CLI > mapping > guide. Providing sections helps --auto-fill section_end."
=======
            "JSON list of sections (start_bar,end_bar,tag); merged with guide labels, "
            "missing end_bar values are backfilled and overlaps auto-fixed with warnings"
>>>>>>> c48b8787
        ),
    )
    ap.add_argument(
        "--section-profiles", type=str, default=None, help="YAML file of section profiles"
    )
    ap.add_argument(
        "--section-default", type=str, default="verse", help="Default section tag if none"
    )
    ap.add_argument("--section-verbose", action="store_true", help="Log per-bar section tags")

    # Humanize / groove / accents / swing
    ap.add_argument(
        "--humanize-timing-ms", type=float, default=0.0, help="Randomize note timing +/- ms"
    )
    ap.add_argument("--humanize-vel", type=int, default=0, help="Randomize velocity +/- value")
    ap.add_argument(
        "--vel-curve",
        choices=["flat", "up", "down", "sine"],
        default="flat",
        help="Velocity curve within bar",
    )
    ap.add_argument(
        "--quantize-strength", type=float, default=0.0, help="Post-humanize quantize strength 0..1"
    )
    ap.add_argument("--seed", type=int, default=None, help="Random seed for humanization")
    ap.add_argument("--swing", type=float, default=0.0, help="Swing amount 0..1")
    ap.add_argument(
        "--swing-unit",
        type=str,
        default="1/8",
        choices=["1/8", "1/12", "1/16"],
        help="Subdivision for swing",
    )
    ap.add_argument(
        "--swing-shape",
        choices=["offbeat", "even", "triplet-emph"],
        default="offbeat",
        help="Swing placement pattern",
    )
    ap.add_argument("--accent", type=str, default=None, help="JSON velocity multipliers per pulse")

    # Phrase behavior / merging / holds
    ap.add_argument(
        "--skip-phrase-in-rests", action="store_true", help="Suppress phrase notes in rest spans"
    )
    ap.add_argument(
        "--rest-silence-hold-off",
        action="store_true",
        help="Release held phrase when rest-silence unit encountered",
    )
    ap.add_argument(
        "--rest-silence-send-stop",
        action="store_true",
        help="Emit Stop key when entering rest-silence unit",
    )
    ap.add_argument(
        "--stop-min-gap-beats", type=float, default=0.0, help="Minimum beats between Stop keys"
    )
    ap.add_argument("--stop-velocity", type=int, default=64, help="Velocity for Stop key")
    ap.add_argument(
        "--phrase-hold",
        choices=["off", "bar", "chord"],
        default=None,
        help="Hold phrase keys: off, bar, or chord (default: off)",
    )
    ap.add_argument(
        "--phrase-merge-gap",
        type=float,
        default=None,
        help="Merge same-pitch phrase notes if gap <= seconds (default: 0.02)",
    )
    ap.add_argument(
        "--chord-merge-gap",
        type=float,
        default=None,
        help="Merge same-pitch chord notes if gap <= seconds (default: 0.01)",
    )
    ap.add_argument(
        "--phrase-release-ms",
        type=float,
        default=None,
        help="Shorten phrase note ends by ms (default: 0.0)",
    )
    ap.add_argument(
        "--phrase-change-lead-beats",
        type=float,
        default=0.0,
        help="Lead time in beats before phrase change",
    )
    ap.add_argument(
        "--min-phrase-len-ms",
        type=float,
        default=None,
        help="Minimum phrase note length in ms (default: 0.0)",
    )
    ap.add_argument(
        "--held-vel-mode",
        choices=["first", "max", "mean"],
        default=None,
        help="Velocity for held notes: first, max, or mean accent (default: first)",
    )

    # Advanced dynamics/injection/guards
    ap.add_argument(
        "--section-lfo",
        type=str,
        default=None,
        help='JSON periodic arc scaling velocities/fill {"period":4,"vel":[0.9,1.1],"fill":[0,1]}',
    )
    ap.add_argument(
        "--lfo-apply",
        type=str,
        default=None,
        help='JSON list of LFO targets e.g. ["phrase","chord","fill"]',
    )
    ap.add_argument(
        "--fill-policy",
        type=str,
        default="section",
        choices=["section", "lfo", "style", "first", "last"],
        help="Fill conflict resolution policy",
    )
    ap.add_argument(
        "--stable-guard",
        "--stable-chord-guard",
        dest="stable_guard",
        type=str,
        default=None,
        help='JSON stable chord guard {"min_hold_beats":4,"strategy":"alternate"}',
    )
    ap.add_argument("--vocal-adapt", type=str, default=None, help="JSON vocal density adapt")
    ap.add_argument("--vocal-guide", type=str, default=None, help="Vocal MIDI guiding density")
    ap.add_argument("--guide-vocal", type=str, default=None, help="Automatic vocal-aware mode")
    ap.add_argument("--guide-style-every", type=int, default=0, help="Style fill period (unused)")
    ap.add_argument(
        "--guide-chorus-boost", type=float, default=1.0, help="Chorus fill boost (unused)"
    )
    ap.add_argument(
        "--style-inject", type=str, default=None, help="JSON periodic style phrase injection"
    )
    ap.add_argument(
        "--section-pool-weights",
        type=str,
        default=None,
        help="JSON tag->{note:weight} override for section pools",
    )
    ap.add_argument(
        "--vocal-ducking",
        type=float,
        default=0.0,
        help="Scale phrase velocity in dense vocal bars (0-1)",
    )

    # Channels & misc
    ap.add_argument(
        "--phrase-channel",
        type=int,
        default=None,
        help="MIDI channel for phrase notes (0-15, best effort; instruments are split regardless)",
    )
    ap.add_argument(
        "--chord-channel",
        type=int,
        default=None,
        help="MIDI channel for chord notes (0-15, best effort; instruments are split regardless)",
    )
    ap.add_argument(
        "--clone-meta-only",
        action="store_true",
        help="Clone only tempo/time-signature from input (best effort across pretty_midi versions)",
    )

    # Templates & debug/reporting
    ap.add_argument(
        "--write-mapping-template",
        action="store_true",
        help="Print mapping YAML template to stdout",
    )
    ap.add_argument(
        "--write-mapping-template-path",
        type=str,
        default=None,
        help="Write mapping YAML template to PATH",
    )
    ap.add_argument(
        "--template-style", choices=["full", "minimal"], default="full", help="Template style"
    )
    ap.add_argument("--dry-run", action="store_true", help="Do not write output; log summary")
    ap.add_argument("--quiet", action="store_true", help="Reduce log output")
    ap.add_argument("--verbose", action="store_true", help="Increase log output")
    ap.add_argument(
        "--log-level", type=str, default="info", choices=["debug", "info"], help="Logging level"
    )
    ap.add_argument(
        "--debug-json",
        type=str,
        default=None,
        help="Write merged config to PATH (stats: bar_pulse_grid=grid, bar_triggers=hits)",
    )
    ap.add_argument("--debug-md", type=str, default=None, help="Write debug markdown table")
    ap.add_argument("--print-plan", action="store_true", help="Print per-bar phrase plan")
    ap.add_argument(
        "--report-json",
        "--report",
        dest="report_json",
        type=str,
        default=None,
        help="Write stats JSON to PATH",
    )
    ap.add_argument("--report-md", type=str, default=None, help="Write stats markdown to PATH")
    ap.add_argument(
        "--debug-midi-out", type=str, default=None, help="Write phrase-only MIDI to PATH"
    )
    ap.add_argument(
        "--bar-summary", type=str, default=None, help="Write per-bar summary CSV (with --dry-run)"
    )
    ap.add_argument("--debug-csv", type=str, default=None, help="Write per-bar debug CSV")
    ap.add_argument(
        "--legacy-bar-pulses-grid",
        action="store_true",
        help="Mirror meter grid into stats['bar_pulses'] for backward compatibility",
    )
    ap.add_argument(
        "--marker-encoding",
        choices=["raw", "ascii", "escape"],
        default="raw",
        help="Marker label encoding: raw keeps input, ascii strips non-ASCII, escape uses \\uXXXX",
    )

    args, extras = ap.parse_known_args()

    stats: Dict[str, Any] = {}
    legacy_bar_pulses_grid = bool(args.legacy_bar_pulses_grid)
    stats_enabled = bool(
        args.debug_json
        or args.report_md
        or args.debug_md
        or args.bar_summary
        or args.print_plan
        or args.debug_csv
        or args.report_json
        or args.dry_run
    )
    if legacy_bar_pulses_grid:
        stats_enabled = True

    # Back-compat: parse unified --damp if present
    if getattr(args, "damp", None):
        mode, kw = parse_damp_arg(args.damp)
        # Map into individual args when possible
        if "cc" in kw and args.damp_cc is None:
            args.damp_cc = int(kw["cc"])  # type: ignore[attr-defined]
        # destination
        if mode in {"phrase", "chord", "newtrack"} and args.damp_dst is None:
            args.damp_dst = mode  # type: ignore[attr-defined]
        # scale/clip/curve-related
        if "clip" in kw and args.damp_cc_clip is None:
            lo, hi = kw["clip"]
            args.damp_cc_clip = (int(lo), int(hi))  # type: ignore[attr-defined]
        if "deadband" in kw and args.damp_cc_deadband == 0:
            args.damp_cc_deadband = int(kw["deadband"])  # type: ignore[attr-defined]
        if "smooth" in kw and args.damp_smooth_sigma == 0.0:
            args.damp_smooth_sigma = float(kw["smooth"])  # type: ignore[attr-defined]

    if extras and args.write_mapping_template:
        legacy_tpl_args = []
        while extras and not extras[0].startswith("-"):
            legacy_tpl_args.append(extras.pop(0))
        logging.info(
            "--write-mapping-template with arguments is deprecated; use --template-style/--write-mapping-template-path"
        )
    else:
        legacy_tpl_args = None
    if extras:
        ap.error(f"unrecognized arguments: {' '.join(extras)}")

    # Logging
    if args.quiet:
        level = logging.WARNING
    elif args.verbose:
        level = logging.DEBUG
    else:
        level = getattr(logging, args.log_level.upper(), logging.INFO)
    logging.basicConfig(level=level)

    # Seeding: Python, NumPy (if present), and local RNGs
    if args.seed is not None:
        random.seed(args.seed)
        try:
            import numpy as np  # type: ignore

            np.random.seed(args.seed)
        except Exception:
            pass
    rng_pool = (
        random.Random(args.seed)
        if args.seed is not None
        else (random.Random(0) if _SPARKLE_DETERMINISTIC else random.Random())
    )
    rng_human = (
        random.Random(args.seed + 1)
        if args.seed is not None
        else (random.Random(0) if _SPARKLE_DETERMINISTIC else random.Random())
    )
    rng = (
        random.Random(args.seed)
        if args.seed is not None
        else (random.Random(0) if _SPARKLE_DETERMINISTIC else random.Random())
    )

    # Mapping template path printing
    if (
        args.write_mapping_template
        or args.write_mapping_template_path
        or legacy_tpl_args is not None
    ):
        style = args.template_style
        path = args.write_mapping_template_path
        if legacy_tpl_args is not None:
            if legacy_tpl_args and legacy_tpl_args[0] in ("full", "minimal"):
                style = legacy_tpl_args[0]
                legacy_tpl_args = legacy_tpl_args[1:]
            if legacy_tpl_args:
                path = legacy_tpl_args[0]
        content = generate_mapping_template(style == "full")
        if path:
            Path(path).write_text(content)
        else:
            print(content, end="")
        return

    pm = pretty_midi.PrettyMIDI(args.input_midi)

    ts_num, ts_den = parse_time_sig()  # currently fixed 4/4; extend as needed
    chord_ts_hints = parse_chords_ts_arg(args.chords_ts)
    bpm = ensure_tempo(pm, args.bpm)
    pulse_beats = parse_pulse(args.pulse)
    swing_unit_beats = parse_pulse(args.swing_unit)
    if not (0.0 <= args.swing < 1.0):
        raise SystemExit("--swing must be 0.0<=s<1.0")
    swing = min(float(args.swing or 0.0), 0.9)
    if swing > 0.0 and not math.isclose(swing_unit_beats, pulse_beats, abs_tol=EPS):
        logging.info("swing disabled: swing unit %s != pulse %s", args.swing_unit, args.pulse)
        swing = 0.0

    beat_times_chord: List[float] = list(pm.get_beats())
    if len(beat_times_chord) < 2:
        fallback_bpm = bpm if bpm and math.isfinite(bpm) and bpm > 0 else 120.0
        step = 60.0 / fallback_bpm
        beat_times_chord = [0.0, step]

    def beat_to_time_chord(b: float) -> float:
        if not beat_times_chord:
            return 0.0
        idx = int(math.floor(b))
        if idx < 0:
            return beat_times_chord[0]
        if idx >= len(beat_times_chord) - 1:
            last = beat_times_chord[-1] - beat_times_chord[-2]
            return beat_times_chord[-1] + (b - (len(beat_times_chord) - 1)) * last
        frac = b - idx
        return beat_times_chord[idx] + frac * (beat_times_chord[idx + 1] - beat_times_chord[idx])

    def time_to_beat_chord(t: float) -> float:
        idx = bisect.bisect_right(beat_times_chord, t) - 1
        if idx < 0:
            return 0.0
        if idx >= len(beat_times_chord) - 1:
            last = beat_times_chord[-1] - beat_times_chord[-2]
            if last == 0:
                return float(len(beat_times_chord) - 1)
            return (len(beat_times_chord) - 1) + (t - beat_times_chord[-1]) / last
        span = beat_times_chord[idx + 1] - beat_times_chord[idx]
        if span <= 0:
            return float(idx)
        return idx + (t - beat_times_chord[idx]) / span

    meter_map_chord: List[Tuple[float, int, int]] = []
    if pm.time_signature_changes:
        for ts in pm.time_signature_changes:
            meter_map_chord.append((float(ts.time), int(ts.numerator), int(ts.denominator)))
    else:
        meter_map_chord.append((0.0, ts_num, ts_den))
    if len(meter_map_chord) > 1:
        meter_map_chord.sort(key=lambda x: x[0])

    downbeats_chord = resolve_downbeats(
        pm,
        meter_map_chord,
        beat_times_chord,
        beat_to_time_chord,
        time_to_beat_chord,
    )

    mapping = load_mapping(Path(args.mapping) if args.mapping else None)
    global NOTE_ALIASES, NOTE_ALIAS_INV
    NOTE_ALIASES = mapping.get("note_aliases", {})
    NOTE_ALIAS_INV = {v: k for k, v in NOTE_ALIASES.items()}
    cycle_notes_raw = mapping.get("cycle_phrase_notes", [])
    cycle_notes: List[Optional[int]] = []
    for tok in cycle_notes_raw:
        if tok is None:
            cycle_notes.append(None)
        else:
            cycle_notes.append(parse_note_token(tok))
    cycle_start_bar = int(mapping.get("cycle_start_bar", 0))
    cycle_mode = mapping.get("cycle_mode", "bar")
    cycle_stride = int(mapping.get("cycle_stride", 1))
    merge_reset_at = mapping.get("merge_reset_at", "none")
    phrase_channel = mapping.get("phrase_channel")
    chord_channel = mapping.get("chord_channel")
    accent_map_cfg = mapping.get("accent_map")
    accent_map = None
    if accent_map_cfg is not None:
        if not isinstance(accent_map_cfg, dict):
            raise SystemExit("accent_map must be mapping meter->list")
        accent_map = {}
        for m, v in accent_map_cfg.items():
            accent_map[str(m)] = validate_accent(v)
    accent = validate_accent(mapping.get("accent")) if accent_map is None else None
    silent_qualities = mapping.get("silent_qualities", [])
    clone_meta_only = bool(mapping.get("clone_meta_only", False))

    # CLI overrides
    if args.cycle_phrase_notes is not None:
        tokens = [t for t in args.cycle_phrase_notes.split(",") if t.strip()]
        cycle_notes = [parse_note_token(t) for t in tokens]
    if args.cycle_start_bar is not None:
        cycle_start_bar = args.cycle_start_bar
    if args.cycle_mode is not None:
        cycle_mode = args.cycle_mode
    if args.cycle_stride is not None:
        if args.cycle_stride <= 0:
            raise SystemExit("cycle-stride must be >=1")
        cycle_stride = args.cycle_stride
    if args.merge_reset_at is not None:
        merge_reset_at = args.merge_reset_at
    for key, val in (
        ("phrase_channel", args.phrase_channel),
        ("chord_channel", args.chord_channel),
    ):
        if val is not None:
            if not (0 <= val <= 15):
                raise SystemExit(f"{key.replace('_', '-')} must be 0..15")
            if key == "phrase_channel":
                phrase_channel = val
            else:
                chord_channel = val
    if args.accent is not None and accent_map is None:
        accent = parse_accent_arg(args.accent)

    sections = mapping.get("sections")
    if args.sections is not None:
        sections = parse_json_arg("--sections", args.sections, SECTIONS_SCHEMA)
    if sections:
        for sec in sections:
            pool = sec.get("phrase_pool") or sec.get("pool")
            if pool:
                sec["phrase_pool" if "phrase_pool" in sec else "pool"] = [
                    parse_note_token(t, warn_unknown=True) for t in pool
                ]
            pbq = sec.get("pool_by_quality")
            if isinstance(pbq, dict):
                for q, lst in list(pbq.items()):
                    pbq[q] = [parse_note_token(t, warn_unknown=True) for t in lst]
            density = sec.get("density")
            if density is not None and density not in ("low", "med", "high"):
                raise SystemExit("sections density must be low|med|high")

    mapping["cycle_phrase_notes"] = cycle_notes
    mapping["cycle_start_bar"] = cycle_start_bar
    mapping["cycle_mode"] = cycle_mode
    mapping["sections"] = sections
    apply_section_preset(mapping, args.section_preset)
    mapping["cycle_stride"] = cycle_stride
    mapping["merge_reset_at"] = merge_reset_at
    mapping["phrase_channel"] = phrase_channel
    mapping["chord_channel"] = chord_channel
    mapping["accent_map"] = accent_map
    mapping["accent"] = accent
    mapping["sections"] = sections
    mapping["silent_qualities"] = silent_qualities

    section_lfo_cfg = mapping.get("section_lfo")
    if args.section_lfo is not None:
        try:
            section_lfo_cfg = json.loads(args.section_lfo)
        except Exception:
            raise SystemExit('--section-lfo must be JSON e.g. {"period":4}')
    section_lfo_obj = None
    if section_lfo_cfg:
        section_lfo_cfg = validate_section_lfo_cfg(section_lfo_cfg)
        period = int(section_lfo_cfg.get("period", 0))
        vel = section_lfo_cfg.get("vel", [1.0, 1.0])
        fill = section_lfo_cfg.get("fill", [0.0, 0.0])
        section_lfo_obj = SectionLFO(period, vel_range=tuple(vel), fill_range=tuple(fill))
        mapping["section_lfo"] = section_lfo_cfg

    lfo_apply = mapping.get("lfo_apply", ["phrase"])
    if args.lfo_apply is not None:
        try:
            lfo_apply = json.loads(args.lfo_apply)
        except Exception:
            raise SystemExit('--lfo-apply must be JSON list e.g. ["phrase","chord","fill"]')
    mapping["lfo_apply"] = lfo_apply
    mapping["fill_policy"] = args.fill_policy

    stable_cfg = mapping.get("stable_chord_guard")
    if args.stable_guard is not None:
        try:
            stable_cfg = json.loads(args.stable_guard)
        except Exception:
            raise SystemExit('--stable-guard must be JSON e.g. {"min_hold_beats":4}')
    stable_obj = None
    if stable_cfg:
        stable_cfg = validate_stable_guard_cfg(stable_cfg)
        stable_obj = StableChordGuard(
            int(stable_cfg.get("min_hold_beats", 0)), stable_cfg.get("strategy", "skip")
        )
        mapping["stable_chord_guard"] = stable_cfg

    guide_onsets = None
    guide_style_note = NOTE_ALIASES.get("style_fill", 40)

    vocal_cfg = mapping.get("vocal_adapt")
    if args.vocal_adapt is not None:
        try:
            vocal_cfg = json.loads(args.vocal_adapt)
        except Exception:
            raise SystemExit('--vocal-adapt must be JSON e.g. {"dense_onset":4}')
    if args.vocal_guide and vocal_cfg is not None:
        try:
            on, rat = vocal_features_from_midi(args.vocal_guide)
            vocal_cfg["onsets"] = on
            vocal_cfg["ratios"] = rat
        except Exception:
            raise SystemExit("--vocal-guide must be valid MIDI")
    vocal_obj = None
    if args.guide_vocal:
        try:
            on, rat = vocal_features_from_midi(args.guide_vocal)
            guide_onsets = on
            dense_phrase = NOTE_ALIASES.get("open_1_16")
            sparse_phrase = NOTE_ALIASES.get("muted_1_8")
            vocal_obj = VocalAdaptive(
                int(args.guide_onset_th), dense_phrase, sparse_phrase, on, rat
            )
        except Exception:
            raise SystemExit("--guide-vocal must be valid MIDI")
    elif vocal_cfg:
        vocal_cfg = validate_vocal_adapt_cfg(vocal_cfg)
        onsets = vocal_cfg.get("onsets", [])
        ratios = vocal_cfg.get("ratios", [])
        vocal_obj = VocalAdaptive(
            int(vocal_cfg.get("dense_onset", 0)),
            vocal_cfg.get("dense_phrase"),
            vocal_cfg.get("sparse_phrase"),
            onsets,
            ratios,
            vocal_cfg.get("dense_ratio"),
            int(vocal_cfg.get("smooth_bars", 0)),
        )
        mapping["vocal_adapt"] = vocal_cfg

    style_cfg = mapping.get("style_inject")
    if args.style_inject is not None:
        style_cfg = parse_json_arg("--style-inject", args.style_inject, STYLE_INJECT_SCHEMA)
    if style_cfg:
        style_cfg = validate_style_inject_cfg(style_cfg)
        mapping["style_inject"] = style_cfg

    spw = None
    if args.section_pool_weights:
        try:
            raw = json.loads(args.section_pool_weights)
            spw = {str(k): {int(n): float(w) for n, w in v.items()} for k, v in raw.items()}
        except Exception:
            raise SystemExit('--section-pool-weights must be JSON like {"verse":{"36":1.0}}')

    phrase_hold = mapping.get("phrase_hold", "off")
    phrase_merge_gap = float(mapping.get("phrase_merge_gap", 0.02))
    chord_merge_gap = float(mapping.get("chord_merge_gap", 0.01))
    phrase_release_ms = float(mapping.get("phrase_release_ms", 0.0))
    min_phrase_len_ms = float(mapping.get("min_phrase_len_ms", 0.0))
    held_vel_mode = mapping.get("held_vel_mode", "first")
    if args.phrase_hold is not None:
        phrase_hold = args.phrase_hold
    if args.phrase_merge_gap is not None:
        phrase_merge_gap = args.phrase_merge_gap
    if args.chord_merge_gap is not None:
        chord_merge_gap = args.chord_merge_gap
    if args.phrase_release_ms is not None:
        phrase_release_ms = args.phrase_release_ms
    if args.min_phrase_len_ms is not None:
        min_phrase_len_ms = args.min_phrase_len_ms
    if args.held_vel_mode is not None:
        held_vel_mode = args.held_vel_mode

    phrase_pool = parse_phrase_pool_arg(args.phrase_pool) if args.phrase_pool else None
    phrase_merge_gap = max(0.0, phrase_merge_gap)
    chord_merge_gap = max(0.0, chord_merge_gap)
    phrase_release_ms = max(0.0, phrase_release_ms)
    min_phrase_len_ms = max(0.0, min_phrase_len_ms)
    mapping["phrase_hold"] = phrase_hold
    mapping["phrase_merge_gap"] = phrase_merge_gap
    mapping["chord_merge_gap"] = chord_merge_gap
    mapping["phrase_release_ms"] = phrase_release_ms
    mapping["min_phrase_len_ms"] = min_phrase_len_ms
    mapping["held_vel_mode"] = held_vel_mode
    mapping["seed"] = args.seed
    clone_meta_only = bool(args.clone_meta_only or clone_meta_only)

    if stats_enabled:
        stats["_legacy_bar_pulses_grid"] = legacy_bar_pulses_grid
        stats["_section_verbose"] = bool(args.section_verbose)

    if args.debug_json:
        Path(args.debug_json).write_text(json.dumps(mapping, indent=2))

    # Guide MIDI & damping extraction
    guide_notes = None
    guide_cc = None
    guide_units = None
    rest_ratios = None
    onset_counts = None
    damp_cc_num = args.damp_cc if args.damp_cc is not None else None
    if damp_cc_num is None:
        damp_cc_num = 11
    if not (0 <= damp_cc_num <= 127):
        raise SystemExit("--damp-cc must be 0-127")
    damp_dst = args.damp_dst
    if getattr(args, "damp_on_phrase_track", False):  # hidden/compat
        damp_dst = "phrase"

    if args.guide_midi:
        g_pm = pretty_midi.PrettyMIDI(args.guide_midi)
        thresholds = parse_thresholds_arg(args.guide_thresholds)
        onset_cfg = parse_onset_th_arg(args.guide_onset_th)
        (guide_notes, guide_cc, guide_units_time, rest_ratios, onset_counts, sections) = (
            summarize_guide_midi(
                g_pm,
                args.guide_quant,
                thresholds,
                rest_silence_th=args.guide_rest_silence_th,
                onset_th=onset_cfg,
                note_tokens_allowed=False,
                curve=args.damp_curve,
                gamma=args.damp_gamma,
                smooth_sigma=args.damp_smooth_sigma,
                pick_mode=args.guide_pick,
            )
        )
        guide_cc = thin_cc_events(
            guide_cc,
            min_interval_beats=args.damp_cc_min_interval_beats,
            deadband=args.damp_cc_deadband,
            clip=tuple(args.damp_cc_clip) if args.damp_cc_clip else None,
        )
        if args.damp_scale:
            lo, hi = args.damp_scale
            scaled: List[Tuple[float, int]] = []
            for b, v in guide_cc:
                nv = int(round(lo + (hi - lo) * (v / 127.0)))
                nv = max(0, min(127, nv))
                scaled.append((b, nv))
            guide_cc = scaled
        g_beats = g_pm.get_beats()

        def g_time_to_beat(t: float) -> float:
            idx = bisect.bisect_right(g_beats, t) - 1
            if idx < 0:
                return 0.0
            if idx >= len(g_beats) - 1:
                last = g_beats[-1] - g_beats[-2]
                return (len(g_beats) - 1) + (t - g_beats[-1]) / last
            span = g_beats[idx + 1] - g_beats[idx]
            return idx + (t - g_beats[idx]) / span

        guide_units = [(g_time_to_beat(s), g_time_to_beat(e)) for s, e in guide_units_time]
        if stats_enabled:
            stats["sections"] = sections

    # Chords
    inline_chord_events: Optional[List[InlineChordEvent]] = None
    if args.chords:
        chord_path: Optional[Path]
        parsed_inline: Optional[List[InlineChordEvent]] = None
        try:
            chord_path = Path(args.chords)
            path_exists = chord_path.exists()
        except OSError:
            chord_path = None
            path_exists = False
        if not path_exists:
            parsed_inline = parse_inline_chords(args.chords)
        if path_exists and chord_path is not None:
            if chord_path.suffix in {".yaml", ".yml"}:
                chords = read_chords_yaml(chord_path)
            else:
                # Build meter map from existing TS or CLI hints
                meter_map_cli: List[Tuple[float, int, int]] = [
                    (float(ts.time), int(ts.numerator), int(ts.denominator))
                    for ts in pm.time_signature_changes
                ]
                if not meter_map_cli:
                    chord_ts_hints = _parse_chords_ts_hint(getattr(args, "chords_ts", None))
                    if chord_ts_hints:
                        meter_map_cli = chord_ts_hints
                    else:
                        meter_map_cli = [(0.0, ts_num, ts_den)]
                # Downbeats for compact CSV resolution if available
                try:
                    downbeats_chord = list(pm.get_downbeats())
                except Exception:
                    downbeats_chord = []
                # Prefer flexible reader; fall back to simple signature if needed
                try:
                    chords = read_chords_csv(
                        chord_path,
                        bar_times=downbeats_chord if downbeats_chord else None,
                        meter_map=meter_map_cli,
                        bpm_hint=bpm,
                        default_ts=(ts_num, ts_den),
                    )
                except TypeError:
                    chords = read_chords_csv(chord_path)
        elif parsed_inline is not None:
            inline_chord_events = parsed_inline
            chords = []
        else:
            raise SystemExit(
                f"--chords path not found or unsupported inline spec: {args.chords}"
            )
    else:
        chords = infer_chords_by_bar(pm, ts_num, ts_den)

    if inline_chord_events is not None:
        beat_times = list(pm.get_beats())
        if len(beat_times) < 2:
            fallback_bpm = bpm if bpm and math.isfinite(bpm) and bpm > 0 else 120.0
            step = 60.0 / fallback_bpm
            beat_times = [0.0, step]

        def beat_to_time_local(b: float) -> float:
            idx = int(math.floor(b))
            frac = b - idx
            if idx >= len(beat_times) - 1:
                last = beat_times[-1] - beat_times[-2]
                if last <= 0.0:
                    return beat_times[-1]
                return beat_times[-1] + (b - (len(beat_times) - 1)) * last
            return beat_times[idx] + frac * (beat_times[idx + 1] - beat_times[idx])

        def time_to_beat_local(t: float) -> float:
            idx = bisect.bisect_right(beat_times, t) - 1
            if idx < 0:
                return 0.0
            if idx >= len(beat_times) - 1:
                last = beat_times[-1] - beat_times[-2]
                if last <= 0.0:
                    return float(len(beat_times) - 1)
                return (len(beat_times) - 1) + (t - beat_times[-1]) / last
            span = beat_times[idx + 1] - beat_times[idx]
            if span <= 0.0:
                return float(idx)
            return idx + (t - beat_times[idx]) / span

        inline_timeline: Optional[_BarTimeline] = None
        events: List[Tuple[float, str]] = []
        for idx, ev in enumerate(inline_chord_events):
            start_beats = ev.start_beats
            if start_beats is None:
                if ev.start_time is not None:
                    start_beats = time_to_beat_local(ev.start_time)
                elif ev.bar is not None:
                    bar_idx = ev.bar
                    if inline_timeline is None:
                        try:
                            inline_timeline = _BarTimeline(
                                path=Path("inline"),
                                bar_times=downbeats_chord,
                                beat_times=beat_times_chord,
                                meter_map=meter_map_chord,
                                meter_hints=chord_ts_hints,
                                bpm_hint=bpm,
                                default_meter=(ts_num, ts_den),
                            )
                        except ChordCsvError as exc:
                            raise SystemExit(f"--chords inline: {exc}") from exc
                    try:
                        start_time = inline_timeline.start_time(bar_idx)
                    except ChordCsvError as exc:
                        raise SystemExit(
                            f"--chords inline element {idx}: {exc}"
                        ) from exc
                    start_beats = time_to_beat_local(start_time)
                else:
                    raise SystemExit(
                        f"--chords inline element {idx} missing timing (start_beats/start/bar)"
                    )
            events.append((start_beats, ev.chord.strip()))

        if not events:
            raise SystemExit("--chords inline: no valid tokens")

        events.sort(key=lambda item: item[0])

        midi_end_beats = time_to_beat_local(pm.get_end_time())
        if not math.isfinite(midi_end_beats):
            midi_end_beats = events[-1][0]

        for idx, (start_beats, symbol) in enumerate(events):
            end_beats = events[idx + 1][0] if idx + 1 < len(events) else midi_end_beats
            if end_beats <= start_beats + EPS:
                raise SystemExit(
                    f"--chords inline events must be strictly increasing (index {idx})"
                )
            start_t = beat_to_time_local(start_beats)
            end_t = beat_to_time_local(end_beats)
            if end_t <= start_t + EPS:
                raise SystemExit(
                    f"--chords inline produced non-positive duration near index {idx}; check beat grid"
                )
            try:
                root_pc, quality = parse_chord_symbol(symbol)
            except ValueError as exc:
                raise SystemExit(f"--chords inline index {idx}: {exc}") from exc
            span = ChordSpan(start_t, end_t, root_pc, quality)
            root_display = symbol.split(":", 1)[0]
            setattr(span, "root_name", _guess_root_display(symbol, root_display))
            setattr(span, "symbol", symbol)
            chords.append(span)

    if args.guide_midi and guide_units_time and chords:
        guide_start = min(start for start, _ in guide_units_time)
        guide_end = max(end for _, end in guide_units_time)
        chord_start = min(span.start for span in chords)
        chord_end = max(span.end for span in chords)
        if chord_start > guide_start + EPS or chord_end < guide_end - EPS:
            msg = (
                "Chord timeline does not fully cover guide MIDI span "
                f"(guide {guide_start:.3f}-{guide_end:.3f}s, chords {chord_start:.3f}-{chord_end:.3f}s)"
            )
            if args.strict_chords:
                raise SystemExit(msg)
            logging.warning(msg)

    section_overrides = None
    if args.sections:
        try:
            section_overrides = json.loads(args.sections)
        except Exception:
            raise SystemExit("--sections must be JSON")
    section_profiles = None
    if args.section_profiles:
        if yaml is None:
            raise SystemExit("PyYAML required for --section-profiles")
        section_profiles = yaml.safe_load(Path(args.section_profiles).read_text()) or {}
    density_rules = None

    seed_beats_exc = False
    try:
        beats_hint = list(pm.get_beats())
    except ValueError:
        beats_hint = []
        seed_beats_exc = True
    except Exception:
        beats_hint = []
        seed_beats_exc = True
    try:
        pm_end_time = float(pm.get_end_time())
    except Exception:
        pm_end_time = 0.0

    seed_needed = pm_end_time <= 0.0 or seed_beats_exc or len(beats_hint) < 2
    if seed_needed:
        try:
            seed_bpm = float(bpm)
        except Exception:
            seed_bpm = 120.0
        if not math.isfinite(seed_bpm) or seed_bpm <= 0.0:
            seed_bpm = 120.0
        seconds_per_bar = 0.0
        if math.isfinite(seed_bpm) and seed_bpm > 0.0 and ts_num > 0:
            seconds_per_bar = (60.0 / seed_bpm) * ts_num

        candidates: List[float] = []
        if pm_end_time > 0.0:
            candidates.append(pm_end_time)

        chord_end = 0.0
        if chords:
            try:
                chord_end = max(float(getattr(ch, "end", 0.0)) for ch in chords)
            except Exception:
                chord_end = 0.0
            if chord_end > 0.0:
                candidates.append(chord_end)

        if seconds_per_bar > 0.0:
            if chord_end > 0.0:
                bars_est = int(math.ceil(chord_end / seconds_per_bar))
                if bars_est > 0:
                    candidates.append(bars_est * seconds_per_bar)
            elif chords:
                candidates.append(len(chords) * seconds_per_bar)
            elif not candidates:
                candidates.append(seconds_per_bar)

        computed_end_sec = max((c for c in candidates if c > 0.0), default=0.0)
        if computed_end_sec <= 0.0:
            computed_end_sec = 4.0
            logging.warning(
                "Seeding input grid fallback with default duration %.1fs",
                computed_end_sec,
            )

        logging.info(
            "Seeding input grid fallback: tempo=%.2f BPM, end_sec=%.2f",
            seed_bpm,
            computed_end_sec,
        )
        _seed_input_grid(pm, seed_bpm, computed_end_sec)

    has_phrase_pool = bool(phrase_pool and phrase_pool.get("pool"))
    has_cycle_notes = bool(cycle_notes)
    has_markov = bool(mapping.get("markov"))
    if (
        not has_phrase_pool
        and not has_markov
        and not has_cycle_notes
        and args.phrase_pool is None
        and args.cycle_phrase_notes is None
    ):
        fallback_note = int(mapping.get("phrase_note", 36))
        phrase_pool = {"pool": [(fallback_note, 1.0)]}
        logging.info(
            "No phrase plan supplied; defaulting to steady phrase_note=%d via CLI failsafe",
            fallback_note,
        )

    out_pm = build_sparkle_midi(
        pm,
        chords,
        mapping,
        pulse_beats,
        cycle_mode,
        args.humanize_timing_ms,
        args.humanize_vel,
        args.vel_curve,
        bpm,
        swing=swing,
        swing_unit_beats=swing_unit_beats,
        phrase_channel=phrase_channel,
        chord_channel=chord_channel,
        cycle_stride=cycle_stride,
        accent=accent,
        accent_map=mapping.get("accent_map"),
        skip_phrase_in_rests=args.skip_phrase_in_rests,
        silent_qualities=silent_qualities,
        clone_meta_only=clone_meta_only,
        stats=stats if stats_enabled else None,
        merge_reset_at=merge_reset_at,
        guide_notes=guide_notes,
        guide_quant=args.guide_quant,
        guide_units=guide_units,
        rest_silence_hold_off=args.rest_silence_hold_off,
        phrase_change_lead_beats=args.phrase_change_lead_beats,
        phrase_pool=phrase_pool,
        phrase_pick=args.phrase_pick,
        no_repeat_window=args.no_repeat_window,
        rest_silence_send_stop=args.rest_silence_send_stop,
        stop_min_gap_beats=args.stop_min_gap_beats,
        stop_velocity=args.stop_velocity,
        section_profiles=section_profiles,
        sections=section_overrides,
        section_default=args.section_default,
        section_verbose=args.section_verbose,
        quantize_strength=args.quantize_strength,
        rng_pool=rng_pool,
        rng_human=rng_human,
        write_markers=getattr(args, "write_markers", False),
        marker_encoding=getattr(args, "marker_encoding", "raw"),
        onset_list=onset_counts,
        rest_list=rest_ratios,
        density_rules=density_rules,
        swing_shape=args.swing_shape,
        section_lfo=section_lfo_obj,
        stable_guard=stable_obj,
        fill_policy=args.fill_policy,
        vocal_adapt=vocal_obj,
        vocal_ducking=args.vocal_ducking,
        lfo_targets=tuple(lfo_apply),
        section_pool_weights=spw,
        rng=rng,
        guide_onsets=guide_onsets,
        guide_onset_th=parse_int_or(args.guide_onset_th, 4),
        guide_style_note=guide_style_note,
    )

    # Emit vocal-based damping CC if requested via unified --damp option.
    if getattr(args, "damp", None):
        try:
            mode, kw = parse_damp_arg(args.damp)
        except Exception:
            mode, kw = "none", {}
        if mode == "vocal":
            emit_damping(
                out_pm,
                mode="vocal",
                cc=max(0, min(int(kw.get("cc", 11)), 127)),
                channel=max(0, min(int(kw.get("channel", 0)), 15)),
                vocal_ratios=(vocal_cfg or {}).get("ratios", []),
                downbeats=stats.get("downbeats") or out_pm.get_downbeats(),
            )

    # Map guide beats to out_pm time for CC and unit reporting
    if guide_units:
        out_beats = out_pm.get_beats()

        def out_beat_to_time(b: float) -> float:
            idx = int(math.floor(b))
            frac = b - idx
            if idx >= len(out_beats) - 1:
                last = out_beats[-1] - out_beats[-2]
                return out_beats[-1] + (b - (len(out_beats) - 1)) * last
            return out_beats[idx] + frac * (out_beats[idx + 1] - out_beats[idx])

        guide_units_time = [(out_beat_to_time(s), out_beat_to_time(e)) for s, e in guide_units]
        guide_cc = [(out_beat_to_time(b), v) for b, v in guide_cc]
    else:
        guide_units_time = None

    chord_inst = next((i for i in out_pm.instruments if i.name == CHORD_INST_NAME), None)
    phrase_inst = next((i for i in out_pm.instruments if i.name == PHRASE_INST_NAME), None)
    downbeats_ref: Optional[List[float]]
    if stats_enabled and stats.get("downbeats"):
        downbeats_ref = stats["downbeats"]
    else:
        try:
            downbeats_ref = out_pm.get_downbeats()
        except Exception:
            downbeats_ref = None

    finalize_phrase_track(
        out_pm,
        args,
        stats if stats_enabled else None,
        mapping,
        section_lfo=section_lfo_obj,
        lfo_targets=tuple(lfo_apply),
        downbeats=downbeats_ref,
        guide_units=guide_units,
        guide_units_time=guide_units_time,
        guide_notes=guide_notes,
        rest_ratios=rest_ratios,
        onset_counts=onset_counts,
        chord_inst=chord_inst,
        phrase_inst=phrase_inst,
        beat_to_time=None,
        time_to_beat=None,
        pulse_subdiv_beats=pulse_beats,
        phrase_vel=int(mapping.get("phrase_velocity", 96)),
        phrase_merge_gap=phrase_merge_gap,
        release_sec=phrase_release_ms / 1000.0,
        min_phrase_len_sec=min_phrase_len_ms / 1000.0,
        stop_min_gap_beats=args.stop_min_gap_beats,
        stop_velocity=args.stop_velocity,
        damp_dst=damp_dst,
        damp_cc_num=damp_cc_num,
        guide_cc=guide_cc,
        bpm=bpm,
        section_overrides=section_overrides,
        fill_map=None,
        rest_silence_send_stop=False,
        quantize_strength=0.0,
        write_markers=False,
        section_labels=stats.get("sections") if stats_enabled else None,
        section_default=args.section_default,
        chord_merge_gap=mapping.get("chord_merge_gap", 0.01),
        clone_meta_only=clone_meta_only,
        meta_src="cli",
        chords=chords,
    )

    if args.dry_run:
        phrase_inst = None
        for inst in out_pm.instruments:
            if inst.name == PHRASE_INST_NAME:
                phrase_inst = inst
                break
        bar_pulses = stats.get("bar_pulses", {}) or {}
        B = len(bar_pulses)
        P = sum(len(p) for p in bar_pulses.values())
        T = len(phrase_inst.notes) if phrase_inst else 0
        logging.info("bars=%d pulses(theoretical)=%d triggers(emitted)=%d", B, P, T)
        logging.info(
            "phrase_hold=%s phrase_merge_gap=%.3f chord_merge_gap=%.3f phrase_release_ms=%.1f min_phrase_len_ms=%.1f",
            mapping.get("phrase_hold"),
            mapping.get("phrase_merge_gap"),
            mapping.get("chord_merge_gap"),
            mapping.get("phrase_release_ms"),
            mapping.get("min_phrase_len_ms"),
        )
        if stats.get("cycle_disabled"):
            logging.info("cycle disabled; using fixed phrase_note=%d", mapping.get("phrase_note"))
        if stats.get("meters"):
            meters = [(float(t), n, d) for t, n, d in stats["meters"]]
            if stats.get("estimated_4_4"):
                logging.info("meter_map=%s (estimated 4/4 grid)", meters)
            else:
                logging.info("meter_map=%s", meters)
        if mapping.get("cycle_phrase_notes"):
            example = [
                stats["bar_phrase_notes"].get(i) for i in range(min(4, stats.get("bar_count", 0)))
            ]
            logging.info("cycle_mode=%s notes=%s", cycle_mode, example)
        if mapping.get("chord_input_range"):
            logging.info(
                "chord_input_range=%s first_triads=%s",
                mapping.get("chord_input_range"),
                stats.get("triads", [])[:2],
            )
        for i in range(min(4, stats.get("bar_count", 0))):
            pn = stats["bar_phrase_notes"].get(i, mapping.get("phrase_note"))
            prev = stats["bar_phrase_notes"].get(i - 1) if i > 0 else None
            pulses = bar_pulses.get(i, [])
            vels = stats["bar_velocities"].get(i, [])
            if str(mapping.get("phrase_hold")) != "off" and phrase_inst is not None:
                bar_start = stats["downbeats"][i]
                bar_end = (
                    stats["downbeats"][i + 1]
                    if i + 1 < len(stats["downbeats"])
                    else out_pm.get_end_time()
                )
                trig = sum(1 for n in phrase_inst.notes if bar_start <= n.start < bar_end)
                logging.info(
                    "bar %d | phrase %s->%s | triggers %d | vel %s", i, prev, pn, trig, vels
                )
            else:
                logging.info(
                    "bar %d | phrase %s->%s | pulses %d | vel %s", i, prev, pn, len(pulses), vels
                )
        if args.verbose and phrase_inst:
            logging.debug("bar note len_ms vel")
            for n in phrase_inst.notes:
                bar_idx = max(0, bisect.bisect_right(stats["downbeats"], n.start) - 1)
                if bar_idx >= 10:
                    break
                logging.debug(
                    "%3d %4d %7.1f %3d", bar_idx, n.pitch, (n.end - n.start) * 1000.0, n.velocity
                )
        if stats.get("guide_keys"):
            logging.info(
                "guide_keys=%s guide_index=%s",
                stats.get("guide_keys"),
                "beat" if args.guide_quant == "beat" else "bar",
            )
        if stats.get("guide_sample"):
            logging.info("guide_sample=%s", stats.get("guide_sample"))
        if stats.get("auto_fill"):
            logging.info("auto_fill=%s", stats.get("auto_fill"))
        if stats.get("rest_silence") is not None:
            logging.info("rest_silence=%s bars", stats.get("rest_silence"))
        if stats.get("damp_stats"):
            logging.info("damp_cc=%s", stats.get("damp_stats"))
        if args.verbose and bar_pulses:
            for b_idx in sorted(bar_pulses.keys()):
                logging.info("bar %d pulses %s", b_idx, bar_pulses[b_idx])
        return

    out_pm.write(args.out)
    logging.info("Wrote %s", args.out)
def _parse_chords_ts_hint(s: Optional[str]) -> Optional[List[Tuple[float, int, int]]]:
    if not s:
        return None
    out: List[Tuple[float, int, int]] = []
    for tok in s.split(","):
        tok = tok.strip()
        if not tok:
            continue
        # accept 12/8@0 or 4/4 (implicitly @0)
        if "@" in tok:
            sig, at = tok.split("@", 1)
            t = float(at.strip())
        else:
            sig, t = tok, 0.0
        num_str, den_str = sig.split("/", 1)
        num = int(num_str.strip())
        den = int(den_str.strip())
        out.append((float(t), num, den))
    # sort by start time
    out.sort(key=lambda x: x[0])
    return out


if __name__ == "__main__":
    main()<|MERGE_RESOLUTION|>--- conflicted
+++ resolved
@@ -1969,11 +1969,7 @@
     units: List[Tuple[float, float]],
     mapping: Dict,
     *,
-<<<<<<< HEAD
     sections: Optional[List[Any]] = None,
-=======
-    sections: Optional[List[Dict[str, Any]]] = None,
->>>>>>> c48b8787
     rest_ratio_list: Optional[List[float]] = None,
     rest_th: float = 0.75,
     fill_length_beats: float = 0.25,
@@ -2065,7 +2061,6 @@
         avoid_overlap.add(pitch)
 
     count = 0
-<<<<<<< HEAD
     used: Set[int] = set()
     filled_tracker: Set[int] = set(filled_bars or [])
     inserted_spans: List[Tuple[float, float, float]] = []
@@ -2152,20 +2147,7 @@
                 candidate_pitches.append(cand)
             chosen_pitch: Optional[int] = None
             for cand in candidate_pitches:
-=======
-    used: set = set()
-    if mode == "section_end" and sections:
-        for sec in sections:
-            start_bar = int(sec.get("start_bar", 0))
-            end_bar = int(sec.get("end_bar", start_bar))
-            if end_bar - start_bar < 1:
-                continue
-            idx = end_bar - 1
-            if 0 <= idx < len(units) and idx not in used:
-                start = units[idx][0]
-                start_b = time_to_beat(start)
-                length = beat_to_time(start_b + fill_length_beats) - start
->>>>>>> c48b8787
+
                 conflict = False
                 for (
                     note_pitch,
@@ -2627,14 +2609,15 @@
     """
 
     stats_enabled = stats is not None
-<<<<<<< HEAD
+
+    # --- (A) stats の最低限初期化（codex側の要点を先に適用） ---
     if stats_enabled:
         stats.setdefault("bar_phrase_notes", {})
         stats.setdefault("bar_velocities", {})
         if downbeats and "downbeats" not in stats:
             stats["downbeats"] = list(downbeats)
-=======
-
+
+    # --- (B) セクション入力の正規化・マージ（main側のロジックを続けて適用） ---
     downbeat_ref = (
         downbeats
         if downbeats is not None
@@ -2668,7 +2651,7 @@
     if args and getattr(args, "section_verbose", False) and merged_sections:
         logging.info("section table: %s", _format_sections_for_log(merged_sections))
 
->>>>>>> c48b8787
+    # --- (以下、元の後続処理) ---
     fill_count = stats.get("fill_count", 0) if stats_enabled else 0
     fill_count += _apply_fills(
         phrase_inst,
@@ -2685,7 +2668,6 @@
         lfo_targets,
         stats,
     )
-
     _inject_stops(
         phrase_inst,
         rest_silence_send_stop,
@@ -2751,17 +2733,15 @@
                 if val is None:
                     raise SystemExit("fill-avoid-pitches cannot include 'rest'")
                 avoid.add(val)
+
         filled_bars = stats.setdefault("fill_bars", []) if stats_enabled else None
-<<<<<<< HEAD
-=======
-        sections = merged_sections
->>>>>>> c48b8787
+
         inserted = insert_style_fill(
             out_pm,
             auto_fill_mode,
             guide_units_time,
             mapping,
-            sections=normalized_sections,
+            sections=normalized_sections,          # ← ここだけを使う
             rest_ratio_list=rest_ratios,
             rest_th=getattr(args, "guide_rest_silence_th", None) or 0.75,
             fill_length_beats=getattr(args, "fill_length_beats", 0.25),
@@ -2772,6 +2752,7 @@
             bar_count=bar_count,
             section_default=section_default,
         )
+
         fill_count += inserted
 
     cc_stats = _emit_damp_cc(out_pm, guide_cc, damp_dst, damp_cc_num, chord_inst, phrase_inst)
@@ -6090,22 +6071,22 @@
         "--damp-cc-clip", type=int, nargs=2, default=None, help="Clip damping CC to [lo hi]"
     )
 
-    # Sections & profiles
-    ap.add_argument(
-        "--sections",
-        type=str,
-        default=None,
-        help=(
-<<<<<<< HEAD
-            "Section layout JSON: label lists (e.g. '[\"A\",\"B\"]') or "
-            "dict entries with start/end/tag (e.g. '[{\"start_bar\":0,\"tag\":\"A\"}]'). "
-            "Priority: CLI > mapping > guide. Providing sections helps --auto-fill section_end."
-=======
-            "JSON list of sections (start_bar,end_bar,tag); merged with guide labels, "
-            "missing end_bar values are backfilled and overlaps auto-fixed with warnings"
->>>>>>> c48b8787
-        ),
-    )
+# Sections & profiles
+ap.add_argument(
+    "--sections",
+    type=str,
+    default=None,
+    help=(
+        "Sections JSON. Accepts either a list of labels "
+        "(e.g. '[\"A\",\"B\",\"C\"]') or a list of dicts with "
+        "start_bar[/end_bar]/tag "
+        "(e.g. '[{\"start_bar\":0,\"tag\":\"A\"},{\"start_bar\":8,\"tag\":\"B\"}]'). "
+        "Values are normalized: missing end_bar is backfilled; overlaps/negatives "
+        "are auto-fixed with warnings. Resolution order: CLI > mapping > guide. "
+        "Providing sections improves --auto-fill section_end."
+    ),
+)
+
     ap.add_argument(
         "--section-profiles", type=str, default=None, help="YAML file of section profiles"
     )
