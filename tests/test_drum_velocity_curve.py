--- conflicted
+++ resolved
@@ -12,7 +12,6 @@
         part = stream.Part(id=self.part_name)
         part.insert(0, self.default_instrument)
         events = [
-<<<<<<< HEAD
             {
                 "offset": 0.0,
                 "duration": 0.25,
@@ -27,10 +26,6 @@
                 "velocity_factor": 1.0,
                 "velocity_layer": 1,
             },
-=======
-            {"offset": 0.0, "duration": 0.25, "instrument": "snare", "velocity_factor": 1.0, "velocity_layer": 0},
-            {"offset": 0.5, "duration": 0.25, "instrument": "snare", "velocity_factor": 1.0, "velocity_layer": 1},
->>>>>>> 80afedbd
         ]
         self._apply_pattern(
             part,
@@ -42,13 +37,9 @@
             0.5,
             None,
             {},
-<<<<<<< HEAD
+
             velocity_scale=1.0,
             velocity_curve=[0.5, 1.0],
-=======
-            1.0,
-            [0.5, 1.0],
->>>>>>> 80afedbd
         )
         return part
 
