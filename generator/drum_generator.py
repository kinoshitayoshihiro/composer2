--- conflicted
+++ resolved
@@ -4,11 +4,9 @@
 import math
 import os
 import random
-<<<<<<< HEAD
-=======
+
 import yaml
 
->>>>>>> c3e31af5
 from bisect import bisect_left
 from collections import OrderedDict
 from collections.abc import Mapping, Sequence
@@ -16,14 +14,6 @@
 from typing import Any
 
 import pretty_midi
-<<<<<<< HEAD
-import yaml
-from music21 import converter
-from music21 import duration as m21duration
-from music21 import instrument as m21instrument
-from music21 import meter, note, pitch, stream, tie
-from music21 import volume as m21volume
-=======
 from music21 import (
     converter,
     meter,
@@ -41,7 +31,6 @@
 from music21 import (
     volume as m21volume,
 )
->>>>>>> c3e31af5
 
 from tools.peak_synchroniser import PeakSynchroniser
 from utilities import fill_dsl, groove_sampler, groove_sampler_ngram, humanizer
@@ -458,10 +447,7 @@
         self.fade_beats_default = float(global_cfg.get("fill_fade_beats", 2.0))
         self.strict_drum_map = bool(self.global_settings.get("strict_drum_map", False))
 
-<<<<<<< HEAD
         self.lut_path: Path | None = None
-=======
->>>>>>> c3e31af5
         lut = None
         if fill_density_lut is not None:
             lut = fill_density_lut
@@ -495,15 +481,11 @@
                 lut = raw
         if lut is None:
             lut = DEFAULT_FILL_DENSITY_LUT.copy()
-<<<<<<< HEAD
         try:
             self.fill_density_lut = _validate_lut(lut)
         except ValueError as exc:
             logger.warning("Invalid fill_density LUT: %s", exc)
             self.fill_density_lut = _validate_lut(DEFAULT_FILL_DENSITY_LUT)
-=======
-        self.fill_density_lut = dict(sorted(lut.items()))
->>>>>>> c3e31af5
         self.strict_drum_map = bool(self.global_settings.get("strict_drum_map", False))
 
         self.drum_map_name = self.global_settings.get("drum_map", "gm")
