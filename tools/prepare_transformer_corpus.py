<<<<<<< HEAD
try:
    import numpy as np  # type: ignore
except Exception:  # pragma: no cover
    np = None  # type: ignore

"""Prepare a small Transformer corpus from MIDI files.
=======
from __future__ import annotations

__doc__ = """Prepare a small Transformer corpus from MIDI files.
>>>>>>> 61c883a0

This script builds a dataset suitable for training sequence models on personal
MIDI collections. It chops each MIDI file into fixed-size bar segments, applies
simple tokenisation and optionally merges metadata such as tags or lyric text.
The resulting dataset is written as JSONL files with deterministic train/valid/
test splits.

Example
-------
python -m tools.prepare_transformer_corpus \
  --in data/midi_personal \
  --out data/corpus/personal_v1 \
  --bars-per-sample 4 --quant 480 --min-notes 8 \
  --duv on --dur-bins 16 --vel-bins 8 --duv-max 1000 \
  --embed-offline embeds.json \
  --tags sections.yaml mood.yaml \
  --split 0.9 0.05 0.05 --seed 42
"""

import argparse
import json
import logging
import math
import random
from collections import Counter
from dataclasses import dataclass
from pathlib import Path
from typing import (
    Callable,
    Dict,
    Iterable,
    Iterator,
    List,
    Sequence,
    Tuple,
)

import concurrent.futures

logger = logging.getLogger(__name__)


@dataclass
class Sample:
    """Tokenised sample with metadata."""

    tokens: List[str]
    meta: Dict[str, object]


def build_beat_map(pm: "pretty_midi.PrettyMIDI") -> Tuple[Callable[[float], float], float]:
    """Return a function mapping seconds to beats and an estimated tempo."""

    beat_times = pm.get_beats()
    if len(beat_times) >= 2:
        if np is not None:
            beat_idx = np.arange(len(beat_times), dtype=float)
        else:
            beat_idx = [float(i) for i in range(len(beat_times))]
        tempo_est = 60.0 / np.diff(beat_times).mean()

        def sec_to_beats(t: float) -> float:
            if t <= beat_times[-1]:
                return float(np.interp(t, beat_times, beat_idx))
            extra = (t - beat_times[-1]) * tempo_est / 60.0
            return float(beat_idx[-1] + extra)

    else:  # fallback to estimate_tempo
        tempo_est = float(pm.estimate_tempo() or 120.0)

        def sec_to_beats(t: float) -> float:
            return t * tempo_est / 60.0

    return sec_to_beats, tempo_est


def get_time_signature(mid: "mido.MidiFile") -> Tuple[float, str]:
    """Extract first time signature; default to 4/4."""

    for track in mid.tracks:
        for msg in track:
            if msg.type == "time_signature":
                beats_per_bar = msg.numerator * 4.0 / msg.denominator
                return beats_per_bar, f"{msg.numerator}/{msg.denominator}"
    return 4.0, "4/4"


def quantise_beats(value: float, quant: int) -> float:
    """Quantise ``value`` (in beats) to ``1/quant`` resolution."""

    return round(value * quant) / quant


def bin_duration(duration_beats: float, bins: int) -> int:
    """Map a duration in beats to a discrete bin index."""

    return int(np.clip(round(duration_beats * bins), 0, bins - 1))


def bin_velocity(velocity: int, bins: int) -> int:
    """Map velocity 0-127 to a discrete bin index."""

    return int(np.clip(velocity * bins // 128, 0, bins - 1))


def tokenize_notes(
    notes: Iterable["pretty_midi.Note"],
    *,
    duv: bool,
    dur_bins: int,
    vel_bins: int,
    quant: int,
) -> List[str]:
    """Tokenise notes into simple NOTE/DUR/VEL or NOTE/DUV tokens.

    Notes are sorted for determinism and start/end are expressed in beats.
    """

    tokens: List[str] = []
    for n in sorted(notes, key=lambda n: (n.start, n.pitch, n.end, n.velocity)):
        start = quantise_beats(n.start, quant)
        end = quantise_beats(n.end, quant)
        dur_beats = max(0.0, end - start)
        d_bin = bin_duration(dur_beats, dur_bins)
        v_bin = bin_velocity(n.velocity, vel_bins)
        tokens.append(f"NOTE_{n.pitch}")
        if duv:
            tokens.append(f"DUV_{d_bin}_{v_bin}")
        else:
            tokens.append(f"D_{d_bin}")
            tokens.append(f"V_{v_bin}")
    return tokens


def load_tag_maps(tag_files: Sequence[Path]) -> Dict[str, Dict[str, str]]:
    """Load per-file metadata from YAML files."""

    tag_map: Dict[str, Dict[str, str]] = {}
    for path in tag_files:
        if not path.is_file():
            logger.warning("tag file %s missing", path)
            continue
        data = yaml.safe_load(path.read_text()) or {}
        for fp, tags in data.items():
            tag_map.setdefault(fp, {}).update(tags or {})
    return tag_map


def gather_midi_files(root: Path) -> List[Path]:
    return sorted(p for p in root.rglob("*.mid") if p.is_file())


def normalize_key(path: Path, base: Path) -> str:
    """Return a base-relative, lowercased POSIX-style key for *path*."""

    try:
        rel = path.resolve().relative_to(base.resolve())
    except Exception:
        rel = Path(path.name)
    return rel.as_posix().lower()


def load_embed_map(path: Path) -> Dict[str, List[float]]:
    """Load pre-computed text embeddings from JSON or NPZ."""

    import numpy as np

    if path.suffix == ".npz":
        data = np.load(path)
        embed_map = {k: data[k].tolist() for k in data.files}
    else:
        embed_map = {
            k: list(v)
            for k, v in json.loads(path.read_text()).items()
        }
    dims = {len(v) for v in embed_map.values()}
    if len(dims) != 1:
        raise ValueError("inconsistent embedding vector lengths")
    return embed_map


def split_samples(
    pm: "pretty_midi.PrettyMIDI",
    *,
    bars_per_sample: int,
    min_notes: int,
    beats_per_bar: float,
    sec_to_beats: Callable[[float], float],
    include_programs: set[int] | None,
    drums_only: bool,
    exclude_drums: bool,
    max_segments: int | None = None,
) -> Iterator[List["pretty_midi.Note"]]:
    """Yield note groups for each slice of ``bars_per_sample`` bars."""

    import pretty_midi

    segment_beats = bars_per_sample * beats_per_bar
    total_beats = sec_to_beats(pm.get_end_time())
    n_segments = int(total_beats // segment_beats)
    for i in range(n_segments):
        start = i * segment_beats
        end = start + segment_beats
        seg: List[pretty_midi.Note] = []
        for inst in pm.instruments:
            if drums_only and not inst.is_drum:
                continue
            if exclude_drums and inst.is_drum:
                continue
            if include_programs and inst.program not in include_programs:
                continue
            for n in inst.notes:
                n_start = sec_to_beats(n.start)
                if start <= n_start < end:
                    n_end = sec_to_beats(n.end)
                    seg.append(
                        pretty_midi.Note(
                            velocity=n.velocity,
                            pitch=n.pitch,
                            start=n_start - start,
                            end=min(n_end, end) - start,
                        )
                    )
        if len(seg) >= min_notes:
            yield seg
        if max_segments is not None and i + 1 >= max_segments:
            break


def build_corpus(args: argparse.Namespace) -> Dict[str, List[Sample]]:
    """Process input tree and return split samples."""

    try:
        import numpy as np  # noqa: F401
        import pretty_midi  # noqa: F401
        import mido  # noqa: F401
        import yaml  # noqa: F401
        from utilities.pretty_midi_safe import pm_to_mido
    except ImportError as exc:  # pragma: no cover - checked in tests
        if exc.name == "numpy":
            raise SystemExit("numpy is required; pip install numpy") from exc
        raise SystemExit(
            "Missing MIDI dependencies; pip install pretty_midi mido PyYAML") from exc

    tag_map = load_tag_maps([Path(p) for p in args.tags]) if args.tags else {}
    lyric_json = getattr(args, "lyric_json", None)
    if lyric_json:
        base = Path(args.in_dir).resolve()
        raw_map = json.loads(Path(lyric_json).read_text())
        lyric_map = {normalize_key(Path(k), base)
                                   : v for k, v in raw_map.items()}
    else:
        lyric_map = {}
    embed_map: Dict[str, List[float]] = {}
    if getattr(args, "embed_offline", None):
        embed_map = load_embed_map(Path(args.embed_offline))
        dim = len(next(iter(embed_map.values()))) if embed_map else 0
        logger.info("loaded %d offline embeddings (dim=%d)",
                    len(embed_map), dim)
    embed_model = None
    if lyric_map and not embed_map:
        try:  # pragma: no cover - optional dependency
            from sentence_transformers import SentenceTransformer

            embed_model = SentenceTransformer(
                "sentence-transformers/all-MiniLM-L6-v2")
        except Exception:  # pragma: no cover - handled in tests
            logger.warning(
                "sentence-transformers unavailable; storing raw text")

    base = Path(args.in_dir)
    files = gather_midi_files(base)
    if args.max_files:
        files = files[: args.max_files]

    iterator: Iterable[Path] = files
    if args.progress:
        try:  # pragma: no cover - optional
            from tqdm import tqdm

            iterator = tqdm(iterator)
        except Exception:  # pragma: no cover
            pass

    lyric_matches = sum(
        1 for f in files if normalize_key(f, base) in lyric_map)
    logger.info("lyrics matched: %d/%d", lyric_matches, len(files))

    def process_path(midi_path: Path) -> List[Sample]:
        pm = pretty_midi.PrettyMIDI(midi_path.as_posix())
        mid = pm_to_mido(pm)
        beats_per_bar, ts_str = get_time_signature(mid)
        sec_to_beats, tempo_est = build_beat_map(pm)
        rel = normalize_key(midi_path, base)
        segments: List[Sample] = []
        include_programs = set(
            args.include_programs) if args.include_programs else None
        for idx, seg in enumerate(
            split_samples(
                pm,
                bars_per_sample=args.bars_per_sample,
                min_notes=args.min_notes,
                beats_per_bar=beats_per_bar,
                sec_to_beats=sec_to_beats,
                include_programs=include_programs,
                drums_only=args.drums_only,
                exclude_drums=args.exclude_drums,
                max_segments=args.max_samples_per_file,
            )
        ):
            tokens = tokenize_notes(
                seg,
                duv=args.duv == "on",
                dur_bins=args.dur_bins,
                vel_bins=args.vel_bins,
                quant=args.quant,
            )
            tags = tag_map.get(rel, {})
            if args.section_tokens and tags.get("section"):
                tokens.insert(0, f"<SECTION={tags['section']}>")
            if args.mood_tokens and tags.get("mood"):
                tokens.insert(0, f"<MOOD={tags['mood']}>")
            meta: Dict[str, object] = {
                **tags,
                "source_path": rel,
                "segment_index": idx,
                "tempo_est": tempo_est,
                "beats_per_bar": beats_per_bar,
                "time_signature": ts_str,
            }
            if rel in embed_map:
                meta["text_emb"] = embed_map[rel]
            elif rel in lyric_map:
                text = lyric_map[rel]
                if embed_model is not None:
                    meta["text_emb"] = embed_model.encode(text).tolist()
                else:
                    meta["text"] = text
            segments.append(Sample(tokens=tokens, meta=meta))
        return segments

    samples: List[Sample] = []
    use_mp = args.num_workers > 1 and embed_model is None
    if use_mp:
        with concurrent.futures.ProcessPoolExecutor(max_workers=args.num_workers) as ex:
            for res in ex.map(process_path, iterator):
                samples.extend(res)
    else:
        if args.num_workers > 1 and embed_model is not None:
            logger.warning(
                "lyric embeddings disable multiprocessing; using single worker")
        for p in iterator:
            samples.extend(process_path(p))

    if not samples:
        logger.warning("no samples found under %s", args.in_dir)
        return {"train": [], "valid": [], "test": []}, lyric_matches, len(files)

    rng = random.Random(args.seed)
    rng.shuffle(samples)
    n_total = len(samples)
    n_train = int(args.split[0] * n_total)
    n_valid = int(args.split[1] * n_total)
    n_test = n_total - n_train - n_valid
    logger.info(
        "split counts train=%d valid=%d test=%d total=%d", n_train, n_valid, n_test, n_total
    )
    splits = {
        "train": samples[:n_train],
        "valid": samples[n_train: n_train + n_valid],
        "test": samples[n_train + n_valid: n_train + n_valid + n_test],
    }
    return splits, lyric_matches, len(files)


def save_jsonl(path: Path, samples: Sequence[Sample], *, compress: str = "none") -> None:
    """Write ``samples`` to ``path`` as JSONL, optionally gzip-compressed."""

    actual_path = path
    if compress == "gz":
        import gzip

        actual_path = path.with_suffix(path.suffix + ".gz")
        fh = gzip.open(actual_path, "wt", encoding="utf-8")
    else:
        fh = actual_path.open("w", encoding="utf-8")
    with fh:
        for s in samples:
            fh.write(json.dumps({"tokens": s.tokens, "meta": s.meta}) + "\n")


def build_vocab(samples: Iterable[Sample]) -> Dict[str, int]:
    vocab: Dict[str, int] = {}
    for s in samples:
        for tok in s.tokens:
            if tok not in vocab:
                vocab[tok] = len(vocab)
    return vocab


def build_tag_vocab(samples: Iterable[Sample]) -> Dict[str, Dict[str, int]]:
    vocab: Dict[str, Dict[str, int]] = {}
    for s in samples:
        for k, v in s.meta.items():
            if not isinstance(v, str):
                continue
            vocab.setdefault(k, {})
            if v not in vocab[k]:
                vocab[k][v] = len(vocab[k])
    return vocab


def main(argv: Sequence[str] | None = None) -> None:
    ap = argparse.ArgumentParser(description=__doc__)
    ap.add_argument("--in", dest="in_dir", type=str,
                    required=True, help="input MIDI folder")
    ap.add_argument("--out", dest="out_dir", type=str,
                    required=True, help="output corpus root")
    ap.add_argument("--bars-per-sample", type=int, default=4)
    ap.add_argument(
        "--quant",
        type=int,
        default=480,
        help="per-beat resolution (e.g., 96/240/480)",
    )
    ap.add_argument("--min-notes", type=int, default=1)
    ap.add_argument("--duv", type=str, choices=["on", "off"], default="off")
    ap.add_argument("--dur-bins", type=int, default=16)
    ap.add_argument("--vel-bins", type=int, default=8)
    ap.add_argument("--tags", nargs="*", default=[],
                    help="YAML metadata files")
    ap.add_argument("--lyric-json", type=str, default=None,
                    help="JSON file mapping paths to lyrics")
    ap.add_argument(
        "--embed-offline",
        type=str,
        default=None,
        help="JSON or NPZ mapping paths to precomputed text embeddings",
    )
    ap.add_argument("--split", nargs=3, type=float, default=(0.9, 0.05, 0.05))
    ap.add_argument("--seed", type=int, default=0)
    ap.add_argument("--section-tokens", action="store_true")
    ap.add_argument("--mood-tokens", action="store_true")
    ap.add_argument("--include-programs", nargs="*", type=int, default=None)
    ap.add_argument("--drums-only", action="store_true")
    ap.add_argument("--exclude-drums", action="store_true")
    ap.add_argument("--max-files", type=int, default=None)
    ap.add_argument("--max-samples-per-file", type=int, default=None)
    ap.add_argument("--progress", action="store_true")
    ap.add_argument(
        "--num-workers",
        type=int,
        default=1,
        help=(
            "worker processes (disabled when embedding text at runtime; "
            "use --embed-offline to re-enable)"
        ),
    )
    ap.add_argument(
        "--duv-max",
        type=int,
        default=None,
        help="max distinct DUV tokens; rare pairs collapse to DUV_OOV",
    )
    ap.add_argument(
        "--compress", choices=["none", "gz"], default="none", help="compress output JSONL")
    ns = ap.parse_args(argv)

    if ns.dur_bins not in {4, 8, 16} or ns.vel_bins not in {4, 8, 16}:
        ap.error("--dur-bins and --vel-bins must be one of 4,8,16")
    if ns.duv_max is not None and not (1 <= ns.duv_max <= 255):
        ap.error("--duv-max must be between 1 and 255")
    if (
        len(ns.split) != 3
        or any((s < 0 or s > 1) for s in ns.split)
        or not math.isclose(sum(ns.split), 1.0, abs_tol=1e-6)
    ):
        ap.error("--split must be three fractions summing to 1.0")

    logging.basicConfig(level=logging.INFO)
    splits, lyric_matches, files_scanned = build_corpus(ns)

    duv_freq = Counter()
    for samp in splits.values():
        for s in samp:
            for tok in s.tokens:
                if tok.startswith("DUV_"):
                    duv_freq[tok] += 1
    if ns.duv_max is not None and duv_freq:
        total_duv = len(duv_freq)
        keep = {t for t, _ in duv_freq.most_common(ns.duv_max)}
        collapsed = total_duv - len(keep)
        if collapsed > 0:
            for samp in splits.values():
                for s in samp:
                    s.tokens = [
                        t if not t.startswith(
                            "DUV_") or t in keep else "DUV_OOV"
                        for t in s.tokens
                    ]
            duv_freq = Counter()
            for samp in splits.values():
                for s in samp:
                    for tok in s.tokens:
                        if tok.startswith("DUV_"):
                            duv_freq[tok] += 1
        logger.info("DUV kept: %d collapsed: %d", len(keep), collapsed)

    out_root = Path(ns.out_dir)
    out_root.mkdir(parents=True, exist_ok=True)
    for name, samp in splits.items():
        save_jsonl(out_root / f"{name}.jsonl", samp, compress=ns.compress)

    vocab = build_vocab(s for s in splits.values() for s in s)
    tag_vocab = build_tag_vocab(s for s in splits.values() for s in s)
    stats = {k: len(v) for k, v in splits.items()}
    meta = {
        "vocab": vocab,
        "tag_vocab": tag_vocab,
        "stats": stats,
        "duv_freq": dict(duv_freq),
    }
    (out_root / "meta.json").write_text(json.dumps(meta, indent=2))
    total_samples = sum(stats.values())
    summary = {
        "files_scanned": files_scanned,
        "samples": total_samples,
        "train": stats.get("train", 0),
        "valid": stats.get("valid", 0),
        "test": stats.get("test", 0),
        "lyrics_matched": lyric_matches,
    }
    logger.info("%s", json.dumps(summary))


if __name__ == "__main__":  # pragma: no cover
    main()<|MERGE_RESOLUTION|>--- conflicted
+++ resolved
@@ -1,15 +1,6 @@
-<<<<<<< HEAD
-try:
-    import numpy as np  # type: ignore
-except Exception:  # pragma: no cover
-    np = None  # type: ignore
-
-"""Prepare a small Transformer corpus from MIDI files.
-=======
 from __future__ import annotations
 
 __doc__ = """Prepare a small Transformer corpus from MIDI files.
->>>>>>> 61c883a0
 
 This script builds a dataset suitable for training sequence models on personal
 MIDI collections. It chops each MIDI file into fixed-size bar segments, applies
@@ -65,10 +56,7 @@
 
     beat_times = pm.get_beats()
     if len(beat_times) >= 2:
-        if np is not None:
-            beat_idx = np.arange(len(beat_times), dtype=float)
-        else:
-            beat_idx = [float(i) for i in range(len(beat_times))]
+        beat_idx = np.arange(len(beat_times), dtype=float)
         tempo_est = 60.0 / np.diff(beat_times).mean()
 
         def sec_to_beats(t: float) -> float:
@@ -251,34 +239,29 @@
     except ImportError as exc:  # pragma: no cover - checked in tests
         if exc.name == "numpy":
             raise SystemExit("numpy is required; pip install numpy") from exc
-        raise SystemExit(
-            "Missing MIDI dependencies; pip install pretty_midi mido PyYAML") from exc
+        raise SystemExit("Missing MIDI dependencies; pip install pretty_midi mido PyYAML") from exc
 
     tag_map = load_tag_maps([Path(p) for p in args.tags]) if args.tags else {}
     lyric_json = getattr(args, "lyric_json", None)
     if lyric_json:
         base = Path(args.in_dir).resolve()
         raw_map = json.loads(Path(lyric_json).read_text())
-        lyric_map = {normalize_key(Path(k), base)
-                                   : v for k, v in raw_map.items()}
+        lyric_map = {normalize_key(Path(k), base): v for k, v in raw_map.items()}
     else:
         lyric_map = {}
     embed_map: Dict[str, List[float]] = {}
     if getattr(args, "embed_offline", None):
         embed_map = load_embed_map(Path(args.embed_offline))
         dim = len(next(iter(embed_map.values()))) if embed_map else 0
-        logger.info("loaded %d offline embeddings (dim=%d)",
-                    len(embed_map), dim)
+        logger.info("loaded %d offline embeddings (dim=%d)", len(embed_map), dim)
     embed_model = None
     if lyric_map and not embed_map:
         try:  # pragma: no cover - optional dependency
             from sentence_transformers import SentenceTransformer
 
-            embed_model = SentenceTransformer(
-                "sentence-transformers/all-MiniLM-L6-v2")
+            embed_model = SentenceTransformer("sentence-transformers/all-MiniLM-L6-v2")
         except Exception:  # pragma: no cover - handled in tests
-            logger.warning(
-                "sentence-transformers unavailable; storing raw text")
+            logger.warning("sentence-transformers unavailable; storing raw text")
 
     base = Path(args.in_dir)
     files = gather_midi_files(base)
@@ -294,8 +277,7 @@
         except Exception:  # pragma: no cover
             pass
 
-    lyric_matches = sum(
-        1 for f in files if normalize_key(f, base) in lyric_map)
+    lyric_matches = sum(1 for f in files if normalize_key(f, base) in lyric_map)
     logger.info("lyrics matched: %d/%d", lyric_matches, len(files))
 
     def process_path(midi_path: Path) -> List[Sample]:
@@ -305,8 +287,7 @@
         sec_to_beats, tempo_est = build_beat_map(pm)
         rel = normalize_key(midi_path, base)
         segments: List[Sample] = []
-        include_programs = set(
-            args.include_programs) if args.include_programs else None
+        include_programs = set(args.include_programs) if args.include_programs else None
         for idx, seg in enumerate(
             split_samples(
                 pm,
@@ -359,8 +340,7 @@
                 samples.extend(res)
     else:
         if args.num_workers > 1 and embed_model is not None:
-            logger.warning(
-                "lyric embeddings disable multiprocessing; using single worker")
+            logger.warning("lyric embeddings disable multiprocessing; using single worker")
         for p in iterator:
             samples.extend(process_path(p))
 
@@ -379,8 +359,8 @@
     )
     splits = {
         "train": samples[:n_train],
-        "valid": samples[n_train: n_train + n_valid],
-        "test": samples[n_train + n_valid: n_train + n_valid + n_test],
+        "valid": samples[n_train : n_train + n_valid],
+        "test": samples[n_train + n_valid : n_train + n_valid + n_test],
     }
     return splits, lyric_matches, len(files)
 
@@ -424,10 +404,8 @@
 
 def main(argv: Sequence[str] | None = None) -> None:
     ap = argparse.ArgumentParser(description=__doc__)
-    ap.add_argument("--in", dest="in_dir", type=str,
-                    required=True, help="input MIDI folder")
-    ap.add_argument("--out", dest="out_dir", type=str,
-                    required=True, help="output corpus root")
+    ap.add_argument("--in", dest="in_dir", type=str, required=True, help="input MIDI folder")
+    ap.add_argument("--out", dest="out_dir", type=str, required=True, help="output corpus root")
     ap.add_argument("--bars-per-sample", type=int, default=4)
     ap.add_argument(
         "--quant",
@@ -439,10 +417,8 @@
     ap.add_argument("--duv", type=str, choices=["on", "off"], default="off")
     ap.add_argument("--dur-bins", type=int, default=16)
     ap.add_argument("--vel-bins", type=int, default=8)
-    ap.add_argument("--tags", nargs="*", default=[],
-                    help="YAML metadata files")
-    ap.add_argument("--lyric-json", type=str, default=None,
-                    help="JSON file mapping paths to lyrics")
+    ap.add_argument("--tags", nargs="*", default=[], help="YAML metadata files")
+    ap.add_argument("--lyric-json", type=str, default=None, help="JSON file mapping paths to lyrics")
     ap.add_argument(
         "--embed-offline",
         type=str,
@@ -474,8 +450,7 @@
         default=None,
         help="max distinct DUV tokens; rare pairs collapse to DUV_OOV",
     )
-    ap.add_argument(
-        "--compress", choices=["none", "gz"], default="none", help="compress output JSONL")
+    ap.add_argument("--compress", choices=["none", "gz"], default="none", help="compress output JSONL")
     ns = ap.parse_args(argv)
 
     if ns.dur_bins not in {4, 8, 16} or ns.vel_bins not in {4, 8, 16}:
@@ -506,8 +481,7 @@
             for samp in splits.values():
                 for s in samp:
                     s.tokens = [
-                        t if not t.startswith(
-                            "DUV_") or t in keep else "DUV_OOV"
+                        t if not t.startswith("DUV_") or t in keep else "DUV_OOV"
                         for t in s.tokens
                     ]
             duv_freq = Counter()
