
#!/usr/bin/env python3
# sparkle_convert.py — Convert generic MIDI to UJAM Sparkle-friendly MIDI.
#
# Features
# - Reads an input MIDI and (optionally) a chord CSV/YAML timeline.
# - Emits:
#   1) Long chord notes (triads) in Sparkle’s "Chord" range (configurable octave).
#   2) Steady "common pulse" keys (left-hand phrase trigger) at a chosen subdivision.
#
# Assumptions / Notes
# - UJAM Virtual Guitarist (Sparkle) uses "left hand" keys to trigger patterns/phrases
#   and "chord area" notes to define the chord. Exact note ranges may vary by version
#   and preset. Therefore, ALL layout values are configurable via a mapping YAML.
# - Default time signature is 4/4 if not provided. Tempo is read from the file if present,
#   otherwise --bpm is used.
# - If no chord timeline is provided, a lightweight heuristic infers major/minor triads
#   by bar from active pitch classes.
#
# CLI
#     python sparkle_convert.py IN.mid --out OUT.mid \
#         --pulse 1/8 --chord-octave 4 --phrase-note 36 \
#         --mapping sparkle_mapping.yaml
#
#     # With explicit chord timeline (CSV):
#     python sparkle_convert.py IN.mid --out OUT.mid --pulse 1/8 \
#         --chords chords.csv
#
# Chord CSV format (times in seconds; headers required):
#     start,end,root,quality
#     0.0,2.0,C,maj
#     2.0,4.0,A,min
# Supported qualities: maj, min (others are passed through if triad mapping provided).
#
# Mapping YAML example is created alongside this script as 'sparkle_mapping.example.yaml'.
#
# (c) 2025 — Utility script for MIDI preprocessing. MIT License.

import argparse
import csv
import re
import bisect
import math
import random
import logging
import copy
import json
import collections
import itertools
from dataclasses import dataclass
from pathlib import Path
from typing import List, Optional, Tuple, Dict, Union, Set, Any

from .consts import PHRASE_INST_NAME, CHORD_INST_NAME, DAMP_INST_NAME

try:
    import pretty_midi  # type: ignore
except Exception as e:
    raise SystemExit("This tool requires pretty_midi. Try: pip install pretty_midi") from e

try:
    import yaml  # optional for mapping file
except Exception:
    yaml = None

PITCH_CLASS = {
    'C': 0, 'C#': 1, 'Db': 1, 'D': 2, 'D#': 3, 'Eb': 3, 'E': 4,
    'E#': 5, 'F': 5, 'F#': 6, 'Gb': 6, 'Fb': 4,
    'G': 7, 'G#': 8, 'Ab': 8, 'A': 9, 'A#': 10, 'Bb': 10,
    'B': 11, 'Cb': 11, 'B#': 0
}

NOTE_RE = re.compile(r'^([A-G][b#]?)(-?\d+)$')

EPS = 1e-9


def parse_midi_note(token: str) -> int:
    """Parse a MIDI note from integer or note name like C1 or F#2."""
    token = token.strip().replace('＃', '#').replace('♯', '#').replace('♭', 'b').replace('ｂ', 'b')
    fw = {chr(ord('Ａ') + i): chr(ord('A') + i) for i in range(26)}
    fw.update({chr(ord('０') + i): str(i) for i in range(10)})
    token = token.translate(str.maketrans(fw))
    try:
        v = int(token)
        if not (0 <= v <= 127):
            raise ValueError
        return v
    except ValueError:
        m = NOTE_RE.match(token)
        if not m:
            raise SystemExit(f"Invalid note token: {token} (use int 0-127 or names like C1)")
        name, octv = m.groups()
        pc = PITCH_CLASS.get(name)
        if pc is None:
            raise SystemExit(f"Unknown pitch class: {name}")
        val = (int(octv) + 1) * 12 + pc
        if not (0 <= val <= 127):
            raise SystemExit(f"Note out of MIDI range: {token}")
        return val


def validate_midi_note(v: int) -> int:
    """Validate MIDI note range 0..127."""
    v = int(v)
    if not (0 <= v <= 127):
        raise SystemExit(
            "cycle_phrase_notes must be MIDI 0..127, 'rest', or note names"
        )
    return v


def parse_note_token(tok: Union[str, int]) -> Optional[int]:
    """Normalize note token to MIDI int or None for rests."""
    if isinstance(tok, str):
        t = tok.strip()
        if t.lower() == "rest":
            return None
        return parse_midi_note(t)
    try:
        return validate_midi_note(int(tok))
    except Exception as e:  # pragma: no cover - unlikely
        raise SystemExit(f"Invalid note token: {tok}") from e


def clip_note_interval(start_t: float, end_t: float, *, eps: float = EPS) -> Tuple[float, float]:
    """Ensure end_t is at least eps after start_t and clamp negatives."""
    if start_t < 0:
        start_t = 0.0
    if end_t < start_t + eps:
        end_t = start_t + eps
    return start_t, end_t


def validate_accent(accent: Optional[List[Union[int, float]]]) -> Optional[List[float]]:
    if accent is None:
        return None
    if not isinstance(accent, list):
        raise SystemExit("--accent must be JSON list of numbers")
    if not accent:
        return None
    cleaned: List[float] = []
    for x in accent:
        if not isinstance(x, (int, float)):
            raise SystemExit("--accent must be JSON list of numbers")
        v = float(x)
        if v < 0.1:
            v = 0.1
        if v > 2.0:
            v = 2.0
        cleaned.append(v)
    return cleaned


def parse_accent_arg(s: str) -> Optional[List[float]]:
    try:
        data = json.loads(s)
    except Exception:
        raise SystemExit("--accent must be JSON list of numbers")
    return validate_accent(data)


<<<<<<< HEAD
def parse_thresholds_arg(s: str) -> Dict[str, Union[int, List[Tuple[int, float]]]]:
    try:
        cfg = json.loads(s)
    except Exception:
        raise SystemExit("--guide-thresholds must be JSON")
    if not isinstance(cfg, dict):
        raise SystemExit("--guide-thresholds must be JSON object")
    for k in ("low", "mid", "high"):
        if k not in cfg:
            raise SystemExit(f"--guide-thresholds missing key {k}")
        v = cfg[k]
        if isinstance(v, list):
            items: List[Tuple[int, float]] = []
            for it in v:
                if isinstance(it, list) and len(it) == 2:
                    note = parse_note_token(it[0])
                    weight = float(it[1])
                else:
                    note = parse_note_token(it)
                    weight = 1.0
                if note is None:
                    raise SystemExit("--guide-thresholds cannot use 'rest'")
                items.append((int(note), weight))
            cfg[k] = items
        elif isinstance(v, str):
            p = parse_note_token(v)
            if p is None:
                raise SystemExit("--guide-thresholds cannot use 'rest'")
            cfg[k] = int(p)
        elif isinstance(v, int):
            validate_midi_note(v)
            cfg[k] = int(v)
        else:
            raise SystemExit(f"--guide-thresholds {k} must be int, note token, or list")
    return cfg


def parse_onset_th_arg(s: str) -> Dict[str, int]:
    try:
        cfg = json.loads(s)
    except Exception:
        raise SystemExit("--guide-onset-th must be JSON")
    if not isinstance(cfg, dict):
        raise SystemExit("--guide-onset-th must be JSON object")
    for k in ("mid", "high"):
        v = cfg.get(k)
        if not isinstance(v, int):
            raise SystemExit(f"--guide-onset-th {k} must be int")
    return cfg


def parse_phrase_pool_arg(s: str) -> Dict[str, Any]:
    try:
        data = json.loads(s)
    except Exception:
        raise SystemExit("--phrase-pool must be JSON")
    items: List[Tuple[int, float]] = []
    T = None
    if isinstance(data, dict) and 'notes' in data:
        notes = [parse_note_token(n) for n in data['notes']]
        weights = data.get('weights')
        if weights is None:
            weights = [1.0] * len(notes)
        if len(weights) != len(notes):
            raise SystemExit("--phrase-pool weights length mismatch")
        for n, w in zip(notes, weights):
            if n is not None:
                items.append((int(n), float(w)))
        T = data.get('T')
    else:
        if isinstance(data, dict):
            # take first level if mapping provided
            if data:
                data = next(iter(data.values()))
            else:
                data = []
        if not isinstance(data, list):
            raise SystemExit("--phrase-pool must be list or mapping of lists")
        for it in data:
            if isinstance(it, list) and len(it) == 2:
                note = parse_note_token(it[0])
                weight = float(it[1])
            else:
                note = parse_note_token(it)
                weight = 1.0
            if note is not None:
                items.append((int(note), weight))
    return {'pool': items, 'T': T}


class PoolPicker:
    """Utility to pick notes from a pool using various policies."""

    def __init__(self, pool: List[Tuple[int, float]], mode: str = 'random',
                 T: Optional[List[List[float]]] = None,
                 no_repeat_window: int = 1,
                 rng: Optional[random.Random] = None):
        self.pool = pool
        self.mode = mode
        self.T = T
        self.no_repeat_window = max(1, no_repeat_window)
        self.idx = 0
        self.last_idx: Optional[int] = None
        self.recent: collections.deque = collections.deque(maxlen=self.no_repeat_window)
        self.rng = rng or random

    def _choose(self, weights: Optional[List[float]] = None) -> int:
        notes = [n for n, _ in self.pool]
        if weights is None:
            weights = [w for _, w in self.pool]
        return self.rng.choices(list(range(len(notes))), weights=weights, k=1)[0]

    def pick(self) -> int:
        if not self.pool:
            raise RuntimeError("empty pool")
        idx: int
        if self.mode == 'roundrobin':
            idx = self.idx % len(self.pool)
            self.idx += 1
        elif self.mode == 'weighted':
            idx = self._choose()
        elif self.mode == 'markov' and self.T:
            if self.last_idx is None:
                idx = self._choose()
            else:
                row = self.T[self.last_idx]
                idx = self._choose(row)
        else:  # random or markov without T
            idx = self._choose()
        note = self.pool[idx][0]
        if note in self.recent and len(self.pool) > len(self.recent):
            candidates = [i for i, (n, _) in enumerate(self.pool) if n not in self.recent]
            if candidates:
                idx = self.rng.choice(candidates)
                note = self.pool[idx][0]
        self.recent.append(note)
        self.last_idx = idx
        return note


def thin_cc_events(events: List[Tuple[float, int]], *,
                   min_interval_beats: float = 0.0,
                   deadband: int = 0,
                   clip: Optional[Tuple[int, int]] = None) -> List[Tuple[float, int]]:
    if not events:
        return events
    out: List[Tuple[float, int]] = []
    last_b = None
    last_v = None
    lo = clip[0] if clip else 0
    hi = clip[1] if clip else 127
    for b, v in events:
        v = max(lo, min(hi, v))
        if last_b is not None:
            if min_interval_beats > 0.0 and (b - last_b) < min_interval_beats - EPS:
                continue
            if deadband > 0 and last_v is not None and abs(v - last_v) <= deadband:
                continue
        out.append((b, v))
        last_b = b
        last_v = v
    return out


def summarize_guide_midi(pm: 'pretty_midi.PrettyMIDI', quant: str,
                         thresholds: Dict[str, Union[int, List[Tuple[int, float]]]], *,
                         rest_silence_th: Optional[float] = None,
                         onset_th: Optional[Dict[str, int]] = None,
                         note_tokens_allowed: bool = True,
                         curve: str = 'linear', gamma: float = 1.6,
                         smooth_sigma: float = 0.0,
                         pick_mode: str = 'roundrobin') -> Tuple[Dict[int, int],
                                                                List[Tuple[float, int]],
                                                                List[Tuple[float, float]],
                                                                List[float],
                                                                List[int],
                                                                List[str]]:
    """Summarize guide MIDI into phrase note map and damping CC values.

    cc_events return pairs of (beat, value). Sections return labels per unit."""
    notes = []
    for inst in pm.instruments:
        if not getattr(inst, 'is_drum', False):
            notes.extend(inst.notes)
    notes.sort(key=lambda n: n.start)
    beats = pm.get_beats()
    if not beats:
        end = max(pm.get_end_time(), 1.0)
        n = max(1, int(math.ceil(end)))
        beats = [float(i) for i in range(n + 1)]

    def time_to_beat(t: float) -> float:
        idx = bisect.bisect_right(beats, t) - 1
        if idx < 0:
            return 0.0
        if idx >= len(beats) - 1:
            last = beats[-1] - beats[-2]
            return (len(beats) - 1) + (t - beats[-1]) / last
        span = beats[idx + 1] - beats[idx]
        return idx + (t - beats[idx]) / span

    downs = pm.get_downbeats() if quant == 'bar' else beats
    if quant == 'bar' and not downs:
        downs = beats[::4]
        if not downs:
            downs = beats
    units: List[Tuple[float, float]] = []
    for i, s in enumerate(downs):
        e = downs[i + 1] if i + 1 < len(downs) else pm.get_end_time()
        units.append((s, e))
    onset_list: List[int] = []
    rest_list: List[float] = []
    for s, e in units:
        onset = 0
        cov: List[Tuple[float, float]] = []
        for n in notes:
            if n.end <= s or n.start >= e:
                continue
            if s <= n.start < e:
                onset += 1
            cov.append((max(s, n.start), min(e, n.end)))
        cov.sort()
        covered = 0.0
        last = s
        for a, b in cov:
            if b <= last:
                continue
            a = max(a, last)
            covered += b - a
            last = b
        span = e - s if e > s else 1.0
        rest_ratio = 1.0 - covered / span
        onset_list.append(onset)
        rest_list.append(rest_ratio)
    rr = rest_list[:]
    if smooth_sigma > 0.0 and len(rr) > 1:
        radius = max(1, int(smooth_sigma * 3))
        weights = [math.exp(-0.5 * (i / smooth_sigma) ** 2) for i in range(-radius, radius + 1)]
        total = sum(weights)
        weights = [w / total for w in weights]
        smoothed: List[float] = []
        for i in range(len(rr)):
            v = 0.0
            norm = 0.0
            for k, w in enumerate(weights):
                j = i + k - radius
                if 0 <= j < len(rr):
                    v += rr[j] * w
                    norm += w
            if norm > 0:
                v /= norm
            smoothed.append(v)
        rr = smoothed
    cc_events: List[Tuple[float, int]] = []
    for idx, r in enumerate(rr):
        x = max(0.0, min(1.0, r))
        if curve == 'exp':
            x = x ** gamma
        elif curve == 'inv':
            x = 1.0 - x
        val = int(round(x * 127))
        cc_events.append((time_to_beat(units[idx][0]), val))
    t_mid = onset_th.get('mid', 1) if onset_th else 1
    t_high = onset_th.get('high', 3) if onset_th else 3
    low = thresholds.get('low')
    mid = thresholds.get('mid')
    high = thresholds.get('high')
    if note_tokens_allowed:
        if not isinstance(low, list):
            low = parse_note_token(low) if low is not None else None
        if not isinstance(mid, list):
            mid = parse_note_token(mid) if mid is not None else None
        if not isinstance(high, list):
            high = parse_note_token(high) if high is not None else None
    def _norm_pool(v: List) -> List[Tuple[int, float]]:
        items: List[Tuple[int, float]] = []
        for it in v:
            if isinstance(it, (list, tuple)) and len(it) == 2:
                note = parse_note_token(it[0])
                weight = float(it[1])
            else:
                note = parse_note_token(it)
                weight = 1.0
            if note is not None:
                items.append((int(note), weight))
        return items
    pickers: Dict[str, Optional[PoolPicker]] = {
        'low': PoolPicker(_norm_pool(thresholds['low']), pick_mode) if isinstance(thresholds['low'], list) else None,
        'mid': PoolPicker(_norm_pool(thresholds['mid']), pick_mode) if isinstance(thresholds['mid'], list) else None,
        'high': PoolPicker(_norm_pool(thresholds['high']), pick_mode) if isinstance(thresholds['high'], list) else None,
    }
    note_map: Dict[int, int] = {}
    sections = ['verse'] * len(onset_list)
    for idx, onset in enumerate(onset_list):
        if rest_silence_th is not None and rest_list[idx] >= rest_silence_th:
            continue
        if onset >= t_high:
            pool = high
            picker = pickers['high']
            sec = 'chorus'
        elif onset >= t_mid:
            pool = mid
            picker = pickers['mid']
            sec = 'verse'
        else:
            pool = low
            picker = pickers['low']
            sec = 'verse'
        if isinstance(pool, list):
            note = picker.pick() if picker else None
        else:
            note = pool
        if note is not None:
            note_map[idx] = int(note)
            sections[idx] = sec
    # break detection: long rest spans
    i = 0
    while i < len(rest_list):
        if rest_list[i] >= 0.8:
            j = i
            while j < len(rest_list) and rest_list[j] >= 0.8:
                j += 1
            if j - i >= 2:
                for k in range(i, j):
                    sections[k] = 'break'
            i = j
        else:
            i += 1
    # simple local maxima for chorus
    dens = onset_list
    for i in range(1, len(dens) - 1):
        if dens[i] > dens[i - 1] and dens[i] > dens[i + 1]:
            sections[i] = 'chorus'
    return note_map, cc_events, units, rest_list, onset_list, sections


def insert_style_fill(pm_out: 'pretty_midi.PrettyMIDI', mode: str,
                      units: List[Tuple[float, float]], mapping: Dict,
                      *, sections: Optional[List[Dict]] = None,
                      rest_ratio_list: Optional[List[float]] = None,
                      rest_th: float = 0.75, fill_length_beats: float = 0.25,
                      bpm: float = 120.0, min_gap_beats: float = 0.0,
                      avoid_pitches: Optional[Set[int]] = None,
                      filled_bars: Optional[List[int]] = None) -> int:
    """Insert style fills based on mode."""
    phrase_inst = None
    for inst in pm_out.instruments:
        if inst.name == PHRASE_INST_NAME:
            phrase_inst = inst
            break
    if phrase_inst is None or not units:
        return 0
    pitch = mapping.get("style_fill")
    if pitch is None:
        pitch = 34
        used_notes = {mapping.get("phrase_note")}
        used_notes.update(n for n in mapping.get("cycle_phrase_notes", []) if n is not None)
        if pitch in used_notes:
            pitch = 35
    pitch = int(pitch)
    try:
        beat_times = pm_out.get_beats()
    except AttributeError:
        step = 60.0 / bpm
        end = units[-1][1] if units else step
        n = int(math.ceil(end / step)) + 1
        beat_times = [i * step for i in range(n)]
    if len(beat_times) < 2:
        step = 60.0 / bpm
        beat_times = [0.0, step]

    def beat_to_time(b: float) -> float:
        idx = int(math.floor(b))
        frac = b - idx
        if idx >= len(beat_times) - 1:
            last = beat_times[-1] - beat_times[-2]
            return beat_times[-1] + (b - (len(beat_times) - 1)) * last
        return beat_times[idx] + frac * (beat_times[idx + 1] - beat_times[idx])

    def time_to_beat(t: float) -> float:
        idx = bisect.bisect_right(beat_times, t) - 1
        if idx < 0:
            return 0.0
        if idx >= len(beat_times) - 1:
            last = beat_times[-1] - beat_times[-2]
            return (len(beat_times) - 1) + (t - beat_times[-1]) / last
        span = beat_times[idx + 1] - beat_times[idx]
        return idx + (t - beat_times[idx]) / span

    count = 0
    used: set = set()
    if mode == 'section_end' and sections:
        for sec in sections:
            idx = int(sec.get('end_bar', 0)) - 1
            if 0 <= idx < len(units) and idx not in used:
                start = units[idx][0]
                start_b = time_to_beat(start)
                length = beat_to_time(start_b + fill_length_beats) - start
                conflict = False
                if avoid_pitches or min_gap_beats > 0.0:
                    for n in phrase_inst.notes:
                        if n.pitch == pitch or (avoid_pitches and n.pitch in avoid_pitches):
                            if start < n.end + EPS and n.start < start + length - EPS:
                                conflict = True
                                break
                            gap = start_b - time_to_beat(n.start)
                            if gap < min_gap_beats:
                                conflict = True
                                break
                if conflict:
                    continue
                phrase_inst.notes.append(
                    pretty_midi.Note(velocity=int(mapping.get('phrase_velocity', 96)),
                                     pitch=pitch, start=start, end=start + length))
                used.add(idx)
                count += 1
                if filled_bars is not None:
                    filled_bars.append(idx)
    elif mode == 'long_rest' and rest_ratio_list:
        i = 0
        n = len(rest_ratio_list)
        while i < n:
            if rest_ratio_list[i] >= rest_th:
                idx = i - 1 if i > 0 else 0
                if idx not in used:
                    start = units[idx][0]
                    start_b = time_to_beat(start)
                    length = beat_to_time(start_b + fill_length_beats) - start
                    conflict = False
                    if avoid_pitches or min_gap_beats > 0.0:
                        for n in phrase_inst.notes:
                            if n.pitch == pitch or (avoid_pitches and n.pitch in avoid_pitches):
                                if start < n.end + EPS and n.start < start + length - EPS:
                                    conflict = True
                                    break
                                gap = start_b - time_to_beat(n.start)
                                if gap < min_gap_beats:
                                    conflict = True
                                    break
                    if conflict:
                        pass
                    else:
                        phrase_inst.notes.append(
                            pretty_midi.Note(velocity=int(mapping.get('phrase_velocity', 96)),
                                             pitch=pitch, start=start, end=start + length))
                        used.add(idx)
                        count += 1
                        if filled_bars is not None:
                            filled_bars.append(idx)
                while i < n and rest_ratio_list[i] >= rest_th:
                    i += 1
                continue
            i += 1
    return count


def insert_style_layer(pm_out: 'pretty_midi.PrettyMIDI', mode: str,
                       units: List[Tuple[float, float]], picker: Optional[PoolPicker],
                       *, sections: Optional[List[str]] = None,
                       every: int = 4, length_beats: float = 0.5,
                       bpm: float = 120.0) -> int:
    if mode == 'off' or picker is None or not units:
        return 0
    phrase_inst = None
    for inst in pm_out.instruments:
        if inst.name == PHRASE_INST_NAME:
            phrase_inst = inst
            break
    if phrase_inst is None:
        return 0
    try:
        beat_times = pm_out.get_beats()
    except AttributeError:
        step = 60.0 / bpm
        end = units[-1][1]
        n = int(math.ceil(end / step)) + 1
        beat_times = [i * step for i in range(n)]

    def beat_to_time(b: float) -> float:
        idx = int(math.floor(b))
        frac = b - idx
        if idx >= len(beat_times) - 1:
            last = beat_times[-1] - beat_times[-2]
            return beat_times[-1] + (b - (len(beat_times) - 1)) * last
        return beat_times[idx] + frac * (beat_times[idx + 1] - beat_times[idx])

    bars: List[int]
    if mode == 'every':
        bars = list(range(0, len(units), max(1, every)))
    else:  # transitions
        bars = []
        if sections:
            prev = sections[0]
            for i, sec in enumerate(sections[1:], 1):
                if sec != prev:
                    bars.append(i)
                prev = sec
    count = 0
    for b_idx in bars:
        if b_idx >= len(units):
            continue
        start = units[b_idx][0]
        start_b = b_idx  # approximate
        length = beat_to_time(start_b + length_beats) - start
        pitch = picker.pick()
        phrase_inst.notes.append(pretty_midi.Note(velocity=100, pitch=pitch,
                                                  start=start, end=start + length))
        count += 1
    return count
=======
def schedule_phrase_keys(num_bars: int,
                         cycle_phrase_notes: Optional[List[Optional[int]]],
                         sections: Optional[List[Dict]],
                         fill_note: Optional[int],
                         *,
                         cycle_start_bar: int = 0,
                         cycle_stride: int = 1) -> Tuple[List[Optional[int]], Dict[int, int]]:
    plan: List[Optional[int]] = []
    if cycle_phrase_notes:
        L = len(cycle_phrase_notes)
        start = ((cycle_start_bar % L) + L) % L
        stride = max(1, cycle_stride)
        for i in range(num_bars):
            idx = ((i + start) // stride) % L
            plan.append(cycle_phrase_notes[idx])
    else:
        for i in range(num_bars):
            note = 36 + i
            if note > 47:
                note = 47
            plan.append(note)
    prev: Optional[int] = None
    for i, pn in enumerate(plan):
        if pn is None:
            prev = None
            continue
        if pn == prev:
            plan[i] = None
        else:
            prev = pn
    fills: Dict[int, int] = {}
    if sections:
        candidates = [fill_note, 34, 35]
        fn = next((int(x) for x in candidates if x is not None), None)
        if fn is not None:
            for sec in sections:
                end_bar = sec.get('end_bar')
                if isinstance(end_bar, int) and 0 < end_bar < num_bars:
                    fills[end_bar - 1] = fn
    return plan, fills
>>>>>>> a022e994


def _append_phrase(inst, pitch: int, start: float, end: float, vel: int,
                   merge_gap_sec: float, release_sec: float, min_len_sec: float):
    if end <= start + EPS:
        return
    end -= release_sec
    start, end = clip_note_interval(start, end, eps=EPS)
    if min_len_sec > 0.0 and end < start + min_len_sec - EPS:
        end = start + min_len_sec
    if inst.notes and inst.notes[-1].pitch == pitch and (start - inst.notes[-1].end) <= merge_gap_sec + EPS:
        inst.notes[-1].end = max(inst.notes[-1].end, end)
    else:
        inst.notes.append(pretty_midi.Note(velocity=vel, pitch=pitch, start=start, end=end))


def _legato_merge_chords(inst, merge_gap_sec: float):
    last_by_pitch = {}
    merged = []
    for n in sorted(inst.notes, key=lambda x: (x.pitch, x.start)):
        prev = last_by_pitch.get(n.pitch)
        if prev and (n.start - prev.end) <= merge_gap_sec + EPS:
            prev.end = max(prev.end, n.end)
        else:
            merged.append(n)
            last_by_pitch[n.pitch] = n
    inst.notes = sorted(merged, key=lambda x: x.start)

@dataclass
class ChordSpan:
    start: float
    end: float
    root_pc: int  # 0-11
    quality: str  # 'maj' or 'min' (extendable)

def parse_time_sig(default_num=4, default_den=4) -> Tuple[int,int]:
    # pretty_midi doesn't store TS per track reliably; keep configurable if needed
    return default_num, default_den

def parse_pulse(s: str) -> float:
    '''
    Parse a subdivision string like '1/8' -> 0.5 beats (if a beat is a quarter note).
    We define '1/8' as eighth-notes = 0.5 quarter-beats.
    '''
    s = s.strip()
    if '/' in s:
        num, den = s.split('/', 1)
        num = int(num)
        den = int(den)
        if num != 1:
            raise ValueError("Use forms like 1/8, 1/16, 1/4.")
        # relative to quarter-note = 1 beat
        return 4.0 / den
    else:
        # numeric beats directly
        return float(s)

def triad_pitches(root_pc: int, quality: str, octave: int, mapping: Dict) -> List[int]:
    '''Return MIDI numbers for a simple triad in the given octave based on mapping intervals.'''
    intervals = mapping.get('triad_intervals', {}).get(quality, [0,4,7])  # default maj
    base_c = (octave + 1) * 12  # C-octave base
    return [base_c + ((root_pc + iv) % 12) for iv in intervals]

def place_in_range(pitches: List[int], lo: int, hi: int, *, voicing_mode: str = 'stacked') -> List[int]:
    res: List[int] = []
    prev: Optional[int] = None
    if voicing_mode == 'closed':
        for p in pitches:
            while p < lo:
                p += 12
            while p > hi:
                p -= 12
            res.append(p)
        res.sort()
        changed = True
        while changed:
            changed = False
            res.sort()
            for i in range(1, len(res)):
                while res[i] - res[i-1] > 12 and res[i] - 12 >= lo:
                    res[i] -= 12
                    changed = True
        for i in range(len(res)):
            while res[i] > hi and res[i] - 12 >= lo:
                res[i] -= 12
        res.sort()
        return res

    for p in pitches:
        while p < lo:
            p += 12
        while p > hi:
            p -= 12
        if prev is not None:
            while p <= prev:
                p += 12
        prev = p
        res.append(p)
    if res and res[-1] > hi:
        while any(p > hi for p in res) and all(p - 12 >= lo for p in res):
            res = [p - 12 for p in res]
        if any(p > hi for p in res):
            logging.warning("place_in_range: notes fall outside range %s-%s", lo, hi)
    return res


def smooth_triad(prev: Optional[List[int]], curr: List[int], lo: int, hi: int) -> List[int]:
    if not prev:
        return curr
    best = curr
    prev_sorted = sorted(prev)
    combos = []
    for offs in itertools.product([-12, 0, 12], repeat=len(curr)):
        cand = [p + o for p, o in zip(curr, offs)]
        if all(lo <= n <= hi for n in cand):
            combos.append(cand)
    if not combos:
        return curr
    def cost(c: List[int]) -> int:
        return sum(abs(a - b) for a, b in zip(sorted(c), prev_sorted))
    best = min(combos, key=cost)
    return best

def load_mapping(path: Optional[Path]) -> Dict:
    default = {
        "phrase_note": 36,          # Default left-hand "Common" phrase key (C2)
        "phrase_velocity": 96,
        "phrase_length_beats": 0.25,
        "phrase_hold": "off",
        "phrase_merge_gap": 0.02,
        "chord_merge_gap": 0.01,
        "chord_octave": 4,          # Place chord tones around C4-B4 by default
        "chord_velocity": 90,
        "triad_intervals": {
            "maj": [0,4,7],
            "min": [0,3,7]
        },
        "cycle_phrase_notes": [],  # e.g., [24, 26] to alternate per bar
        "cycle_start_bar": 0,
        "cycle_mode": "bar",
        "chord_input_range": None,
        "voicing_mode": "stacked",
        "top_note_max": None,
        "phrase_channel": None,
        "chord_channel": None,
        "cycle_stride": 1,
        "merge_reset_at": "none",
        "accent": None,
        "silent_qualities": [],
        "clone_meta_only": False,
        "strict": False,
    }
    if path is None:
        return default
    if yaml is None:
        raise SystemExit("PyYAML is required to read mapping files. pip install pyyaml")
    data = yaml.safe_load(Path(path).read_text())
    default.update(data or {})
    rng = default.get("chord_input_range")
    if rng is not None:
        try:
            lo = int(rng.get("lo"))
            hi = int(rng.get("hi"))
        except Exception:
            raise SystemExit("chord_input_range must have integer lo/hi")
        if not (0 <= lo <= 127 and 0 <= hi <= 127 and lo <= hi):
            raise SystemExit("chord_input_range lo/hi must be 0..127 and lo<=hi")
        default["chord_input_range"] = {"lo": lo, "hi": hi}
    top = default.get("top_note_max")
    if top is not None:
        try:
            top_i = int(top)
        except Exception:
            raise SystemExit("top_note_max must be int")
        if not (0 <= top_i <= 127):
            raise SystemExit("top_note_max must be 0..127")
        default["top_note_max"] = top_i
    for key in ("phrase_channel", "chord_channel"):
        ch = default.get(key)
        if ch is not None:
            try:
                ch_i = int(ch)
            except Exception:
                raise SystemExit(f"{key} must be int 0..15")
            if not (0 <= ch_i <= 15):
                raise SystemExit(f"{key} must be 0..15")
            default[key] = ch_i
    cs = default.get("cycle_stride", 1)
    try:
        cs_i = int(cs)
    except Exception:
        raise SystemExit("cycle_stride must be int >=1")
    if cs_i <= 0:
        raise SystemExit("cycle_stride must be int >=1")
    default["cycle_stride"] = cs_i
    mra = str(default.get("merge_reset_at", "none")).lower()
    if mra not in ("none", "bar", "chord"):
        raise SystemExit("merge_reset_at must be none, bar, or chord")
    default["merge_reset_at"] = mra
    sq = default.get("silent_qualities")
    if sq is None:
        default["silent_qualities"] = []
    elif not isinstance(sq, list):
        raise SystemExit("silent_qualities must be list")
    default["strict"] = bool(default.get("strict", False))
    ph = default.get("phrase_hold", "off")
    if ph not in ("off", "bar", "chord"):
        raise SystemExit("phrase_hold must be off, bar, or chord")
    default["phrase_hold"] = ph
    for key in ("phrase_merge_gap", "chord_merge_gap"):
        try:
            val = float(default.get(key, 0.0))
        except Exception:
            raise SystemExit(f"{key} must be float")
        if val < 0.0:
            val = 0.0
        default[key] = val
    return default


def generate_mapping_template(full: bool) -> str:
    """Return a YAML mapping template string."""
    if full:
        return (
            "phrase_note: 36\n"
            "phrase_velocity: 96\n"
            "phrase_length_beats: 0.25\n"
            "phrase_hold: off  # off, bar, chord\n"
            "phrase_merge_gap: 0.02  # seconds\n"
            "chord_merge_gap: 0.01  # seconds\n"
            "chord_octave: 4\n"
            "chord_velocity: 90\n"
            "triad_intervals:\n"
            "  maj: [0,4,7]\n"
            "  min: [0,3,7]\n"
            "cycle_phrase_notes: []  # e.g., [24, rest, 26] to alternate per bar (小節ごとに切替)\n"
            "cycle_start_bar: 0\n"
            "cycle_mode: bar  # or 'chord'\n"
            "cycle_stride: 1  # number of bars/chords before advancing cycle\n"
            "merge_reset_at: none  # none, bar, chord\n"
            "voicing_mode: stacked  # or 'closed'\n"
            "top_note_max: null  # e.g., 72 to cap highest chord tone\n"
            "phrase_channel: null  # MIDI channel for phrase notes\n"
            "chord_channel: null  # MIDI channel for chord notes\n"
            "accent: []  # velocity multipliers per pulse\n"
            "skip_phrase_in_rests: false\n"
            "clone_meta_only: false\n"
            "silent_qualities: []\n"
            "swing: 0.0  # 0..1 swing feel\n"
            "swing_unit: 1/8  # subdivision for swing\n"
            "chord_input_range: {lo: 48, hi: 72}\n"
        )
    else:
        return (
            "phrase_note: 36\n"
            "cycle_phrase_notes: []  # e.g., [24, rest, 26] to alternate per bar (小節ごとに切替)\n"
            "phrase_hold: off\n"
            "phrase_merge_gap: 0.02\n"
            "chord_merge_gap: 0.01\n"
            "cycle_start_bar: 0\n"
            "cycle_mode: bar  # or 'chord'\n"
            "cycle_stride: 1\n"
            "merge_reset_at: none\n"
            "voicing_mode: stacked  # or 'closed'\n"
            "top_note_max: null\n"
            "phrase_channel: null\n"
            "chord_channel: null\n"
            "accent: []\n"
            "skip_phrase_in_rests: false\n"
            "clone_meta_only: false\n"
            "silent_qualities: []\n"
            "swing: 0.0\n"
            "swing_unit: 1/8\n"
            "chord_input_range: {lo: 48, hi: 72}\n"
        )

def read_chords_csv(path: Path) -> List['ChordSpan']:
    spans: List[ChordSpan] = []
    with path.open(newline='', encoding='utf-8') as f:
        r = csv.DictReader(f)
        for row in r:
            start = float(row['start']); end = float(row['end'])
            root = row['root'].strip()
            quality = row['quality'].strip().lower()
            if root not in PITCH_CLASS:
                raise ValueError(f"Unknown root {root}")
            spans.append(ChordSpan(start, end, PITCH_CLASS[root], quality))
    return spans

def read_chords_yaml(path: Path) -> List['ChordSpan']:
    if yaml is None:
        raise SystemExit("PyYAML is required to read YAML chord files. pip install pyyaml")
    raw = yaml.safe_load(path.read_text())
    if raw is None:
        return []
    if isinstance(raw, dict):
        items = [raw]
    elif isinstance(raw, list):
        items = raw
    else:
        raise ValueError("Chord YAML must be a list or mapping")

    spans: List[ChordSpan] = []
    for i, item in enumerate(items):
        if not isinstance(item, dict):
            raise ValueError(f"Chord YAML item {i} must be a mapping")
        # 必須キー（欠損→KeyError）
        missing = [k for k in ("start", "end", "root") if k not in item]
        if missing:
            raise KeyError(f"Missing {missing[0]} in item {i+1}")
        # 型変換（数値以外→ValueError）
        try:
            start = float(item["start"])
            end = float(item["end"])
        except Exception as e:
            raise ValueError(f"start/end must be numeric in item {i+1}") from e
        root = str(item["root"]).strip()
        quality = str(item.get("quality", "maj")).strip().lower()
        # 未対応ルート→ValueError（テスト想定どおり）
        if root not in PITCH_CLASS:
            raise ValueError(f"Unknown root {root} in item {i+1}")
        spans.append(ChordSpan(start, end, PITCH_CLASS[root], quality))
    return spans

def infer_chords_by_bar(pm: 'pretty_midi.PrettyMIDI', ts_num=4, ts_den=4) -> List['ChordSpan']:
    # Build a simplistic bar grid from downbeats. If absent, estimate from tempo.
    downbeats = pm.get_downbeats()
    if len(downbeats) < 2:
        beats = pm.get_beats()
        if len(beats) < 2:
            raise ValueError("Cannot infer beats/downbeats from this MIDI; please provide a chord CSV.")
        bar_beats = ts_num * (4.0 / ts_den)
        step = max(1, int(round(bar_beats)))
        downbeats = beats[::step]

    spans: List[ChordSpan] = []
    # Aggregate pitch-class histograms per bar
    for i in range(len(downbeats)):
        start = downbeats[i]
        end = downbeats[i+1] if i+1 < len(downbeats) else pm.get_end_time()
        if end - start <= 0.0:
            continue
        pc_weights = [0.0]*12
        for inst in pm.instruments:
            if inst.is_drum:
                continue
            for n in inst.notes:
                ns = max(n.start, start)
                ne = min(n.end, end)
                if ne <= ns:
                    continue
                dur = ne - ns
                pc_weights[n.pitch % 12] += dur * (n.velocity/127.0)
        # choose a root candidate
        root_pc = max(range(12), key=lambda pc: pc_weights[pc]) if any(pc_weights) else 0
        # score maj vs min by template match (0,4,7) vs (0,3,7)
        def score(intervals):
            return sum(pc_weights[(root_pc + iv) % 12] for iv in intervals)
        maj_s = score([0,4,7]); min_s = score([0,3,7])
        quality = 'maj' if maj_s >= min_s else 'min'
        spans.append(ChordSpan(start, end, root_pc, quality))
    return spans

def ensure_tempo(pm: 'pretty_midi.PrettyMIDI', fallback_bpm: Optional[float]) -> float:
    tempi = pm.get_tempo_changes()[1]
    if len(tempi):
        return float(tempi[0])
    if fallback_bpm is None:
        return 120.0
    return float(fallback_bpm)

def beats_to_seconds(beats: float, bpm: float) -> float:
    # beats are quarter-notes
    return (60.0 / bpm) * beats

def build_sparkle_midi(pm_in: 'pretty_midi.PrettyMIDI',
                       chords: List['ChordSpan'],
                       mapping: Dict,
                       pulse_subdiv_beats: float,
                       cycle_mode: str,
                       humanize_ms: float,
                       humanize_vel: int,
                       vel_curve: str,
                       bpm: float,
                       swing: float,
                       swing_unit_beats: float,
                       *,
                       phrase_channel: Optional[int] = None,
                       chord_channel: Optional[int] = None,
                       cycle_stride: int = 1,
                       accent: Optional[List[float]] = None,
                       accent_map: Optional[Dict[str, List[float]]] = None,
                       skip_phrase_in_rests: bool = False,
                       silent_qualities: Optional[List[str]] = None,
                       clone_meta_only: bool = False,
                       stats: Optional[Dict] = None,
                       merge_reset_at: str = "none",
                       guide_notes: Optional[Dict[int, int]] = None,
                       guide_quant: str = "bar",
                       guide_units: Optional[List[Tuple[float, float]]] = None,
                       rest_silence_hold_off: bool = False,
                       phrase_change_lead_beats: float = 0.0,
                       phrase_pool: Optional[Dict[str, Any]] = None,
                       phrase_pick: str = 'roundrobin',
                       no_repeat_window: int = 1,
                       rest_silence_send_stop: bool = False,
                       stop_min_gap_beats: float = 0.0,
                       stop_velocity: int = 64,
                       section_profiles: Optional[Dict[str, Dict]] = None,
                       sections: Optional[List[Dict]] = None,
                       section_default: str = 'verse',
                       section_verbose: bool = False,
                       style_layer_mode: str = 'off',
                       style_layer_every: int = 4,
                       style_layer_len_beats: float = 0.5,
                       style_phrase_pool: Optional[Dict[str, Any]] = None,
                       trend_window: int = 0,
                       trend_th: float = 0.0,
                       quantize_strength: Union[float, List[float]] = 0.0,
                       rng_pool: Optional[random.Random] = None,
                       rng_human: Optional[random.Random] = None,
                       write_markers: bool = False,
                       onset_list: Optional[List[int]] = None,
                       rest_list: Optional[List[float]] = None,
                       density_rules: Optional[List[Dict[str, Any]]] = None,
                       swing_shape: str = 'offbeat') -> 'pretty_midi.PrettyMIDI':
    rng_pool = rng_pool or random
    rng_human = rng_human or random
    if clone_meta_only:
        out = pretty_midi.PrettyMIDI()
        out.time_signature_changes = copy.deepcopy(pm_in.time_signature_changes)
        if hasattr(pm_in, '_tempo_changes') and hasattr(out, '_tempo_changes'):
            out._tempo_changes = copy.deepcopy(pm_in._tempo_changes)
            out._tick_scales = copy.deepcopy(pm_in._tick_scales)
            out._tick_to_time = copy.deepcopy(pm_in._tick_to_time)
            meta_src = "private"
        else:
            times, tempos = pm_in.get_tempo_changes()
            if hasattr(out, '_add_tempo_change'):
                for t, tempo in zip(times, tempos):
                    try:
                        out._add_tempo_change(tempo, t)
                    except Exception:
                        pass
            elif tempos:
                out.initial_tempo = tempos[0]
            meta_src = "public"
    else:
        pm_cls = getattr(pretty_midi, 'PrettyMIDI', None)
        if isinstance(pm_cls, type) and isinstance(pm_in, pm_cls):
            out = copy.deepcopy(pm_in)
            out.instruments = []
        else:
            try:
                out = pretty_midi.PrettyMIDI()
            except TypeError:
                out = pretty_midi.PrettyMIDI(None)
            out.time_signature_changes = copy.deepcopy(getattr(pm_in, 'time_signature_changes', []))
            if hasattr(pm_in, '_tempo_changes') and hasattr(out, '_tempo_changes'):
                out._tempo_changes = copy.deepcopy(getattr(pm_in, '_tempo_changes', []))
                out._tick_scales = copy.deepcopy(getattr(pm_in, '_tick_scales', []))
                out._tick_to_time = copy.deepcopy(getattr(pm_in, '_tick_to_time', []))
            else:
                try:
                    times, tempos = pm_in.get_tempo_changes()
                except Exception:
                    times, tempos = [], []
                if hasattr(out, '_add_tempo_change'):
                    for t, tempo in zip(times, tempos):
                        try:
                            out._add_tempo_change(tempo, t)
                        except Exception:
                            pass
                elif tempos:
                    out.initial_tempo = tempos[0]

    chord_inst = pretty_midi.Instrument(program=0, name=CHORD_INST_NAME)
    phrase_inst = pretty_midi.Instrument(program=0, name=PHRASE_INST_NAME)
    if chord_channel is not None:
        chord_inst.midi_channel = chord_channel
    if phrase_channel is not None:
        phrase_inst.midi_channel = phrase_channel

    chord_oct = int(mapping.get("chord_octave", 4))
    chord_vel = int(mapping.get("chord_velocity", 90))
    phrase_note = int(mapping.get("phrase_note", 36))
    phrase_vel = int(mapping.get("phrase_velocity", 96))
    phrase_len_beats = float(mapping.get("phrase_length_beats", 0.25))
    if phrase_len_beats <= 0 or pulse_subdiv_beats <= 0:
        raise SystemExit("phrase_length_beats and pulse_subdiv_beats must be positive")
    phrase_hold = str(mapping.get("phrase_hold", "off"))
    phrase_merge_gap = max(0.0, float(mapping.get("phrase_merge_gap", 0.02)))
    chord_merge_gap = max(0.0, float(mapping.get("chord_merge_gap", 0.01)))
    release_sec = max(0.0, float(mapping.get("phrase_release_ms", 0.0))) / 1000.0
    min_phrase_len_sec = max(0.0, float(mapping.get("min_phrase_len_ms", 0.0))) / 1000.0
    held_vel_mode = str(mapping.get("held_vel_mode", "first"))
    cycle_notes: List[Optional[int]] = list(mapping.get("cycle_phrase_notes", []) or [])
    cycle_start_bar = int(mapping.get("cycle_start_bar", 0))
    if cycle_notes:
        L = len(cycle_notes)
        cycle_start_bar = ((cycle_start_bar % L) + L) % L
    chord_range = mapping.get("chord_input_range")
    voicing_mode = mapping.get("voicing_mode", "stacked")
    top_note_max = mapping.get("top_note_max")
    strict = bool(mapping.get("strict", False))

    beat_times = pm_in.get_beats()
    if len(beat_times) < 2:
        raise SystemExit("Could not determine beats from MIDI")

    def beat_to_time(b: float) -> float:
        idx = int(math.floor(b))
        frac = b - idx
        if idx >= len(beat_times) - 1:
            last = beat_times[-1] - beat_times[-2]
            return beat_times[-1] + (b - (len(beat_times) - 1)) * last
        return beat_times[idx] + frac * (beat_times[idx + 1] - beat_times[idx])

    def time_to_beat(t: float) -> float:
        idx = bisect.bisect_right(beat_times, t) - 1
        if idx < 0:
            return 0.0
        if idx >= len(beat_times) - 1:
            last = beat_times[-1] - beat_times[-2]
            return (len(beat_times) - 1) + (t - beat_times[-1]) / last
        span = beat_times[idx + 1] - beat_times[idx]
        return idx + (t - beat_times[idx]) / span

    unit_starts: List[float] = [u[0] for u in guide_units] if guide_units else []

    def maybe_merge_gap(inst, pitch, start_t, *, bar_start=None, chord_start=None):
        mg = phrase_merge_gap
        if merge_reset_at != 'none' and inst.notes and inst.notes[-1].pitch == pitch \
                and (start_t - inst.notes[-1].end) <= phrase_merge_gap + EPS:
            if merge_reset_at == 'bar' and bar_start is not None and abs(start_t - bar_start) <= EPS:
                return -1.0
            if merge_reset_at == 'chord' and chord_start is not None and abs(start_t - chord_start) <= EPS:
                return -1.0
        return mg

    ts_changes = pm_in.time_signature_changes
    meter_map: List[Tuple[float, int, int]] = []
    estimated_4_4 = False
    if ts_changes:
        for ts in ts_changes:
            meter_map.append((ts.time, ts.numerator, ts.denominator))
    else:
        meter_map.append((0.0, 4, 4))
        estimated_4_4 = True
    downbeats = pm_in.get_downbeats()
    if ts_changes and len(downbeats) >= 2:
        ts0 = ts_changes[0]
        expected_bar = beat_to_time(ts0.numerator * (4.0 / ts0.denominator))
        if abs((downbeats[1] - downbeats[0]) - expected_bar) > EPS:
            downbeats = []
            for i, ts in enumerate(ts_changes):
                next_t = ts_changes[i + 1].time if i + 1 < len(ts_changes) else pm_in.get_end_time()
                start_b = time_to_beat(ts.time)
                end_b = time_to_beat(next_t)
                bar_beats = ts.numerator * (4.0 / ts.denominator)
                bar = start_b
                while bar < end_b - EPS:
                    downbeats.append(beat_to_time(bar))
                    bar += bar_beats
            downbeats.sort()
    if len(downbeats) < 2:
        beats = beat_times
        if ts_changes:
            downbeats = []
            for i, ts in enumerate(ts_changes):
                next_t = ts_changes[i + 1].time if i + 1 < len(ts_changes) else pm_in.get_end_time()
                start_b = time_to_beat(ts.time)
                end_b = time_to_beat(next_t)
                bar_beats = ts.numerator * (4.0 / ts.denominator)
                bar = start_b
                while bar < end_b - EPS:
                    downbeats.append(beat_to_time(bar))
                    bar += bar_beats
            downbeats.sort()
        else:
            downbeats = beats[::4]
    if cycle_notes and len(downbeats) < 2 and cycle_mode == 'bar':
        logging.info("cycle disabled; using fixed phrase_note=%d", phrase_note)
        cycle_notes = []
        if stats is not None:
            stats["cycle_disabled"] = True

    if stats is not None:
        stats["downbeats"] = downbeats
        stats["bar_pulses"] = {}
        stats["bar_phrase_notes"] = {}
        stats["bar_velocities"] = {}
        stats["triads"] = []
        stats["meters"] = meter_map
        if estimated_4_4:
            stats["estimated_4_4"] = True
    if any(den == 8 and num % 3 == 0 for _, num, den in meter_map):
        if not math.isclose(swing_unit_beats, 1/12, abs_tol=EPS):
            logging.info("suggest --swing-unit 1/12 for ternary feel")

    # precompute pulses per bar for velocity curves
    bar_counts: Dict[int, int] = {}
    for i, start in enumerate(downbeats):
        end = downbeats[i + 1] if i + 1 < len(downbeats) else pm_in.get_end_time()
        sb = time_to_beat(start)
        eb = time_to_beat(end)
        bar_counts[i] = int(math.ceil((eb - sb) / pulse_subdiv_beats))

<<<<<<< HEAD
    accent_by_bar: Dict[int, List[float]] = {}
    accent_scale_by_bar: Dict[int, float] = {}
    if accent_map:
        def meter_at(t: float) -> Tuple[int, int]:
            idx = 0
            for j, (mt, num, den) in enumerate(meter_map):
                if mt <= t:
                    idx = j
                else:
                    break
            return meter_map[idx][1], meter_map[idx][2]
        for i, t in enumerate(downbeats):
            num, den = meter_at(t)
            key = f"{num}/{den}"
            lst = accent_map.get(key)
            if lst:
                accent_by_bar[i] = lst

    damp_scale_by_bar: Dict[int, Tuple[int, int]] = {}
    bar_pool_pickers: Dict[int, PoolPicker] = {}
    section_labels: List[str] = []
    if sections:
        for i in range(len(downbeats)):
            tag = section_default
            for sec in sections:
                if sec.get('start_bar', 0) <= i < sec.get('end_bar', 0):
                    tag = sec.get('tag', section_default)
                    break
            section_labels.append(tag)
    elif stats is not None and stats.get('sections'):
        section_labels = stats['sections']
    else:
        section_labels = [section_default] * len(downbeats)
    if section_profiles:
        for i, tag in enumerate(section_labels):
            prof = section_profiles.get(tag)
            if not prof:
                continue
            if 'accent' in prof:
                accent_by_bar[i] = prof['accent']
            if 'accent_scale' in prof:
                try:
                    accent_scale_by_bar[i] = float(prof['accent_scale'])
                except Exception:
                    pass
            if 'damp_scale' in prof:
                ds = prof['damp_scale']
                if isinstance(ds, list) and len(ds) == 2:
                    damp_scale_by_bar[i] = (int(ds[0]), int(ds[1]))
            if 'phrase_pool' in prof:
                notes = prof.get('phrase_pool', {}).get('notes', [])
                weights = prof.get('phrase_pool', {}).get('weights', [1]*len(notes))
                pool = []
                for n, w in zip(notes, weights):
                    nt = parse_note_token(n)
                    if nt is not None:
                        pool.append((nt, float(w)))
                if pool:
                    bar_pool_pickers[i] = PoolPicker(pool, phrase_pick, rng=rng_pool)
            if 'phrase_pick' in prof:
                bar_pool_pickers[i] = PoolPicker(bar_pool_pickers[i].pool if i in bar_pool_pickers else [], prof['phrase_pick'], rng=rng_pool)
            if prof.get('no_immediate_repeat'):
                no_repeat_window = max(no_repeat_window, 1)
    density_override: Dict[int, int] = {}
    if density_rules is None:
        density_rules = [
            {"rest_ratio": 0.5, "note": 24},
            {"onset_count": 3, "note": 36},
        ]
    if rest_list is not None and onset_list is not None:
        for i, (r, o) in enumerate(zip(rest_list, onset_list)):
            for rule in density_rules:
                note = None
                if "rest_ratio" in rule and r >= rule["rest_ratio"]:
                    note = parse_note_token(rule["note"])
                elif "onset_count" in rule and o >= rule["onset_count"]:
                    note = parse_note_token(rule["note"])
                if note is not None:
                    density_override[i] = note
                    break
    if section_verbose and section_labels:
        logging.info("sections: %s", section_labels)
=======
    phrase_plan: List[Optional[int]] = []
    fill_map: Dict[int, int] = {}
    if cycle_mode == 'bar':
        sections = mapping.get('sections')
        num_bars = len(downbeats) - 1
        if chords:
            last_idx = max(max(0, bisect.bisect_right(downbeats, c.end - EPS) - 1) for c in chords)
            num_bars = max(num_bars, last_idx + 1)
        phrase_plan, fill_map = schedule_phrase_keys(num_bars, cycle_notes, sections, mapping.get('style_fill'),
                                                    cycle_start_bar=cycle_start_bar, cycle_stride=cycle_stride)
>>>>>>> a022e994

    if stats is not None and phrase_hold != 'off':
        for i, start in enumerate(downbeats):
            end = downbeats[i + 1] if i + 1 < len(downbeats) else pm_in.get_end_time()
            sb = time_to_beat(start)
            eb = time_to_beat(end)
            pulses: List[Tuple[float, float]] = []
            b = sb
            idx = 0
            while b < eb - EPS:
                t = beat_to_time(b)
                pulses.append((b, t))
                interval = pulse_subdiv_beats
                if swing > 0.0 and math.isclose(pulse_subdiv_beats, swing_unit_beats, abs_tol=EPS):
                    if swing_shape == 'offbeat':
                        interval *= (1 + swing) if idx % 2 == 0 else (1 - swing)
                    elif swing_shape == 'even':
                        interval *= (1 - swing) if idx % 2 == 0 else (1 + swing)
                    else:
                        mod = idx % 3
                        if mod == 0:
                            interval *= (1 + swing)
                        elif mod == 1:
                            interval *= (1 - swing)
                b += interval
                idx += 1
            stats["bar_pulses"][i] = pulses

    bar_progress: Dict[int, int] = {}

    def vel_factor(mode: str, idx: int, total: int) -> float:
        if total <= 1:
            x = 0.0
        else:
            x = idx / (total - 1)
        if mode == 'up':
            return x
        if mode == 'down':
            return 1.0 - x
        if mode == 'sine':
            return math.sin(math.pi * x)
        return 1.0

<<<<<<< HEAD
    last_guided: Optional[int] = None
    prev_hold: Optional[int] = None
    pool_picker: Optional[PoolPicker] = None
    if phrase_pool:
        if isinstance(phrase_pool, list):
            phrase_pool = {'pool': phrase_pool}
        if phrase_pool.get('pool'):
            pool_picker = PoolPicker(phrase_pool['pool'], phrase_pick,
                                     T=phrase_pool.get('T'),
                                     no_repeat_window=no_repeat_window,
                                     rng=rng_pool)

    trend_labels: List[int] = []
    if onset_list is not None:
        trend_labels = [0] * len(onset_list)
        if trend_window > 0 and len(onset_list) > trend_window:
            for i in range(trend_window, len(onset_list)):
                prev = sum(onset_list[i - trend_window:i]) / trend_window
                curr = sum(onset_list[i - trend_window + 1:i + 1]) / trend_window
                slope = curr - prev
                if slope > trend_th:
                    trend_labels[i] = 1
                elif slope < -trend_th:
                    trend_labels[i] = -1

    def pick_phrase_note(t: float, chord_idx: int) -> Optional[int]:
        nonlocal last_guided
        if guide_notes is not None:
            if guide_quant == 'bar':
                base = max(0, bisect.bisect_right(downbeats, t) - 1)
            else:
                base = max(0, bisect.bisect_right(beat_times, t) - 1)
            note = guide_notes.get(base)
            if note is None:
                return None
            if last_guided == note:
                return None
            last_guided = note
            return note
        bar = max(0, bisect.bisect_right(downbeats, t) - 1)
        if bar in density_override:
            note = density_override[bar]
            if last_guided == note:
                return None
            last_guided = note
            return note
        if (pool_picker or bar_pool_pickers) and not cycle_notes:
            picker = bar_pool_pickers.get(bar, pool_picker)
            if picker:
                if trend_labels and bar < len(trend_labels) and trend_labels[bar] != 0:
                    notes = [n for n, _ in picker.pool]
                    return max(notes) if trend_labels[bar] > 0 else min(notes)
                return picker.pick()
=======
    last_bar_idx = -1
    last_bar_note: Optional[int] = None

    def pick_phrase_note(t: float, chord_idx: int) -> Optional[int]:
        nonlocal last_bar_idx, last_bar_note
        if phrase_plan:
            bar_idx = max(0, bisect.bisect_right(downbeats, t) - 1)
            if bar_idx < len(phrase_plan):
                pn = phrase_plan[bar_idx]
            else:
                if cycle_notes:
                    idx = ((bar_idx + cycle_start_bar) // max(1, cycle_stride)) % len(cycle_notes)
                    pn = cycle_notes[idx]
                else:
                    pn = 36 + bar_idx
                phrase_plan.append(pn)
            if bar_idx != last_bar_idx:
                last_bar_idx = bar_idx
                if pn is None:
                    last_bar_note = None
                    return None
                if pn == last_bar_note:
                    return None
                last_bar_note = pn
            if pn is None:
                return None
            return pn
>>>>>>> a022e994
        if not cycle_notes:
            return phrase_note
        if cycle_mode == 'bar':
            base = max(0, bisect.bisect_right(downbeats, t) - 1)
        else:
            base = chord_idx
        idx = ((base + cycle_start_bar) // max(1, cycle_stride)) % len(cycle_notes)
        return cycle_notes[idx]

    def pulses_in_range(start_t: float, end_t: float) -> List[Tuple[int, int]]:
        indices: List[Tuple[int, int]] = []
        b = time_to_beat(start_t)
        eb = time_to_beat(end_t)
        while b < eb - EPS:
            t = beat_to_time(b)
            bar_idx = max(0, bisect.bisect_right(downbeats, t) - 1)
            bar_start_b = time_to_beat(downbeats[bar_idx])
            idx = int(math.floor((b - bar_start_b + EPS) / pulse_subdiv_beats))
            indices.append((bar_idx, idx))
            interval = pulse_subdiv_beats
            if swing > 0.0 and math.isclose(pulse_subdiv_beats, swing_unit_beats, abs_tol=EPS):
                if swing_shape == 'offbeat':
                    interval *= (1 + swing) if idx % 2 == 0 else (1 - swing)
                elif swing_shape == 'even':
                    interval *= (1 - swing) if idx % 2 == 0 else (1 + swing)
                else:
                    mod = idx % 3
                    if mod == 0:
                        interval *= (1 + swing)
                    elif mod == 1:
                        interval *= (1 - swing)
            b += interval
        return indices

    silent_qualities = set(silent_qualities or [])
    prev_triad_smooth: Optional[List[int]] = None
    for c_idx, span in enumerate(chords):
        is_silent = span.quality in silent_qualities or span.quality == 'rest'
        triad: List[int] = []
        if not is_silent:
            triad = triad_pitches(span.root_pc, span.quality, chord_oct, mapping)
            if chord_range:
                mode = 'stacked' if voicing_mode == 'smooth' else voicing_mode
                triad = place_in_range(triad, chord_range['lo'], chord_range['hi'], voicing_mode=mode)
                if voicing_mode == 'smooth':
                    triad = smooth_triad(prev_triad_smooth, triad, chord_range['lo'], chord_range['hi'])
                    prev_triad_smooth = triad[:]
            elif voicing_mode == 'smooth':
                triad = smooth_triad(prev_triad_smooth, triad, 0, 127)
                prev_triad_smooth = triad[:]
            if top_note_max is not None:
                while max(triad) > top_note_max and all(n - 12 >= 0 for n in triad):
                    triad = [n - 12 for n in triad]
                if triad and max(triad) > top_note_max:
                    msg = f"top_note_max={top_note_max} cannot be satisfied for triad {triad}"
                    if strict:
                        raise SystemExit(msg)
                    logging.warning(msg)
            s_t, e_t = clip_note_interval(span.start, span.end, eps=EPS)
            for p in triad:
                chord_inst.notes.append(pretty_midi.Note(velocity=chord_vel, pitch=p, start=s_t, end=e_t))
        if stats is not None:
            stats["triads"].append(triad)
        if skip_phrase_in_rests and is_silent:
            continue

        sb = time_to_beat(span.start)
        eb = time_to_beat(span.end)
        if phrase_hold == 'chord':
            pn = pick_phrase_note(span.start, c_idx)
            if pn is not None:
                bar_idx = max(0, bisect.bisect_right(downbeats, span.start) - 1)
                total = bar_counts.get(bar_idx, 1)
                vf = vel_factor(vel_curve, 0, total)
                pulse_idx = pulses_in_range(span.start, span.end)
                accent_list = accent_by_bar.get(bar_idx, accent)
                if accent_list and pulse_idx:
                    if held_vel_mode == 'max':
                        af = max(accent_list[i % len(accent_list)] for _, i in pulse_idx)
                    elif held_vel_mode == 'mean':
                        af = sum(accent_list[i % len(accent_list)] for _, i in pulse_idx) / len(pulse_idx)
                    else:
                        af = accent_list[pulse_idx[0][1] % len(accent_list)]
                else:
                    af = accent_list[0] if accent_list else 1.0
                scale = accent_scale_by_bar.get(bar_idx, 1.0)
                base_vel = max(1, min(127, int(round(phrase_vel * vf * af * scale))))
                if humanize_vel > 0:
                    base_vel = max(1, min(127, int(round(base_vel + rng_human.uniform(-humanize_vel, humanize_vel)))))
                if humanize_ms > 0.0:
                    delta_s = rng_human.uniform(-humanize_ms, humanize_ms) / 1000.0
                    delta_e = rng_human.uniform(-humanize_ms, humanize_ms) / 1000.0
                else:
                    delta_s = delta_e = 0.0
                start_t = span.start + delta_s
                if cycle_mode == 'bar':
                    start_t = max(downbeats[bar_idx], span.start, start_t)
                else:
                    start_t = max(span.start, start_t)
                end_t = min(span.end, span.end + delta_e)
                start_t, end_t = clip_note_interval(start_t, end_t, eps=EPS)
                if rest_silence_hold_off and guide_units and guide_notes is not None:
                    start_b = time_to_beat(span.start)
                    idx_u = bisect.bisect_right(unit_starts, start_b) - 1
                    j = idx_u + 1
                    while j < len(guide_units):
                        u_start_t = beat_to_time(guide_units[j][0])
                        if u_start_t >= span.end:
                            break
                        if guide_notes.get(j) is None:
                            end_t = min(end_t, u_start_t)
                            break
                        j += 1
                mg = maybe_merge_gap(phrase_inst, pn, start_t,
                                     bar_start=downbeats[bar_idx], chord_start=span.start)
                _append_phrase(phrase_inst, pn, start_t, end_t, base_vel, mg, release_sec, min_phrase_len_sec)
                if stats is not None:
                    end_bar = max(0, bisect.bisect_right(downbeats, span.end - EPS) - 1)
                    for bi in range(bar_idx, end_bar + 1):
                        if bi not in stats["bar_phrase_notes"]:
                            stats["bar_phrase_notes"][bi] = pn
                        stats["bar_velocities"].setdefault(bi, []).append(base_vel)
        elif phrase_hold == 'bar':
            bar_idx = max(0, bisect.bisect_right(downbeats, span.start) - 1)
            while bar_idx < len(downbeats) and downbeats[bar_idx] < span.end:
                bar_start = downbeats[bar_idx]
                bar_end = downbeats[bar_idx + 1] if bar_idx + 1 < len(downbeats) else pm_in.get_end_time()
                start = max(span.start, bar_start)
                end = min(span.end, bar_end)
                pn = pick_phrase_note(start, c_idx)
                if pn is not None:
                    total = bar_counts.get(bar_idx, 1)
                    vf = vel_factor(vel_curve, 0, total)
                    pulse_idx = pulses_in_range(start, end)
                    accent_list = accent_by_bar.get(bar_idx, accent)
                    if accent_list and pulse_idx:
                        if held_vel_mode == 'max':
                            af = max(accent_list[i % len(accent_list)] for _, i in pulse_idx)
                        elif held_vel_mode == 'mean':
                            af = sum(accent_list[i % len(accent_list)] for _, i in pulse_idx) / len(pulse_idx)
                        else:
                            af = accent_list[pulse_idx[0][1] % len(accent_list)]
                    else:
                        af = accent_list[0] if accent_list else 1.0
                    scale = accent_scale_by_bar.get(bar_idx, 1.0)
                    base_vel = max(1, min(127, int(round(phrase_vel * vf * af * scale))))
                    if humanize_vel > 0:
                        base_vel = max(1, min(127, int(round(base_vel + rng_human.uniform(-humanize_vel, humanize_vel)))))
                    if humanize_ms > 0.0:
                        delta_s = rng_human.uniform(-humanize_ms, humanize_ms) / 1000.0
                        delta_e = rng_human.uniform(-humanize_ms, humanize_ms) / 1000.0
                    else:
                        delta_s = delta_e = 0.0
                    recent_lead = False
                    if phrase_change_lead_beats > 0.0 and pn != prev_hold:
                        lead_b = max(0.0, time_to_beat(bar_start) - phrase_change_lead_beats)
                        lead_start = beat_to_time(lead_b)
                        lead_end = beat_to_time(lead_b + min(phrase_len_beats, phrase_change_lead_beats))
                        _append_phrase(phrase_inst, pn, lead_start, lead_end, base_vel,
                                       -1.0, release_sec, min_phrase_len_sec)
                        recent_lead = True
                    start_t = start + delta_s
                    if cycle_mode == 'bar':
                        start_t = max(bar_start, span.start, start_t)
                    else:
                        start_t = max(span.start, start_t)
                    end_t = min(end, end + delta_e)
                    start_t, end_t = clip_note_interval(start_t, end_t, eps=EPS)
                    mg = -1.0 if recent_lead else maybe_merge_gap(phrase_inst, pn, start_t,
                                         bar_start=bar_start, chord_start=span.start)
                    _append_phrase(phrase_inst, pn, start_t, end_t, base_vel, mg, release_sec, min_phrase_len_sec)
                    prev_hold = pn
                    if stats is not None and bar_idx not in stats["bar_phrase_notes"]:
                        stats["bar_phrase_notes"][bar_idx] = pn
                    if stats is not None:
                        stats["bar_velocities"].setdefault(bar_idx, []).append(base_vel)
                bar_idx += 1
        else:
            b = sb
            while b < eb - EPS:
                t = beat_to_time(b)
                bar_idx = max(0, bisect.bisect_right(downbeats, t) - 1)
                total = bar_counts.get(bar_idx, 1)
                idx = bar_progress.get(bar_idx, 0)
                bar_progress[bar_idx] = idx + 1
                vf = vel_factor(vel_curve, idx, total)
                accent_list = accent_by_bar.get(bar_idx, accent)
                af = accent_list[idx % len(accent_list)] if accent_list else 1.0
                scale = accent_scale_by_bar.get(bar_idx, 1.0)
                base_vel = max(1, min(127, int(round(phrase_vel * vf * af * scale))))
                if humanize_vel > 0:
                    base_vel = max(1, min(127, int(round(base_vel + rng_human.uniform(-humanize_vel, humanize_vel)))))

                pn = pick_phrase_note(t, c_idx)
                end_b = b + phrase_len_beats
                boundary = beat_to_time(end_b)
                if cycle_mode == 'bar' and bar_idx + 1 < len(downbeats):
                    boundary = min(boundary, downbeats[bar_idx + 1])
                boundary = min(boundary, span.end)

                if stats is not None:
                    stats["bar_pulses"].setdefault(bar_idx, []).append((b, t))
                if pn is not None:
                    if humanize_ms > 0.0:
                        delta_s = random.uniform(-humanize_ms, humanize_ms) / 1000.0
                        delta_e = random.uniform(-humanize_ms, humanize_ms) / 1000.0
                    else:
                        delta_s = delta_e = 0.0
                    start_t = t + delta_s
                    if cycle_mode == 'bar':
                        start_t = max(downbeats[bar_idx], span.start, start_t)
                    else:
                        start_t = max(span.start, start_t)
                    end_t = min(boundary, boundary + delta_e)
                    start_t, end_t = clip_note_interval(start_t, end_t, eps=EPS)
                    mg = maybe_merge_gap(phrase_inst, pn, start_t,
                                         bar_start=downbeats[bar_idx], chord_start=span.start)
                    _append_phrase(phrase_inst, pn, start_t, end_t, base_vel, mg, release_sec, min_phrase_len_sec)
                    if stats is not None and bar_idx not in stats["bar_phrase_notes"]:
                        stats["bar_phrase_notes"][bar_idx] = pn
                    if stats is not None:
                        stats["bar_velocities"].setdefault(bar_idx, []).append(base_vel)
                interval = pulse_subdiv_beats
                if swing > 0.0 and math.isclose(pulse_subdiv_beats, swing_unit_beats, abs_tol=EPS):
                    if swing_shape == 'offbeat':
                        interval *= (1 + swing) if idx % 2 == 0 else (1 - swing)
                    elif swing_shape == 'even':
                        interval *= (1 - swing) if idx % 2 == 0 else (1 + swing)
                    else:
                        mod = idx % 3
                        if mod == 0:
                            interval *= (1 + swing)
                        elif mod == 1:
                            interval *= (1 - swing)
                b += interval

<<<<<<< HEAD
    if rest_silence_send_stop and guide_units and guide_notes is not None:
        stop_pitch = mapping.get("style_stop")
        if stop_pitch is not None:
            last_b = -1e9
            for idx, (sb, _) in enumerate(guide_units):
                if guide_notes.get(idx) is None and (sb - last_b) >= stop_min_gap_beats - EPS:
                    st = beat_to_time(sb)
                    en = beat_to_time(sb + min(0.1, pulse_subdiv_beats))
                    phrase_inst.notes.append(pretty_midi.Note(velocity=int(stop_velocity),
                                                             pitch=int(stop_pitch),
                                                             start=st, end=en))
                    last_b = sb

    qs_list = quantize_strength if isinstance(quantize_strength, list) else None
    qs_val = float(quantize_strength) if not isinstance(quantize_strength, list) else 0.0
    if (qs_list and any(x > 0 for x in qs_list)) or (qs_list is None and qs_val > 0.0):
        for n in phrase_inst.notes:
            sb = time_to_beat(n.start)
            eb = time_to_beat(n.end)
            gs = round(sb / pulse_subdiv_beats) * pulse_subdiv_beats
            ge = round(eb / pulse_subdiv_beats) * pulse_subdiv_beats
            if qs_list:
                strength = qs_list[int(math.floor(sb)) % len(qs_list)]
            else:
                strength = qs_val
            sb = sb + (gs - sb) * strength
            eb = eb + (ge - eb) * strength
            n.start = beat_to_time(sb)
            n.end = beat_to_time(eb)

    if write_markers and section_labels:
        for i, t in enumerate(downbeats):
            label = section_labels[i] if i < len(section_labels) else section_default
            try:
                out.markers.append(pretty_midi.Marker(label.upper(), t))
            except Exception:
                pass
=======
    for bar_idx, pitch in fill_map.items():
        if pitch is None or bar_idx + 1 >= len(downbeats):
            continue
        start_b = time_to_beat(downbeats[bar_idx + 1]) - pulse_subdiv_beats
        end_b = time_to_beat(downbeats[bar_idx + 1])
        start_t = beat_to_time(start_b)
        end_t = beat_to_time(end_b)
        _append_phrase(phrase_inst, pitch, start_t, end_t, phrase_vel,
                       phrase_merge_gap, release_sec, min_phrase_len_sec)
>>>>>>> a022e994

    _legato_merge_chords(chord_inst, chord_merge_gap)
    out.instruments.append(chord_inst)
    out.instruments.append(phrase_inst)
    if clone_meta_only and logging.getLogger().isEnabledFor(logging.INFO):
        logging.info("clone_meta_only tempo/time-signature via %s API", meta_src)
    if stats is not None:
        stats["pulse_count"] = len(phrase_inst.notes)
        stats["bar_count"] = len(downbeats)
    return out

def main():
    ap = argparse.ArgumentParser(description="Convert generic MIDI to UJAM Sparkle-friendly MIDI (chords + common pulse).")
    ap.add_argument("input_midi", type=str, help="Input MIDI file")
    ap.add_argument("--out", type=str, required=True, help="Output MIDI file")
    ap.add_argument("--pulse", type=str, default="1/8", help="Pulse subdivision (e.g., 1/8, 1/16, 1/4)")
    ap.add_argument("--bpm", type=float, default=None, help="Fallback BPM if input has no tempo")
    ap.add_argument("--chords", type=str, default=None, help="Chord CSV/YAML file. If omitted, infer per bar.")
    ap.add_argument("--mapping", type=str, default=None, help="YAML for Sparkle mapping (phrase note, chord octave, velocities, triad intervals).")
    ap.add_argument("--cycle-phrase-notes", type=str, default=None,
                    help="Comma-separated phrase trigger notes to cycle per bar (e.g., 24,26,C1,rest)")
    ap.add_argument("--cycle-start-bar", type=int, default=None,
                    help="Bar offset for cycling (default 0)")
    ap.add_argument("--cycle-mode", choices=["bar", "chord"], default=None, help="Cycle mode")
    ap.add_argument("--cycle-stride", type=int, default=None, help="Number of bars/chords before advancing cycle")
    ap.add_argument("--merge-reset-at", choices=["none", "bar", "chord"], default=None,
                    help="Reset phrase merge at bar or chord boundaries")
    ap.add_argument("--phrase-pool", type=str, default=None,
                    help="JSON list or mapping of phrase notes with optional weights")
    ap.add_argument("--phrase-pick", choices=["roundrobin", "random", "weighted", "markov"],
                    default="roundrobin", help="Selection policy for phrase-pool")
    ap.add_argument("--no-repeat-window", type=int, default=1,
                    help="Avoid repeating phrase notes within last K picks (default 1)")
    ap.add_argument("--guide-midi", type=str, default=None, help="Guide MIDI for phrase selection")
    ap.add_argument("--guide-quant", choices=["bar", "beat"], default="bar",
                    help="Quantization unit for guide analysis")
    ap.add_argument("--guide-thresholds", type=str,
                    default='{"low":24,"mid":26,"high":36}',
                    help="JSON mapping for density categories to phrase notes")
    ap.add_argument("--guide-rest-silence-th", type=float, default=None,
                    help="Rest ratio >=th suppresses phrase trigger")
    ap.add_argument("--guide-onset-th", type=str,
                    default='{"mid":1,"high":3}',
                    help="JSON thresholds for onset counts")
    ap.add_argument("--guide-pick", choices=["roundrobin", "random", "weighted", "markov"],
                    default="roundrobin", help="Selection policy when guide thresholds give lists")
    ap.add_argument("--auto-fill", choices=["off", "section_end", "long_rest"], default="off",
                    help="Insert style fill once")
    ap.add_argument("--fill-length-beats", type=float, default=0.25,
                    help="Length of style fill in beats")
    ap.add_argument("--fill-min-gap-beats", type=float, default=0.0,
                    help="Minimum gap before inserting another fill")
    ap.add_argument("--fill-avoid-pitches", type=str, default=None,
                    help="Comma-separated pitches to avoid when inserting fills")
    ap.add_argument("--damp-cc", type=int, default=None,
                    help="Emit CC from guide rest ratio (default 11)")
    ap.add_argument("--damp-dst", choices=["phrase", "chord", "newtrack"], default="newtrack",
                    help="Destination track for damping CC")
    ap.add_argument("--damp-scale", type=int, nargs=2, default=None,
                    help="Scale damping CC to [lo hi]")
    ap.add_argument("--damp-curve", choices=["linear", "exp", "inv"], default="linear",
                    help="Curve for damping CC mapping")
    ap.add_argument("--damp-gamma", type=float, default=1.6,
                    help="Gamma for exp damping curve")
    ap.add_argument("--damp-smooth-sigma", type=float, default=0.0,
                    help="Gaussian sigma for damping CC smoothing")
    ap.add_argument("--damp-cc-min-interval-beats", type=float, default=0.0,
                    help="Minimum beat interval between damping CC events")
    ap.add_argument("--damp-cc-deadband", type=int, default=0,
                    help="Drop CC if change within this value")
    ap.add_argument("--damp-cc-clip", type=int, nargs=2, default=None,
                    help="Clip damping CC to [lo hi]")
    ap.add_argument("--damp-from-guide", type=int, default=None, help=argparse.SUPPRESS)
    ap.add_argument("--damp-on-phrase-track", action="store_true", help=argparse.SUPPRESS)
    ap.add_argument("--sections", type=str, default=None,
                    help="JSON list of sections {start_bar,end_bar}")
    ap.add_argument("--section-profiles", type=str, default=None,
                    help="YAML file of section profiles")
    ap.add_argument("--section-default", type=str, default="verse",
                    help="Default section tag if none")
    ap.add_argument("--section-verbose", action="store_true", help="Log per-bar section tags")
    ap.add_argument("--debug-csv", type=str, default=None,
                    help="Write per-bar debug CSV")
    ap.add_argument("--bar-summary", type=str, default=None,
                    help="Write per-bar summary CSV (with --dry-run)")
    ap.add_argument(
        "--phrase-channel",
        type=int,
        default=None,
        help="MIDI channel for phrase notes (0-15, best effort; instruments are split regardless)",
    )
    ap.add_argument(
        "--chord-channel",
        type=int,
        default=None,
        help="MIDI channel for chord notes (0-15, best effort; instruments are split regardless)",
    )
    ap.add_argument("--humanize-timing-ms", type=float, default=0.0, help="Randomize note timing +/- ms")
    ap.add_argument("--humanize-vel", type=int, default=0, help="Randomize velocity +/- value")
    ap.add_argument("--vel-curve", choices=["flat", "up", "down", "sine"], default="flat", help="Velocity curve within bar")
    ap.add_argument("--quantize-strength", type=float, default=0.0, help="Post-humanize quantize strength 0..1")
    ap.add_argument("--seed", type=int, default=None, help="Random seed for humanization")
    ap.add_argument("--swing", type=float, default=0.0, help="Swing amount 0..1")
    ap.add_argument("--swing-unit", type=str, default="1/8", choices=["1/8", "1/12", "1/16"], help="Subdivision for swing")
    ap.add_argument("--swing-shape", choices=["offbeat", "even", "triplet-emph"], default="offbeat",
                    help="Swing placement pattern")
    ap.add_argument("--accent", type=str, default=None, help="JSON velocity multipliers per pulse")
    ap.add_argument("--sections", type=str, default=None, help="JSON list of sections (start_bar,end_bar,tag)")
    ap.add_argument("--skip-phrase-in-rests", action="store_true", help="Suppress phrase notes in rest spans")
    ap.add_argument("--rest-silence-hold-off", action="store_true",
                    help="Release held phrase when rest-silence unit encountered")
    ap.add_argument("--rest-silence-send-stop", action="store_true",
                    help="Emit Stop key when entering rest-silence unit")
    ap.add_argument("--stop-min-gap-beats", type=float, default=0.0,
                    help="Minimum beats between Stop keys")
    ap.add_argument("--stop-velocity", type=int, default=64,
                    help="Velocity for Stop key")
    ap.add_argument("--phrase-hold", choices=["off", "bar", "chord"], default=None,
                    help="Hold phrase keys: off, bar, or chord (default: off)")
    ap.add_argument("--phrase-merge-gap", type=float, default=None,
                    help="Merge same-pitch phrase notes if gap <= seconds (default: 0.02)")
    ap.add_argument("--chord-merge-gap", type=float, default=None,
                    help="Merge same-pitch chord notes if gap <= seconds (default: 0.01)")
    ap.add_argument("--phrase-release-ms", type=float, default=None,
                    help="Shorten phrase note ends by ms (default: 0.0)")
    ap.add_argument("--phrase-change-lead-beats", type=float, default=0.0,
                    help="Lead time in beats before phrase change")
    ap.add_argument("--min-phrase-len-ms", type=float, default=None,
                    help="Minimum phrase note length in ms (default: 0.0)")
    ap.add_argument("--held-vel-mode", choices=["first", "max", "mean"], default=None,
                    help="Velocity for held notes: first, max, or mean accent (default: first)")
    ap.add_argument(
        "--clone-meta-only",
        action="store_true",
        help="Clone only tempo/time-signature from input (best effort across pretty_midi versions)",
    )
    ap.add_argument("--write-mapping-template", action="store_true", help="Print mapping YAML template to stdout")
    ap.add_argument("--write-mapping-template-path", type=str, default=None, help="Write mapping YAML template to PATH")
    ap.add_argument("--template-style", choices=["full", "minimal"], default="full", help="Template style")
    ap.add_argument("--dry-run", action="store_true", help="Do not write output; log summary")
    ap.add_argument("--quiet", action="store_true", help="Reduce log output")
    ap.add_argument("--verbose", action="store_true", help="Increase log output")
    args, extras = ap.parse_known_args()

    if extras and args.write_mapping_template:
        legacy_tpl_args = []
        while extras and not extras[0].startswith('-'):
            legacy_tpl_args.append(extras.pop(0))
        logging.info("--write-mapping-template with arguments is deprecated; use --template-style/--write-mapping-template-path")
    else:
        legacy_tpl_args = None
    if extras:
        ap.error(f"unrecognized arguments: {' '.join(extras)}")

    if args.quiet:
        logging.basicConfig(level=logging.WARNING)
    elif args.verbose:
        logging.basicConfig(level=logging.DEBUG)
    else:
        logging.basicConfig(level=logging.INFO)

    if args.seed is not None:
        random.seed(args.seed)
        try:
            import numpy as np  # type: ignore
            np.random.seed(args.seed)
        except Exception:
            pass
    rng_pool = random.Random(args.seed) if args.seed is not None else random.Random()
    rng_human = random.Random(args.seed + 1) if args.seed is not None else random.Random()

    if args.write_mapping_template or args.write_mapping_template_path or legacy_tpl_args is not None:
        style = args.template_style
        path = args.write_mapping_template_path
        if legacy_tpl_args is not None:
            if legacy_tpl_args and legacy_tpl_args[0] in ("full", "minimal"):
                style = legacy_tpl_args[0]
                legacy_tpl_args = legacy_tpl_args[1:]
            if legacy_tpl_args:
                path = legacy_tpl_args[0]
        content = generate_mapping_template(style == 'full')
        if path:
            Path(path).write_text(content)
        else:
            print(content, end="")
        return

    pm = pretty_midi.PrettyMIDI(args.input_midi)

    ts_num, ts_den = parse_time_sig()  # currently fixed 4/4; extend as needed
    bpm = ensure_tempo(pm, args.bpm)
    pulse_beats = parse_pulse(args.pulse)
    swing_unit_beats = parse_pulse(args.swing_unit)
    if not (0.0 <= args.swing < 1.0):
        raise SystemExit("--swing must be 0.0<=s<1.0")
    swing = args.swing
    if swing > 0.0 and not math.isclose(swing_unit_beats, pulse_beats, abs_tol=EPS):
        logging.info("swing disabled: swing unit %s != pulse %s", args.swing_unit, args.pulse)
        swing = 0.0
    swing = max(0.0, min(float(swing), 0.9))

    mapping = load_mapping(Path(args.mapping) if args.mapping else None)
    cycle_notes_raw = mapping.get("cycle_phrase_notes", [])
    cycle_notes: List[Optional[int]] = []
    for tok in cycle_notes_raw:
        if tok is None:
            cycle_notes.append(None)
        else:
            cycle_notes.append(parse_note_token(tok))
    cycle_start_bar = int(mapping.get("cycle_start_bar", 0))
    cycle_mode = mapping.get("cycle_mode", "bar")
    cycle_stride = int(mapping.get("cycle_stride", 1))
    merge_reset_at = mapping.get("merge_reset_at", "none")
    phrase_channel = mapping.get("phrase_channel")
    chord_channel = mapping.get("chord_channel")
    accent_map_cfg = mapping.get("accent_map")
    accent_map = None
    if accent_map_cfg is not None:
        if not isinstance(accent_map_cfg, dict):
            raise SystemExit("accent_map must be mapping meter->list")
        accent_map = {}
        for m, v in accent_map_cfg.items():
            accent_map[str(m)] = validate_accent(v)
    accent = validate_accent(mapping.get("accent")) if accent_map is None else None
    silent_qualities = mapping.get("silent_qualities", [])
    clone_meta_only = bool(mapping.get("clone_meta_only", False))
    if args.cycle_phrase_notes is not None:
        tokens = [t for t in args.cycle_phrase_notes.split(',') if t.strip()]
        cycle_notes = [parse_note_token(t) for t in tokens]
    if args.cycle_start_bar is not None:
        cycle_start_bar = args.cycle_start_bar
    if args.cycle_mode is not None:
        cycle_mode = args.cycle_mode
    if args.cycle_stride is not None:
        if args.cycle_stride <= 0:
            raise SystemExit("cycle-stride must be >=1")
        cycle_stride = args.cycle_stride
    if args.merge_reset_at is not None:
        merge_reset_at = args.merge_reset_at
    for key, val in (("phrase_channel", args.phrase_channel), ("chord_channel", args.chord_channel)):
        if val is not None:
            if not (0 <= val <= 15):
                raise SystemExit(f"{key.replace('_', '-')} must be 0..15")
            if key == "phrase_channel":
                phrase_channel = val
            else:
                chord_channel = val
    if args.accent is not None and accent_map is None:
        accent = parse_accent_arg(args.accent)
    sections = mapping.get("sections")
    if args.sections is not None:
        try:
            sections = json.loads(args.sections)
        except Exception:
            raise SystemExit("--sections must be JSON list")
    mapping["cycle_phrase_notes"] = cycle_notes
    mapping["cycle_start_bar"] = cycle_start_bar
    mapping["cycle_mode"] = cycle_mode
    mapping["cycle_stride"] = cycle_stride
    mapping["merge_reset_at"] = merge_reset_at
    mapping["phrase_channel"] = phrase_channel
    mapping["chord_channel"] = chord_channel
    mapping["accent_map"] = accent_map
    mapping["accent"] = accent
    mapping["sections"] = sections
    mapping["silent_qualities"] = silent_qualities
    phrase_hold = mapping.get("phrase_hold", "off")
    phrase_merge_gap = float(mapping.get("phrase_merge_gap", 0.02))
    chord_merge_gap = float(mapping.get("chord_merge_gap", 0.01))
    phrase_release_ms = float(mapping.get("phrase_release_ms", 0.0))
    min_phrase_len_ms = float(mapping.get("min_phrase_len_ms", 0.0))
    held_vel_mode = mapping.get("held_vel_mode", "first")
    if args.phrase_hold is not None:
        phrase_hold = args.phrase_hold
    if args.phrase_merge_gap is not None:
        phrase_merge_gap = args.phrase_merge_gap
    if args.chord_merge_gap is not None:
        chord_merge_gap = args.chord_merge_gap
    if args.phrase_release_ms is not None:
        phrase_release_ms = args.phrase_release_ms
    if args.min_phrase_len_ms is not None:
        min_phrase_len_ms = args.min_phrase_len_ms
    if args.held_vel_mode is not None:
        held_vel_mode = args.held_vel_mode
    phrase_pool = parse_phrase_pool_arg(args.phrase_pool) if args.phrase_pool else None
    phrase_merge_gap = max(0.0, phrase_merge_gap)
    chord_merge_gap = max(0.0, chord_merge_gap)
    phrase_release_ms = max(0.0, phrase_release_ms)
    min_phrase_len_ms = max(0.0, min_phrase_len_ms)
    mapping["phrase_hold"] = phrase_hold
    mapping["phrase_merge_gap"] = phrase_merge_gap
    mapping["chord_merge_gap"] = chord_merge_gap
    mapping["phrase_release_ms"] = phrase_release_ms
    mapping["min_phrase_len_ms"] = min_phrase_len_ms
    mapping["held_vel_mode"] = held_vel_mode
    clone_meta_only = bool(args.clone_meta_only or clone_meta_only)

    guide_notes = None
    guide_cc = None
    guide_units = None
    rest_ratios = None
    onset_counts = None
    damp_cc_num = args.damp_cc if args.damp_cc is not None else args.damp_from_guide
    if damp_cc_num is None:
        damp_cc_num = 11
    if not (0 <= damp_cc_num <= 127):
        raise SystemExit("--damp-cc must be 0-127")
    damp_dst = args.damp_dst
    if args.damp_on_phrase_track:
        damp_dst = 'phrase'
    if args.guide_midi:
        g_pm = pretty_midi.PrettyMIDI(args.guide_midi)
        thresholds = parse_thresholds_arg(args.guide_thresholds)
        onset_cfg = parse_onset_th_arg(args.guide_onset_th)
        guide_notes, guide_cc, guide_units_time, rest_ratios, onset_counts, sections = summarize_guide_midi(
            g_pm, args.guide_quant, thresholds,
            rest_silence_th=args.guide_rest_silence_th,
            onset_th=onset_cfg,
            note_tokens_allowed=False,
            curve=args.damp_curve,
            gamma=args.damp_gamma,
            smooth_sigma=args.damp_smooth_sigma,
            pick_mode=args.guide_pick)
        guide_cc = thin_cc_events(guide_cc,
                                  min_interval_beats=args.damp_cc_min_interval_beats,
                                  deadband=args.damp_cc_deadband,
                                  clip=tuple(args.damp_cc_clip) if args.damp_cc_clip else None)
        if args.damp_scale:
            lo, hi = args.damp_scale
            scaled: List[Tuple[float, int]] = []
            for b, v in guide_cc:
                nv = int(round(lo + (hi - lo) * (v / 127.0)))
                nv = max(0, min(127, nv))
                scaled.append((b, nv))
            guide_cc = scaled
        g_beats = g_pm.get_beats()
        def g_time_to_beat(t: float) -> float:
            idx = bisect.bisect_right(g_beats, t) - 1
            if idx < 0:
                return 0.0
            if idx >= len(g_beats) - 1:
                last = g_beats[-1] - g_beats[-2]
                return (len(g_beats) - 1) + (t - g_beats[-1]) / last
            span = g_beats[idx + 1] - g_beats[idx]
            return idx + (t - g_beats[idx]) / span
        guide_units = [(g_time_to_beat(s), g_time_to_beat(e)) for s, e in guide_units_time]
        stats["sections"] = sections

    if args.chords:
        chord_path = Path(args.chords)
        if chord_path.suffix in {'.yaml', '.yml'}:
            chords = read_chords_yaml(chord_path)
        else:
            chords = read_chords_csv(chord_path)
    else:
        chords = infer_chords_by_bar(pm, ts_num, ts_den)

    stats: Dict = {}
    section_overrides = None
    if args.sections:
        try:
            section_overrides = json.loads(args.sections)
        except Exception:
            raise SystemExit("--sections must be JSON")
    section_profiles = None
    if args.section_profiles:
        if yaml is None:
            raise SystemExit("PyYAML required for --section-profiles")
        section_profiles = yaml.safe_load(Path(args.section_profiles).read_text()) or {}
    density_rules = None
    out_pm = build_sparkle_midi(pm, chords, mapping, pulse_beats, cycle_mode,
                                args.humanize_timing_ms, args.humanize_vel,
                                args.vel_curve, bpm, swing, swing_unit_beats,
                                phrase_channel=phrase_channel, chord_channel=chord_channel,
                                cycle_stride=cycle_stride, accent=accent, accent_map=mapping.get("accent_map"),
                                skip_phrase_in_rests=args.skip_phrase_in_rests,
                                silent_qualities=silent_qualities,
                                clone_meta_only=clone_meta_only, stats=stats,
                                merge_reset_at=merge_reset_at,
                                guide_notes=guide_notes, guide_quant=args.guide_quant,
                                guide_units=guide_units,
                                rest_silence_hold_off=args.rest_silence_hold_off,
                                phrase_change_lead_beats=args.phrase_change_lead_beats,
                                phrase_pool=phrase_pool,
                                phrase_pick=args.phrase_pick,
                                no_repeat_window=args.no_repeat_window,
                                rest_silence_send_stop=args.rest_silence_send_stop,
                                stop_min_gap_beats=args.stop_min_gap_beats,
                                stop_velocity=args.stop_velocity,
                                section_profiles=section_profiles,
                                sections=section_overrides,
                                section_default=args.section_default,
                                section_verbose=args.section_verbose,
                                quantize_strength=args.quantize_strength,
                                rng_pool=rng_pool,
                                rng_human=rng_human,
                                write_markers=getattr(args, 'write_markers', False),
                                onset_list=onset_counts,
                                rest_list=rest_ratios,
                                density_rules=density_rules,
                                swing_shape=args.swing_shape)

    if guide_units:
        out_beats = out_pm.get_beats()
        def out_beat_to_time(b: float) -> float:
            idx = int(math.floor(b))
            frac = b - idx
            if idx >= len(out_beats) - 1:
                last = out_beats[-1] - out_beats[-2]
                return out_beats[-1] + (b - (len(out_beats) - 1)) * last
            return out_beats[idx] + frac * (out_beats[idx + 1] - out_beats[idx])
        guide_units_time = [(out_beat_to_time(s), out_beat_to_time(e)) for s, e in guide_units]
        guide_cc = [(out_beat_to_time(b), v) for b, v in guide_cc]
    else:
        guide_units_time = None

    if section_overrides and stats.get("sections"):
        for sec in section_overrides:
            s = int(sec.get("start_bar", 0))
            e = int(sec.get("end_bar", s))
            tag = sec.get("tag", "section")
            for b in range(s, e):
                if 0 <= b < len(stats["sections"]):
                    stats["sections"][b] = tag
    fill_count = 0
    sections = stats.get("sections")
    if args.auto_fill != 'off' and guide_units_time:
        avoid = None
        if args.fill_avoid_pitches:
            toks = [t.strip() for t in args.fill_avoid_pitches.split(',') if t.strip()]
            avoid = set()
            for tok in toks:
                val = parse_note_token(tok)
                if val is None:
                    raise SystemExit("fill-avoid-pitches cannot include 'rest'")
                avoid.add(val)
        fill_count = insert_style_fill(out_pm, args.auto_fill, guide_units_time, mapping,
                                       sections=sections,
                                       rest_ratio_list=rest_ratios,
                                       rest_th=args.guide_rest_silence_th or 0.75,
                                       fill_length_beats=args.fill_length_beats,
                                       bpm=bpm,
                                       min_gap_beats=args.fill_min_gap_beats,
                                       avoid_pitches=avoid,
                                       filled_bars=stats.setdefault('fill_bars', []))

    cc_stats = None
    if guide_cc:
        if damp_dst == 'phrase':
            inst = None
            for i in out_pm.instruments:
                if i.name == PHRASE_INST_NAME:
                    inst = i
                    break
            if inst is None:
                inst = pretty_midi.Instrument(program=0, name=PHRASE_INST_NAME)
                out_pm.instruments.append(inst)
        elif damp_dst == 'chord':
            inst = None
            for i in out_pm.instruments:
                if i.name == CHORD_INST_NAME:
                    inst = i
                    break
            if inst is None:
                inst = chord_inst
                if inst not in out_pm.instruments:
                    out_pm.instruments.append(inst)
        else:
            inst = pretty_midi.Instrument(program=0, name=DAMP_INST_NAME)
            out_pm.instruments.append(inst)
        for t, v in guide_cc:
            inst.control_changes.append(pretty_midi.ControlChange(number=damp_cc_num, value=v, time=t))
        vals = [v for _, v in guide_cc]
        cc_stats = {"min": min(vals), "max": max(vals), "mean": sum(vals)/len(vals), "count": len(vals)}

    if stats is not None and guide_notes is not None:
        stats["guide_keys"] = [guide_notes.get(i) for i in sorted(guide_notes.keys())]
        stats["fill_count"] = fill_count
        if rest_ratios is not None and onset_counts is not None and guide_cc:
            sample = []
            for i in range(min(4, len(guide_cc))):
                sample.append({"bar": i, "onset": onset_counts[i],
                               "rest": rest_ratios[i], "cc": guide_cc[i][1]})
            stats["guide_sample"] = sample
            if args.guide_rest_silence_th is not None:
                stats["rest_silence"] = sum(1 for r in rest_ratios if r >= args.guide_rest_silence_th)
        if cc_stats:
            stats["damp_stats"] = cc_stats
        stats["auto_fill"] = {"mode": args.auto_fill, "count": fill_count,
                                "length_beats": args.fill_length_beats}
    if args.debug_csv and rest_ratios is not None and onset_counts is not None:
        with open(args.debug_csv, 'w', newline='') as fp:
            writer = csv.writer(fp)
            writer.writerow(['bar', 'onset_count', 'rest_ratio', 'phrase_note', 'cc_value', 'section'])
            cc_map = {i: v for i, (_, v) in enumerate(guide_cc)} if guide_cc else {}
            sect = stats.get('sections') or []
            for i in range(len(onset_counts)):
                pn = stats.get("bar_phrase_notes", {}).get(i)
                writer.writerow([i, onset_counts[i], rest_ratios[i], pn if pn is not None else '', cc_map.get(i, ''), sect[i] if i < len(sect) else ''])
    if args.bar_summary and rest_ratios is not None and onset_counts is not None:
        with open(args.bar_summary, 'w', newline='') as fp:
            writer = csv.writer(fp)
            writer.writerow(['bar','section','phrase_note','pulses_emitted','onsets','rest_ratio','avg_vel','fill_flag','cc_value'])
            sect = stats.get('sections') or []
            bar_vel = stats.get('bar_velocities', {})
            fill_bars = set(stats.get('fill_bars', []))
            cc_map = {i: v for i, (_, v) in enumerate(guide_cc)} if guide_cc else {}
            for i in range(len(onset_counts)):
                pn = stats.get('bar_phrase_notes', {}).get(i)
                pulses = len(stats.get('bar_pulses', {}).get(i, []))
                vel_list = bar_vel.get(i, [])
                avg_vel = sum(vel_list)/len(vel_list) if vel_list else ''
                writer.writerow([i,
                                 sect[i] if i < len(sect) else args.section_default,
                                 pn if pn is not None else '',
                                 pulses,
                                 onset_counts[i],
                                 rest_ratios[i],
                                 avg_vel,
                                 1 if i in fill_bars else 0,
                                 cc_map.get(i, '')])
    if args.dry_run:
        phrase_inst = None
        for inst in out_pm.instruments:
            if inst.name == PHRASE_INST_NAME:
                phrase_inst = inst
                break
        bar_pulses = stats.get("bar_pulses", {})
        B = len(bar_pulses)
        P = sum(len(p) for p in bar_pulses.values())
        T = len(phrase_inst.notes) if phrase_inst else 0
        logging.info("bars=%d pulses(theoretical)=%d triggers(emitted)=%d", B, P, T)
        logging.info("phrase_hold=%s phrase_merge_gap=%.3f chord_merge_gap=%.3f phrase_release_ms=%.1f min_phrase_len_ms=%.1f",
                     mapping.get("phrase_hold"),
                     mapping.get("phrase_merge_gap"),
                     mapping.get("chord_merge_gap"),
                     mapping.get("phrase_release_ms"),
                     mapping.get("min_phrase_len_ms"))
        if stats.get("cycle_disabled"):
            logging.info("cycle disabled; using fixed phrase_note=%d", mapping.get("phrase_note"))
        if stats.get("meters"):
            meters = [(float(t), n, d) for t, n, d in stats["meters"]]
            if stats.get("estimated_4_4"):
                logging.info("meter_map=%s (estimated 4/4 grid)", meters)
            else:
                logging.info("meter_map=%s", meters)
        if mapping.get("cycle_phrase_notes"):
            example = [stats["bar_phrase_notes"].get(i) for i in range(min(4, stats.get("bar_count", 0)))]
            logging.info("cycle_mode=%s notes=%s", cycle_mode, example)
        if mapping.get("chord_input_range"):
            logging.info("chord_input_range=%s first_triads=%s", mapping.get("chord_input_range"), stats.get("triads", [])[:2])
        for i in range(min(4, stats.get("bar_count", 0))):
            pn = stats["bar_phrase_notes"].get(i, mapping.get("phrase_note"))
            prev = stats["bar_phrase_notes"].get(i - 1) if i > 0 else None
            pulses = stats["bar_pulses"].get(i, [])
            vels = stats["bar_velocities"].get(i, [])
            if str(mapping.get("phrase_hold")) != "off" and phrase_inst is not None:
                bar_start = stats["downbeats"][i]
                bar_end = stats["downbeats"][i + 1] if i + 1 < len(stats["downbeats"]) else out_pm.get_end_time()
                trig = sum(1 for n in phrase_inst.notes if bar_start <= n.start < bar_end)
                logging.info("bar %d | phrase %s->%s | triggers %d | vel %s", i, prev, pn, trig, vels)
            else:
                logging.info("bar %d | phrase %s->%s | pulses %d | vel %s", i, prev, pn, len(pulses), vels)
        if stats.get("guide_keys"):
            logging.info("guide_keys=%s guide_index=%s",
                         stats.get("guide_keys"),
                         'beat' if args.guide_quant == 'beat' else 'bar')
        if stats.get("guide_sample"):
            logging.info("guide_sample=%s", stats.get("guide_sample"))
        if stats.get("auto_fill"):
            logging.info("auto_fill=%s", stats.get("auto_fill"))
        if stats.get("rest_silence") is not None:
            logging.info("rest_silence=%s bars", stats.get("rest_silence"))
        if stats.get("damp_stats"):
            logging.info("damp_cc=%s", stats.get("damp_stats"))
        if args.verbose:
            for b_idx in sorted(stats["bar_pulses"].keys()):
                logging.info("bar %d pulses %s", b_idx, stats["bar_pulses"][b_idx])
        return
    out_pm.write(args.out)
    logging.info("Wrote %s", args.out)

if __name__ == "__main__":
    main()<|MERGE_RESOLUTION|>--- conflicted
+++ resolved
@@ -160,7 +160,13 @@
     return validate_accent(data)
 
 
-<<<<<<< HEAD
+# Resolved merge: combine guide summarization utilities with phrase scheduling
+# NOTE: Assumes the following are defined elsewhere in the module:
+#   - parse_note_token, validate_midi_note, EPS, PHRASE_INST_NAME
+#   - pretty_midi, json, math, bisect, collections, random
+#   - from typing import Any, Optional, Dict, List, Tuple, Union, Set
+
+
 def parse_thresholds_arg(s: str) -> Dict[str, Union[int, List[Tuple[int, float]]]]:
     try:
         cfg = json.loads(s)
@@ -670,7 +676,10 @@
                                                   start=start, end=start + length))
         count += 1
     return count
-=======
+
+
+# From main branch: keep alongside the above utilities.
+
 def schedule_phrase_keys(num_bars: int,
                          cycle_phrase_notes: Optional[List[Optional[int]]],
                          sections: Optional[List[Dict]],
@@ -678,6 +687,11 @@
                          *,
                          cycle_start_bar: int = 0,
                          cycle_stride: int = 1) -> Tuple[List[Optional[int]], Dict[int, int]]:
+    """Create a per-bar phrase-key plan and optional fill placements.
+
+    Returns (plan, fills) where plan[i] is an optional phrase key for bar i,
+    and fills maps bar_index -> fill_note for section ends.
+    """
     plan: List[Optional[int]] = []
     if cycle_phrase_notes:
         L = len(cycle_phrase_notes)
@@ -711,7 +725,6 @@
                 if isinstance(end_bar, int) and 0 < end_bar < num_bars:
                     fills[end_bar - 1] = fn
     return plan, fills
->>>>>>> a022e994
 
 
 def _append_phrase(inst, pitch: int, start: float, end: float, vel: int,
@@ -1320,7 +1333,7 @@
         eb = time_to_beat(end)
         bar_counts[i] = int(math.ceil((eb - sb) / pulse_subdiv_beats))
 
-<<<<<<< HEAD
+    # From add-guide-midi-phrase-selection-and-damping branch
     accent_by_bar: Dict[int, List[float]] = {}
     accent_scale_by_bar: Dict[int, float] = {}
     if accent_map:
@@ -1403,7 +1416,8 @@
                     break
     if section_verbose and section_labels:
         logging.info("sections: %s", section_labels)
-=======
+
+    # From main branch: phrase scheduling support
     phrase_plan: List[Optional[int]] = []
     fill_map: Dict[int, int] = {}
     if cycle_mode == 'bar':
@@ -1414,7 +1428,129 @@
             num_bars = max(num_bars, last_idx + 1)
         phrase_plan, fill_map = schedule_phrase_keys(num_bars, cycle_notes, sections, mapping.get('style_fill'),
                                                     cycle_start_bar=cycle_start_bar, cycle_stride=cycle_stride)
->>>>>>> a022e994
+
+
+# --- Additional merged block: accents/sections/density & phrase cycle plan ---
+# Paste this block where the conflict markers were located.
+# Depends on: accent_map, meter_map, downbeats, sections, stats, section_default,
+# section_profiles, phrase_pick, rng_pool, no_repeat_window, density_rules,
+# rest_list, onset_list, section_verbose, logging, mapping, cycle_mode, cycle_notes,
+# cycle_start_bar, cycle_stride, chords, schedule_phrase_keys, bisect, EPS.
+
+    # ---- merged: accents / section profiles / density overrides / phrase plan ----
+    # Accents from meter and explicit accent_map
+    accent_by_bar: Dict[int, List[float]] = {}
+    accent_scale_by_bar: Dict[int, float] = {}
+    if accent_map:
+        def meter_at(t: float) -> Tuple[int, int]:
+            idx = 0
+            for j, (mt, num, den) in enumerate(meter_map):
+                if mt <= t:
+                    idx = j
+                else:
+                    break
+            return meter_map[idx][1], meter_map[idx][2]
+        for i, t in enumerate(downbeats):
+            num, den = meter_at(t)
+            key = f"{num}/{den}"
+            lst = accent_map.get(key)
+            if lst:
+                accent_by_bar[i] = lst
+
+    # Per-bar damp scaling and per-bar phrase pool pickers (from section profiles)
+    damp_scale_by_bar: Dict[int, Tuple[int, int]] = {}
+    bar_pool_pickers: Dict[int, PoolPicker] = {}
+
+    # Determine section labels per bar
+    section_labels: List[str] = []
+    if sections:
+        for i in range(len(downbeats)):
+            tag = section_default
+            for sec in sections:
+                if sec.get('start_bar', 0) <= i < sec.get('end_bar', 0):
+                    tag = sec.get('tag', section_default)
+                    break
+            section_labels.append(tag)
+    elif stats is not None and stats.get('sections'):
+        section_labels = stats['sections']
+    else:
+        section_labels = [section_default] * len(downbeats)
+
+    # Apply section_profiles overrides
+    if section_profiles:
+        for i, tag in enumerate(section_labels):
+            prof = section_profiles.get(tag)
+            if not prof:
+                continue
+            if 'accent' in prof:
+                accent_by_bar[i] = prof['accent']
+            if 'accent_scale' in prof:
+                try:
+                    accent_scale_by_bar[i] = float(prof['accent_scale'])
+                except Exception:
+                    pass
+            if 'damp_scale' in prof:
+                ds = prof['damp_scale']
+                if isinstance(ds, list) and len(ds) == 2:
+                    damp_scale_by_bar[i] = (int(ds[0]), int(ds[1]))
+            # Phrase pool / picker policy
+            if 'phrase_pool' in prof:
+                notes = prof.get('phrase_pool', {}).get('notes', [])
+                weights = prof.get('phrase_pool', {}).get('weights', [1]*len(notes))
+                pool: List[Tuple[int, float]] = []
+                for n, w in zip(notes, weights):
+                    nt = parse_note_token(n)
+                    if nt is not None:
+                        pool.append((int(nt), float(w)))
+                if pool:
+                    bar_pool_pickers[i] = PoolPicker(pool, phrase_pick, rng=rng_pool)
+            if 'phrase_pick' in prof:
+                # Rebuild picker with requested mode, reuse pool if available
+                existing_pool = bar_pool_pickers[i].pool if i in bar_pool_pickers else []
+                bar_pool_pickers[i] = PoolPicker(existing_pool, prof['phrase_pick'], rng=rng_pool)
+            if prof.get('no_immediate_repeat'):
+                no_repeat_window = max(no_repeat_window, 1)
+
+    # Density-driven overrides (e.g., force phrase keys on busy/silent bars)
+    density_override: Dict[int, int] = {}
+    if density_rules is None:
+        density_rules = [
+            {"rest_ratio": 0.5, "note": 24},
+            {"onset_count": 3, "note": 36},
+        ]
+    if rest_list is not None and onset_list is not None:
+        for i, (r, o) in enumerate(zip(rest_list, onset_list)):
+            for rule in density_rules:
+                note = None
+                if "rest_ratio" in rule and r >= rule["rest_ratio"]:
+                    note = parse_note_token(rule["note"])
+                elif "onset_count" in rule and o >= rule["onset_count"]:
+                    note = parse_note_token(rule["note"])
+                if note is not None:
+                    density_override[i] = int(note)
+                    break
+
+    if section_verbose and section_labels:
+        logging.info("sections: %s", section_labels)
+
+    # Phrase plan (cycle) and section-end fill mapping from main branch API
+    phrase_plan: List[Optional[int]] = []
+    fill_map: Dict[int, int] = {}
+    if cycle_mode == 'bar':
+        map_sections = mapping.get('sections') if isinstance(mapping, dict) else None
+        num_bars = max(0, len(downbeats) - 1)
+        if chords:
+            last_idx = max(max(0, bisect.bisect_right(downbeats, c.end - EPS) - 1) for c in chords)
+            num_bars = max(num_bars, last_idx + 1)
+        phrase_plan, fill_map = schedule_phrase_keys(
+            num_bars,
+            cycle_notes,
+            map_sections,
+            mapping.get('style_fill') if isinstance(mapping, dict) else None,
+            cycle_start_bar=cycle_start_bar,
+            cycle_stride=cycle_stride,
+        )
+
 
     if stats is not None and phrase_hold != 'off':
         for i, start in enumerate(downbeats):
@@ -1458,7 +1594,232 @@
             return math.sin(math.pi * x)
         return 1.0
 
-<<<<<<< HEAD
+    # From add-guide-midi-phrase-selection-and-damping branch
+    accent_by_bar: Dict[int, List[float]] = {}
+    accent_scale_by_bar: Dict[int, float] = {}
+    if accent_map:
+        def meter_at(t: float) -> Tuple[int, int]:
+            idx = 0
+            for j, (mt, num, den) in enumerate(meter_map):
+                if mt <= t:
+                    idx = j
+                else:
+                    break
+            return meter_map[idx][1], meter_map[idx][2]
+        for i, t in enumerate(downbeats):
+            num, den = meter_at(t)
+            key = f"{num}/{den}"
+            lst = accent_map.get(key)
+            if lst:
+                accent_by_bar[i] = lst
+
+    damp_scale_by_bar: Dict[int, Tuple[int, int]] = {}
+    bar_pool_pickers: Dict[int, PoolPicker] = {}
+    section_labels: List[str] = []
+    if sections:
+        for i in range(len(downbeats)):
+            tag = section_default
+            for sec in sections:
+                if sec.get('start_bar', 0) <= i < sec.get('end_bar', 0):
+                    tag = sec.get('tag', section_default)
+                    break
+            section_labels.append(tag)
+    elif stats is not None and stats.get('sections'):
+        section_labels = stats['sections']
+    else:
+        section_labels = [section_default] * len(downbeats)
+    if section_profiles:
+        for i, tag in enumerate(section_labels):
+            prof = section_profiles.get(tag)
+            if not prof:
+                continue
+            if 'accent' in prof:
+                accent_by_bar[i] = prof['accent']
+            if 'accent_scale' in prof:
+                try:
+                    accent_scale_by_bar[i] = float(prof['accent_scale'])
+                except Exception:
+                    pass
+            if 'damp_scale' in prof:
+                ds = prof['damp_scale']
+                if isinstance(ds, list) and len(ds) == 2:
+                    damp_scale_by_bar[i] = (int(ds[0]), int(ds[1]))
+            if 'phrase_pool' in prof:
+                notes = prof.get('phrase_pool', {}).get('notes', [])
+                weights = prof.get('phrase_pool', {}).get('weights', [1]*len(notes))
+                pool = []
+                for n, w in zip(notes, weights):
+                    nt = parse_note_token(n)
+                    if nt is not None:
+                        pool.append((nt, float(w)))
+                if pool:
+                    bar_pool_pickers[i] = PoolPicker(pool, phrase_pick, rng=rng_pool)
+            if 'phrase_pick' in prof:
+                bar_pool_pickers[i] = PoolPicker(bar_pool_pickers[i].pool if i in bar_pool_pickers else [], prof['phrase_pick'], rng=rng_pool)
+            if prof.get('no_immediate_repeat'):
+                no_repeat_window = max(no_repeat_window, 1)
+    density_override: Dict[int, int] = {}
+    if density_rules is None:
+        density_rules = [
+            {"rest_ratio": 0.5, "note": 24},
+            {"onset_count": 3, "note": 36},
+        ]
+    if rest_list is not None and onset_list is not None:
+        for i, (r, o) in enumerate(zip(rest_list, onset_list)):
+            for rule in density_rules:
+                note = None
+                if "rest_ratio" in rule and r >= rule["rest_ratio"]:
+                    note = parse_note_token(rule["note"])
+                elif "onset_count" in rule and o >= rule["onset_count"]:
+                    note = parse_note_token(rule["note"])
+                if note is not None:
+                    density_override[i] = note
+                    break
+    if section_verbose and section_labels:
+        logging.info("sections: %s", section_labels)
+
+    # From main branch: phrase scheduling support
+    phrase_plan: List[Optional[int]] = []
+    fill_map: Dict[int, int] = {}
+    if cycle_mode == 'bar':
+        sections = mapping.get('sections')
+        num_bars = len(downbeats) - 1
+        if chords:
+            last_idx = max(max(0, bisect.bisect_right(downbeats, c.end - EPS) - 1) for c in chords)
+            num_bars = max(num_bars, last_idx + 1)
+        phrase_plan, fill_map = schedule_phrase_keys(num_bars, cycle_notes, sections, mapping.get('style_fill'),
+                                                    cycle_start_bar=cycle_start_bar, cycle_stride=cycle_stride)
+
+
+# --- Additional merged block: accents/sections/density & phrase cycle plan ---
+# Paste this block where the conflict markers were located.
+# Depends on: accent_map, meter_map, downbeats, sections, stats, section_default,
+# section_profiles, phrase_pick, rng_pool, no_repeat_window, density_rules,
+# rest_list, onset_list, section_verbose, logging, mapping, cycle_mode, cycle_notes,
+# cycle_start_bar, cycle_stride, chords, schedule_phrase_keys, bisect, EPS.
+
+    # ---- merged: accents / section profiles / density overrides / phrase plan ----
+    # Accents from meter and explicit accent_map
+    accent_by_bar: Dict[int, List[float]] = {}
+    accent_scale_by_bar: Dict[int, float] = {}
+    if accent_map:
+        def meter_at(t: float) -> Tuple[int, int]:
+            idx = 0
+            for j, (mt, num, den) in enumerate(meter_map):
+                if mt <= t:
+                    idx = j
+                else:
+                    break
+            return meter_map[idx][1], meter_map[idx][2]
+        for i, t in enumerate(downbeats):
+            num, den = meter_at(t)
+            key = f"{num}/{den}"
+            lst = accent_map.get(key)
+            if lst:
+                accent_by_bar[i] = lst
+
+    # Per-bar damp scaling and per-bar phrase pool pickers (from section profiles)
+    damp_scale_by_bar: Dict[int, Tuple[int, int]] = {}
+    bar_pool_pickers: Dict[int, PoolPicker] = {}
+
+    # Determine section labels per bar
+    section_labels: List[str] = []
+    if sections:
+        for i in range(len(downbeats)):
+            tag = section_default
+            for sec in sections:
+                if sec.get('start_bar', 0) <= i < sec.get('end_bar', 0):
+                    tag = sec.get('tag', section_default)
+                    break
+            section_labels.append(tag)
+    elif stats is not None and stats.get('sections'):
+        section_labels = stats['sections']
+    else:
+        section_labels = [section_default] * len(downbeats)
+
+    # Apply section_profiles overrides
+    if section_profiles:
+        for i, tag in enumerate(section_labels):
+            prof = section_profiles.get(tag)
+            if not prof:
+                continue
+            if 'accent' in prof:
+                accent_by_bar[i] = prof['accent']
+            if 'accent_scale' in prof:
+                try:
+                    accent_scale_by_bar[i] = float(prof['accent_scale'])
+                except Exception:
+                    pass
+            if 'damp_scale' in prof:
+                ds = prof['damp_scale']
+                if isinstance(ds, list) and len(ds) == 2:
+                    damp_scale_by_bar[i] = (int(ds[0]), int(ds[1]))
+            # Phrase pool / picker policy
+            if 'phrase_pool' in prof:
+                notes = prof.get('phrase_pool', {}).get('notes', [])
+                weights = prof.get('phrase_pool', {}).get('weights', [1]*len(notes))
+                pool: List[Tuple[int, float]] = []
+                for n, w in zip(notes, weights):
+                    nt = parse_note_token(n)
+                    if nt is not None:
+                        pool.append((int(nt), float(w)))
+                if pool:
+                    bar_pool_pickers[i] = PoolPicker(pool, phrase_pick, rng=rng_pool)
+            if 'phrase_pick' in prof:
+                # Rebuild picker with requested mode, reuse pool if available
+                existing_pool = bar_pool_pickers[i].pool if i in bar_pool_pickers else []
+                bar_pool_pickers[i] = PoolPicker(existing_pool, prof['phrase_pick'], rng=rng_pool)
+            if prof.get('no_immediate_repeat'):
+                no_repeat_window = max(no_repeat_window, 1)
+
+    # Density-driven overrides (e.g., force phrase keys on busy/silent bars)
+    density_override: Dict[int, int] = {}
+    if density_rules is None:
+        density_rules = [
+            {"rest_ratio": 0.5, "note": 24},
+            {"onset_count": 3, "note": 36},
+        ]
+    if rest_list is not None and onset_list is not None:
+        for i, (r, o) in enumerate(zip(rest_list, onset_list)):
+            for rule in density_rules:
+                note = None
+                if "rest_ratio" in rule and r >= rule["rest_ratio"]:
+                    note = parse_note_token(rule["note"])
+                elif "onset_count" in rule and o >= rule["onset_count"]:
+                    note = parse_note_token(rule["note"])
+                if note is not None:
+                    density_override[i] = int(note)
+                    break
+
+    if section_verbose and section_labels:
+        logging.info("sections: %s", section_labels)
+
+    # Phrase plan (cycle) and section-end fill mapping from main branch API
+    phrase_plan: List[Optional[int]] = []
+    fill_map: Dict[int, int] = {}
+    if cycle_mode == 'bar':
+        map_sections = mapping.get('sections') if isinstance(mapping, dict) else None
+        num_bars = max(0, len(downbeats) - 1)
+        if chords:
+            last_idx = max(max(0, bisect.bisect_right(downbeats, c.end - EPS) - 1) for c in chords)
+            num_bars = max(num_bars, last_idx + 1)
+        phrase_plan, fill_map = schedule_phrase_keys(
+            num_bars,
+            cycle_notes,
+            map_sections,
+            mapping.get('style_fill') if isinstance(mapping, dict) else None,
+            cycle_start_bar=cycle_start_bar,
+            cycle_stride=cycle_stride,
+        )
+
+
+# --- Additional merged block: phrase note picking ---
+# Merge of codex/add-guide-midi-phrase-selection-and-damping and main branch logic.
+# Depends on: phrase_pool, phrase_pick, no_repeat_window, rng_pool,
+# onset_list, trend_window, trend_th, guide_notes, guide_quant, downbeats,
+# beat_times, density_override, bar_pool_pickers, cycle_notes,
+# phrase_plan, cycle_start_bar, cycle_stride, bisect, EPS.
+
     last_guided: Optional[int] = None
     prev_hold: Optional[int] = None
     pool_picker: Optional[PoolPicker] = None
@@ -1466,10 +1827,13 @@
         if isinstance(phrase_pool, list):
             phrase_pool = {'pool': phrase_pool}
         if phrase_pool.get('pool'):
-            pool_picker = PoolPicker(phrase_pool['pool'], phrase_pick,
-                                     T=phrase_pool.get('T'),
-                                     no_repeat_window=no_repeat_window,
-                                     rng=rng_pool)
+            pool_picker = PoolPicker(
+                phrase_pool['pool'],
+                phrase_pick,
+                T=phrase_pool.get('T'),
+                no_repeat_window=no_repeat_window,
+                rng=rng_pool,
+            )
 
     trend_labels: List[int] = []
     if onset_list is not None:
@@ -1484,8 +1848,12 @@
                 elif slope < -trend_th:
                     trend_labels[i] = -1
 
+    last_bar_idx = -1
+    last_bar_note: Optional[int] = None
+
     def pick_phrase_note(t: float, chord_idx: int) -> Optional[int]:
-        nonlocal last_guided
+        nonlocal last_guided, last_bar_idx, last_bar_note
+        # Priority 1: explicit guide_notes
         if guide_notes is not None:
             if guide_quant == 'bar':
                 base = max(0, bisect.bisect_right(downbeats, t) - 1)
@@ -1498,6 +1866,7 @@
                 return None
             last_guided = note
             return note
+        # Priority 2: density_override per bar
         bar = max(0, bisect.bisect_right(downbeats, t) - 1)
         if bar in density_override:
             note = density_override[bar]
@@ -1505,21 +1874,9 @@
                 return None
             last_guided = note
             return note
-        if (pool_picker or bar_pool_pickers) and not cycle_notes:
-            picker = bar_pool_pickers.get(bar, pool_picker)
-            if picker:
-                if trend_labels and bar < len(trend_labels) and trend_labels[bar] != 0:
-                    notes = [n for n, _ in picker.pool]
-                    return max(notes) if trend_labels[bar] > 0 else min(notes)
-                return picker.pick()
-=======
-    last_bar_idx = -1
-    last_bar_note: Optional[int] = None
-
-    def pick_phrase_note(t: float, chord_idx: int) -> Optional[int]:
-        nonlocal last_bar_idx, last_bar_note
+        # Priority 3: phrase_plan cycle scheduling (main branch)
         if phrase_plan:
-            bar_idx = max(0, bisect.bisect_right(downbeats, t) - 1)
+            bar_idx = bar
             if bar_idx < len(phrase_plan):
                 pn = phrase_plan[bar_idx]
             else:
@@ -1540,7 +1897,123 @@
             if pn is None:
                 return None
             return pn
->>>>>>> a022e994
+        # Priority 4: pool_picker or bar_pool_pickers (codex branch)
+        if (pool_picker or bar_pool_pickers) and not cycle_notes:
+            picker = bar_pool_pickers.get(bar, pool_picker)
+            if picker:
+                if trend_labels and bar < len(trend_labels) and trend_labels[bar] != 0:
+                    notes = [n for n, _ in picker.pool]
+                    return max(notes) if trend_labels[bar] > 0 else min(notes)
+                return picker.pick()
+        return None
+
+
+# --- Additional merged block: phrase_pool setup + trend + unified pick_phrase_note ---
+# Paste this block at the conflict location.
+# Depends on outer scope vars:
+#   phrase_pool, phrase_pick, no_repeat_window, rng_pool,
+#   onset_list, trend_window, trend_th,
+#   guide_notes, guide_quant, downbeats, beat_times,
+#   density_override, bar_pool_pickers, cycle_notes,
+#   cycle_start_bar, cycle_stride, phrase_plan,
+#   bisect, EPS
+
+    # State for guide/density and pool picking
+    last_guided: Optional[int] = None
+    prev_hold: Optional[int] = None
+
+    # Optional global pool picker constructed from phrase_pool arg
+    pool_picker: Optional[PoolPicker] = None
+    if phrase_pool:
+        if isinstance(phrase_pool, list):
+            phrase_pool = {'pool': phrase_pool}
+        if phrase_pool.get('pool'):
+            pool_picker = PoolPicker(
+                phrase_pool['pool'],
+                phrase_pick,
+                T=phrase_pool.get('T'),
+                no_repeat_window=no_repeat_window,
+                rng=rng_pool,
+            )
+
+    # Simple trend labels over onset density
+    trend_labels: List[int] = []
+    if onset_list is not None:
+        trend_labels = [0] * len(onset_list)
+        if trend_window > 0 and len(onset_list) > trend_window:
+            for i in range(trend_window, len(onset_list)):
+                prev = sum(onset_list[i - trend_window:i]) / trend_window
+                curr = sum(onset_list[i - trend_window + 1:i + 1]) / trend_window
+                slope = curr - prev
+                if slope > trend_th:
+                    trend_labels[i] = 1
+                elif slope < -trend_th:
+                    trend_labels[i] = -1
+
+    # State for cycle/plan-based picking (from main branch)
+    last_bar_idx = -1
+    last_bar_note: Optional[int] = None
+
+    def pick_phrase_note(t: float, chord_idx: int) -> Optional[int]:
+        nonlocal last_guided, last_bar_idx, last_bar_note
+        # 1) Guide notes (highest priority)
+        if guide_notes is not None:
+            if guide_quant == 'bar':
+                base = max(0, bisect.bisect_right(downbeats, t) - 1)
+            else:
+                base = max(0, bisect.bisect_right(beat_times, t) - 1)
+            note = guide_notes.get(base)
+            if note is None:
+                return None
+            if last_guided == note:
+                return None
+            last_guided = note
+            return note
+
+        # 2) Density override per bar
+        bar = max(0, bisect.bisect_right(downbeats, t) - 1)
+        if bar in density_override:
+            note = density_override[bar]
+            if last_guided == note:
+                return None
+            last_guided = note
+            return note
+
+        # 3) Phrase plan / cycle from main branch if available
+        if phrase_plan is not None and (phrase_plan or cycle_notes):
+            bar_idx = bar
+            if bar_idx < len(phrase_plan):
+                pn = phrase_plan[bar_idx]
+            else:
+                if cycle_notes:
+                    idx = ((bar_idx + cycle_start_bar) // max(1, cycle_stride)) % len(cycle_notes)
+                    pn = cycle_notes[idx]
+                else:
+                    pn = 36 + bar_idx
+                phrase_plan.append(pn)
+            if bar_idx != last_bar_idx:
+                last_bar_idx = bar_idx
+                if pn is None:
+                    last_bar_note = None
+                    return None
+                if pn == last_bar_note:
+                    return None
+                last_bar_note = pn
+            if pn is None:
+                return None
+            return pn
+
+        # 4) Section/Bar pool pickers (with optional trend steering)
+        if (pool_picker or bar_pool_pickers) and not cycle_notes:
+            picker = bar_pool_pickers.get(bar, pool_picker)
+            if picker:
+                if trend_labels and bar < len(trend_labels) and trend_labels[bar] != 0:
+                    notes = [n for n, _ in picker.pool]
+                    return max(notes) if trend_labels[bar] > 0 else min(notes)
+                return picker.pick()
+
+        return None
+
         if not cycle_notes:
             return phrase_note
         if cycle_mode == 'bar':
@@ -1777,7 +2250,439 @@
                             interval *= (1 - swing)
                 b += interval
 
-<<<<<<< HEAD
+    # From add-guide-midi-phrase-selection-and-damping branch
+    accent_by_bar: Dict[int, List[float]] = {}
+    accent_scale_by_bar: Dict[int, float] = {}
+    if accent_map:
+        def meter_at(t: float) -> Tuple[int, int]:
+            idx = 0
+            for j, (mt, num, den) in enumerate(meter_map):
+                if mt <= t:
+                    idx = j
+                else:
+                    break
+            return meter_map[idx][1], meter_map[idx][2]
+        for i, t in enumerate(downbeats):
+            num, den = meter_at(t)
+            key = f"{num}/{den}"
+            lst = accent_map.get(key)
+            if lst:
+                accent_by_bar[i] = lst
+
+    damp_scale_by_bar: Dict[int, Tuple[int, int]] = {}
+    bar_pool_pickers: Dict[int, PoolPicker] = {}
+    section_labels: List[str] = []
+    if sections:
+        for i in range(len(downbeats)):
+            tag = section_default
+            for sec in sections:
+                if sec.get('start_bar', 0) <= i < sec.get('end_bar', 0):
+                    tag = sec.get('tag', section_default)
+                    break
+            section_labels.append(tag)
+    elif stats is not None and stats.get('sections'):
+        section_labels = stats['sections']
+    else:
+        section_labels = [section_default] * len(downbeats)
+    if section_profiles:
+        for i, tag in enumerate(section_labels):
+            prof = section_profiles.get(tag)
+            if not prof:
+                continue
+            if 'accent' in prof:
+                accent_by_bar[i] = prof['accent']
+            if 'accent_scale' in prof:
+                try:
+                    accent_scale_by_bar[i] = float(prof['accent_scale'])
+                except Exception:
+                    pass
+            if 'damp_scale' in prof:
+                ds = prof['damp_scale']
+                if isinstance(ds, list) and len(ds) == 2:
+                    damp_scale_by_bar[i] = (int(ds[0]), int(ds[1]))
+            if 'phrase_pool' in prof:
+                notes = prof.get('phrase_pool', {}).get('notes', [])
+                weights = prof.get('phrase_pool', {}).get('weights', [1]*len(notes))
+                pool = []
+                for n, w in zip(notes, weights):
+                    nt = parse_note_token(n)
+                    if nt is not None:
+                        pool.append((nt, float(w)))
+                if pool:
+                    bar_pool_pickers[i] = PoolPicker(pool, phrase_pick, rng=rng_pool)
+            if 'phrase_pick' in prof:
+                bar_pool_pickers[i] = PoolPicker(bar_pool_pickers[i].pool if i in bar_pool_pickers else [], prof['phrase_pick'], rng=rng_pool)
+            if prof.get('no_immediate_repeat'):
+                no_repeat_window = max(no_repeat_window, 1)
+    density_override: Dict[int, int] = {}
+    if density_rules is None:
+        density_rules = [
+            {"rest_ratio": 0.5, "note": 24},
+            {"onset_count": 3, "note": 36},
+        ]
+    if rest_list is not None and onset_list is not None:
+        for i, (r, o) in enumerate(zip(rest_list, onset_list)):
+            for rule in density_rules:
+                note = None
+                if "rest_ratio" in rule and r >= rule["rest_ratio"]:
+                    note = parse_note_token(rule["note"])
+                elif "onset_count" in rule and o >= rule["onset_count"]:
+                    note = parse_note_token(rule["note"])
+                if note is not None:
+                    density_override[i] = note
+                    break
+    if section_verbose and section_labels:
+        logging.info("sections: %s", section_labels)
+
+    # From main branch: phrase scheduling support
+    phrase_plan: List[Optional[int]] = []
+    fill_map: Dict[int, int] = {}
+    if cycle_mode == 'bar':
+        sections = mapping.get('sections')
+        num_bars = len(downbeats) - 1
+        if chords:
+            last_idx = max(max(0, bisect.bisect_right(downbeats, c.end - EPS) - 1) for c in chords)
+            num_bars = max(num_bars, last_idx + 1)
+        phrase_plan, fill_map = schedule_phrase_keys(num_bars, cycle_notes, sections, mapping.get('style_fill'),
+                                                    cycle_start_bar=cycle_start_bar, cycle_stride=cycle_stride)
+
+
+# --- Additional merged block: accents/sections/density & phrase cycle plan ---
+# Paste this block where the conflict markers were located.
+# Depends on: accent_map, meter_map, downbeats, sections, stats, section_default,
+# section_profiles, phrase_pick, rng_pool, no_repeat_window, density_rules,
+# rest_list, onset_list, section_verbose, logging, mapping, cycle_mode, cycle_notes,
+# cycle_start_bar, cycle_stride, chords, schedule_phrase_keys, bisect, EPS.
+
+    # ---- merged: accents / section profiles / density overrides / phrase plan ----
+    # Accents from meter and explicit accent_map
+    accent_by_bar: Dict[int, List[float]] = {}
+    accent_scale_by_bar: Dict[int, float] = {}
+    if accent_map:
+        def meter_at(t: float) -> Tuple[int, int]:
+            idx = 0
+            for j, (mt, num, den) in enumerate(meter_map):
+                if mt <= t:
+                    idx = j
+                else:
+                    break
+            return meter_map[idx][1], meter_map[idx][2]
+        for i, t in enumerate(downbeats):
+            num, den = meter_at(t)
+            key = f"{num}/{den}"
+            lst = accent_map.get(key)
+            if lst:
+                accent_by_bar[i] = lst
+
+    # Per-bar damp scaling and per-bar phrase pool pickers (from section profiles)
+    damp_scale_by_bar: Dict[int, Tuple[int, int]] = {}
+    bar_pool_pickers: Dict[int, PoolPicker] = {}
+
+    # Determine section labels per bar
+    section_labels: List[str] = []
+    if sections:
+        for i in range(len(downbeats)):
+            tag = section_default
+            for sec in sections:
+                if sec.get('start_bar', 0) <= i < sec.get('end_bar', 0):
+                    tag = sec.get('tag', section_default)
+                    break
+            section_labels.append(tag)
+    elif stats is not None and stats.get('sections'):
+        section_labels = stats['sections']
+    else:
+        section_labels = [section_default] * len(downbeats)
+
+    # Apply section_profiles overrides
+    if section_profiles:
+        for i, tag in enumerate(section_labels):
+            prof = section_profiles.get(tag)
+            if not prof:
+                continue
+            if 'accent' in prof:
+                accent_by_bar[i] = prof['accent']
+            if 'accent_scale' in prof:
+                try:
+                    accent_scale_by_bar[i] = float(prof['accent_scale'])
+                except Exception:
+                    pass
+            if 'damp_scale' in prof:
+                ds = prof['damp_scale']
+                if isinstance(ds, list) and len(ds) == 2:
+                    damp_scale_by_bar[i] = (int(ds[0]), int(ds[1]))
+            # Phrase pool / picker policy
+            if 'phrase_pool' in prof:
+                notes = prof.get('phrase_pool', {}).get('notes', [])
+                weights = prof.get('phrase_pool', {}).get('weights', [1]*len(notes))
+                pool: List[Tuple[int, float]] = []
+                for n, w in zip(notes, weights):
+                    nt = parse_note_token(n)
+                    if nt is not None:
+                        pool.append((int(nt), float(w)))
+                if pool:
+                    bar_pool_pickers[i] = PoolPicker(pool, phrase_pick, rng=rng_pool)
+            if 'phrase_pick' in prof:
+                # Rebuild picker with requested mode, reuse pool if available
+                existing_pool = bar_pool_pickers[i].pool if i in bar_pool_pickers else []
+                bar_pool_pickers[i] = PoolPicker(existing_pool, prof['phrase_pick'], rng=rng_pool)
+            if prof.get('no_immediate_repeat'):
+                no_repeat_window = max(no_repeat_window, 1)
+
+    # Density-driven overrides (e.g., force phrase keys on busy/silent bars)
+    density_override: Dict[int, int] = {}
+    if density_rules is None:
+        density_rules = [
+            {"rest_ratio": 0.5, "note": 24},
+            {"onset_count": 3, "note": 36},
+        ]
+    if rest_list is not None and onset_list is not None:
+        for i, (r, o) in enumerate(zip(rest_list, onset_list)):
+            for rule in density_rules:
+                note = None
+                if "rest_ratio" in rule and r >= rule["rest_ratio"]:
+                    note = parse_note_token(rule["note"])
+                elif "onset_count" in rule and o >= rule["onset_count"]:
+                    note = parse_note_token(rule["note"])
+                if note is not None:
+                    density_override[i] = int(note)
+                    break
+
+    if section_verbose and section_labels:
+        logging.info("sections: %s", section_labels)
+
+    # Phrase plan (cycle) and section-end fill mapping from main branch API
+    phrase_plan: List[Optional[int]] = []
+    fill_map: Dict[int, int] = {}
+    if cycle_mode == 'bar':
+        map_sections = mapping.get('sections') if isinstance(mapping, dict) else None
+        num_bars = max(0, len(downbeats) - 1)
+        if chords:
+            last_idx = max(max(0, bisect.bisect_right(downbeats, c.end - EPS) - 1) for c in chords)
+            num_bars = max(num_bars, last_idx + 1)
+        phrase_plan, fill_map = schedule_phrase_keys(
+            num_bars,
+            cycle_notes,
+            map_sections,
+            mapping.get('style_fill') if isinstance(mapping, dict) else None,
+            cycle_start_bar=cycle_start_bar,
+            cycle_stride=cycle_stride,
+        )
+
+
+# --- Additional merged block: phrase note picking ---
+# Merge of codex/add-guide-midi-phrase-selection-and-damping and main branch logic.
+# Depends on: phrase_pool, phrase_pick, no_repeat_window, rng_pool,
+# onset_list, trend_window, trend_th, guide_notes, guide_quant, downbeats,
+# beat_times, density_override, bar_pool_pickers, cycle_notes,
+# phrase_plan, cycle_start_bar, cycle_stride, bisect, EPS.
+
+    last_guided: Optional[int] = None
+    prev_hold: Optional[int] = None
+    pool_picker: Optional[PoolPicker] = None
+    if phrase_pool:
+        if isinstance(phrase_pool, list):
+            phrase_pool = {'pool': phrase_pool}
+        if phrase_pool.get('pool'):
+            pool_picker = PoolPicker(
+                phrase_pool['pool'],
+                phrase_pick,
+                T=phrase_pool.get('T'),
+                no_repeat_window=no_repeat_window,
+                rng=rng_pool,
+            )
+
+    trend_labels: List[int] = []
+    if onset_list is not None:
+        trend_labels = [0] * len(onset_list)
+        if trend_window > 0 and len(onset_list) > trend_window:
+            for i in range(trend_window, len(onset_list)):
+                prev = sum(onset_list[i - trend_window:i]) / trend_window
+                curr = sum(onset_list[i - trend_window + 1:i + 1]) / trend_window
+                slope = curr - prev
+                if slope > trend_th:
+                    trend_labels[i] = 1
+                elif slope < -trend_th:
+                    trend_labels[i] = -1
+
+    last_bar_idx = -1
+    last_bar_note: Optional[int] = None
+
+    def pick_phrase_note(t: float, chord_idx: int) -> Optional[int]:
+        nonlocal last_guided, last_bar_idx, last_bar_note
+        # Priority 1: explicit guide_notes
+        if guide_notes is not None:
+            if guide_quant == 'bar':
+                base = max(0, bisect.bisect_right(downbeats, t) - 1)
+            else:
+                base = max(0, bisect.bisect_right(beat_times, t) - 1)
+            note = guide_notes.get(base)
+            if note is None:
+                return None
+            if last_guided == note:
+                return None
+            last_guided = note
+            return note
+        # Priority 2: density_override per bar
+        bar = max(0, bisect.bisect_right(downbeats, t) - 1)
+        if bar in density_override:
+            note = density_override[bar]
+            if last_guided == note:
+                return None
+            last_guided = note
+            return note
+        # Priority 3: phrase_plan cycle scheduling (main branch)
+        if phrase_plan:
+            bar_idx = bar
+            if bar_idx < len(phrase_plan):
+                pn = phrase_plan[bar_idx]
+            else:
+                if cycle_notes:
+                    idx = ((bar_idx + cycle_start_bar) // max(1, cycle_stride)) % len(cycle_notes)
+                    pn = cycle_notes[idx]
+                else:
+                    pn = 36 + bar_idx
+                phrase_plan.append(pn)
+            if bar_idx != last_bar_idx:
+                last_bar_idx = bar_idx
+                if pn is None:
+                    last_bar_note = None
+                    return None
+                if pn == last_bar_note:
+                    return None
+                last_bar_note = pn
+            if pn is None:
+                return None
+            return pn
+        # Priority 4: pool_picker or bar_pool_pickers (codex branch)
+        if (pool_picker or bar_pool_pickers) and not cycle_notes:
+            picker = bar_pool_pickers.get(bar, pool_picker)
+            if picker:
+                if trend_labels and bar < len(trend_labels) and trend_labels[bar] != 0:
+                    notes = [n for n, _ in picker.pool]
+                    return max(notes) if trend_labels[bar] > 0 else min(notes)
+                return picker.pick()
+        return None
+
+
+# --- Additional merged block: phrase_pool setup + trend + unified pick_phrase_note ---
+# Paste this block at the conflict location.
+# Depends on outer scope vars:
+#   phrase_pool, phrase_pick, no_repeat_window, rng_pool,
+#   onset_list, trend_window, trend_th,
+#   guide_notes, guide_quant, downbeats, beat_times,
+#   density_override, bar_pool_pickers, cycle_notes,
+#   cycle_start_bar, cycle_stride, phrase_plan,
+#   bisect, EPS
+
+    # State for guide/density and pool picking
+    last_guided: Optional[int] = None
+    prev_hold: Optional[int] = None
+
+    # Optional global pool picker constructed from phrase_pool arg
+    pool_picker: Optional[PoolPicker] = None
+    if phrase_pool:
+        if isinstance(phrase_pool, list):
+            phrase_pool = {'pool': phrase_pool}
+        if phrase_pool.get('pool'):
+            pool_picker = PoolPicker(
+                phrase_pool['pool'],
+                phrase_pick,
+                T=phrase_pool.get('T'),
+                no_repeat_window=no_repeat_window,
+                rng=rng_pool,
+            )
+
+    # Simple trend labels over onset density
+    trend_labels: List[int] = []
+    if onset_list is not None:
+        trend_labels = [0] * len(onset_list)
+        if trend_window > 0 and len(onset_list) > trend_window:
+            for i in range(trend_window, len(onset_list)):
+                prev = sum(onset_list[i - trend_window:i]) / trend_window
+                curr = sum(onset_list[i - trend_window + 1:i + 1]) / trend_window
+                slope = curr - prev
+                if slope > trend_th:
+                    trend_labels[i] = 1
+                elif slope < -trend_th:
+                    trend_labels[i] = -1
+
+    # State for cycle/plan-based picking (from main branch)
+    last_bar_idx = -1
+    last_bar_note: Optional[int] = None
+
+    def pick_phrase_note(t: float, chord_idx: int) -> Optional[int]:
+        nonlocal last_guided, last_bar_idx, last_bar_note
+        # 1) Guide notes (highest priority)
+        if guide_notes is not None:
+            if guide_quant == 'bar':
+                base = max(0, bisect.bisect_right(downbeats, t) - 1)
+            else:
+                base = max(0, bisect.bisect_right(beat_times, t) - 1)
+            note = guide_notes.get(base)
+            if note is None:
+                return None
+            if last_guided == note:
+                return None
+            last_guided = note
+            return note
+
+        # 2) Density override per bar
+        bar = max(0, bisect.bisect_right(downbeats, t) - 1)
+        if bar in density_override:
+            note = density_override[bar]
+            if last_guided == note:
+                return None
+            last_guided = note
+            return note
+
+        # 3) Phrase plan / cycle from main branch if available
+        if phrase_plan is not None and (phrase_plan or cycle_notes):
+            bar_idx = bar
+            if bar_idx < len(phrase_plan):
+                pn = phrase_plan[bar_idx]
+            else:
+                if cycle_notes:
+                    idx = ((bar_idx + cycle_start_bar) // max(1, cycle_stride)) % len(cycle_notes)
+                    pn = cycle_notes[idx]
+                else:
+                    pn = 36 + bar_idx
+                phrase_plan.append(pn)
+            if bar_idx != last_bar_idx:
+                last_bar_idx = bar_idx
+                if pn is None:
+                    last_bar_note = None
+                    return None
+                if pn == last_bar_note:
+                    return None
+                last_bar_note = pn
+            if pn is None:
+                return None
+            return pn
+
+        # 4) Section/Bar pool pickers (with optional trend steering)
+        if (pool_picker or bar_pool_pickers) and not cycle_notes:
+            picker = bar_pool_pickers.get(bar, pool_picker)
+            if picker:
+                if trend_labels and bar < len(trend_labels) and trend_labels[bar] != 0:
+                    notes = [n for n, _ in picker.pool]
+                    return max(notes) if trend_labels[bar] > 0 else min(notes)
+                return picker.pick()
+
+        return None
+
+
+# --- Additional merged block: stop-note injection, quantize-strength, marker writing, and fill_map insertion ---
+# Insert this block at the conflict location.
+# Depends on outer scope vars:
+#   rest_silence_send_stop, guide_units, guide_notes,
+#   mapping, stop_min_gap_beats, EPS, beat_to_time, pulse_subdiv_beats,
+#   phrase_inst, pretty_midi, stop_velocity,
+#   quantize_strength, time_to_beat, math,
+#   write_markers, section_labels, section_default, out,
+#   fill_map, downbeats, _append_phrase, phrase_vel,
+#   phrase_merge_gap, release_sec, min_phrase_len_sec
+
+    # Optional stop-note injection during silent guide units
     if rest_silence_send_stop and guide_units and guide_notes is not None:
         stop_pitch = mapping.get("style_stop")
         if stop_pitch is not None:
@@ -1786,11 +2691,17 @@
                 if guide_notes.get(idx) is None and (sb - last_b) >= stop_min_gap_beats - EPS:
                     st = beat_to_time(sb)
                     en = beat_to_time(sb + min(0.1, pulse_subdiv_beats))
-                    phrase_inst.notes.append(pretty_midi.Note(velocity=int(stop_velocity),
-                                                             pitch=int(stop_pitch),
-                                                             start=st, end=en))
+                    phrase_inst.notes.append(
+                        pretty_midi.Note(
+                            velocity=int(stop_velocity),
+                            pitch=int(stop_pitch),
+                            start=st,
+                            end=en,
+                        )
+                    )
                     last_b = sb
 
+    # Quantize-strength adjustment on phrase_inst notes
     qs_list = quantize_strength if isinstance(quantize_strength, list) else None
     qs_val = float(quantize_strength) if not isinstance(quantize_strength, list) else 0.0
     if (qs_list and any(x > 0 for x in qs_list)) or (qs_list is None and qs_val > 0.0):
@@ -1808,6 +2719,7 @@
             n.start = beat_to_time(sb)
             n.end = beat_to_time(eb)
 
+    # Section label markers
     if write_markers and section_labels:
         for i, t in enumerate(downbeats):
             label = section_labels[i] if i < len(section_labels) else section_default
@@ -1815,7 +2727,8 @@
                 out.markers.append(pretty_midi.Marker(label.upper(), t))
             except Exception:
                 pass
-=======
+
+    # Fill-map triggered phrase insertions (from main branch)
     for bar_idx, pitch in fill_map.items():
         if pitch is None or bar_idx + 1 >= len(downbeats):
             continue
@@ -1823,9 +2736,90 @@
         end_b = time_to_beat(downbeats[bar_idx + 1])
         start_t = beat_to_time(start_b)
         end_t = beat_to_time(end_b)
-        _append_phrase(phrase_inst, pitch, start_t, end_t, phrase_vel,
-                       phrase_merge_gap, release_sec, min_phrase_len_sec)
->>>>>>> a022e994
+        _append_phrase(
+            phrase_inst,
+            pitch,
+            start_t,
+            end_t,
+            phrase_vel,
+            phrase_merge_gap,
+            release_sec,
+            min_phrase_len_sec,
+        )
+
+
+# --- Additional merged block: section-end fills + stop keys + quantize + markers ---
+# Paste this block at the conflict location.
+# Depends on outer scope vars:
+#   fill_map, downbeats, time_to_beat, beat_to_time, pulse_subdiv_beats,
+#   _append_phrase, phrase_inst, phrase_vel, phrase_merge_gap, release_sec, min_phrase_len_sec,
+#   rest_silence_send_stop, guide_units, guide_notes, mapping, stop_min_gap_beats, EPS, pretty_midi, stop_velocity,
+#   quantize_strength, section_labels, section_default, out, math
+
+    # 1) Insert section-end fills from main branch plan
+    for bar_idx, pitch in fill_map.items():
+        if pitch is None or bar_idx + 1 >= len(downbeats):
+            continue
+        start_b = time_to_beat(downbeats[bar_idx + 1]) - pulse_subdiv_beats
+        end_b = time_to_beat(downbeats[bar_idx + 1])
+        start_t = beat_to_time(start_b)
+        end_t = beat_to_time(end_b)
+        _append_phrase(
+            phrase_inst,
+            pitch,
+            start_t,
+            end_t,
+            phrase_vel,
+            phrase_merge_gap,
+            release_sec,
+            min_phrase_len_sec,
+        )
+
+    # 2) Send STOP key on long guide rests (codex branch)
+    if rest_silence_send_stop and guide_units and guide_notes is not None:
+        stop_pitch = mapping.get("style_stop") if isinstance(mapping, dict) else None
+        if stop_pitch is not None:
+            last_b = -1e9
+            for idx, (sb, _) in enumerate(guide_units):
+                if guide_notes.get(idx) is None and (sb - last_b) >= stop_min_gap_beats - EPS:
+                    st = beat_to_time(sb)
+                    en = beat_to_time(sb + min(0.1, pulse_subdiv_beats))
+                    phrase_inst.notes.append(
+                        pretty_midi.Note(
+                            velocity=int(stop_velocity),
+                            pitch=int(stop_pitch),
+                            start=st,
+                            end=en,
+                        )
+                    )
+                    last_b = sb
+
+    # 3) Quantize phrase notes towards the subdivision grid (codex branch)
+    qs_list = quantize_strength if isinstance(quantize_strength, list) else None
+    qs_val = float(quantize_strength) if not isinstance(quantize_strength, list) else 0.0
+    if (qs_list and any(x > 0 for x in qs_list)) or (qs_list is None and qs_val > 0.0):
+        for n in phrase_inst.notes:
+            sb = time_to_beat(n.start)
+            eb = time_to_beat(n.end)
+            gs = round(sb / pulse_subdiv_beats) * pulse_subdiv_beats
+            ge = round(eb / pulse_subdiv_beats) * pulse_subdiv_beats
+            if qs_list:
+                strength = qs_list[int(math.floor(sb)) % len(qs_list)]
+            else:
+                strength = qs_val
+            sb = sb + (gs - sb) * strength
+            eb = eb + (ge - eb) * strength
+            n.start = beat_to_time(sb)
+            n.end = beat_to_time(eb)
+
+    # 4) Write section markers (codex branch)
+    if write_markers and section_labels:
+        for i, t in enumerate(downbeats):
+            label = section_labels[i] if i < len(section_labels) else section_default
+            try:
+                out.markers.append(pretty_midi.Marker(label.upper(), t))
+            except Exception:
+                pass
 
     _legato_merge_chords(chord_inst, chord_merge_gap)
     out.instruments.append(chord_inst)
