"""
utilities package -- 音楽生成プロジェクト全体で利用されるコアユーティリティ群
--------------------------------------------------------------------------
公開API:
    - core_music_utils:
        - MIN_NOTE_DURATION_QL
        - get_time_signature_object
        - sanitize_chord_label
    - scale_registry:
        - build_scale_object
        - ScaleRegistry (クラス)
    - humanizer:
        - generate_fractional_noise
        - apply_humanization_to_element
        - apply_humanization_to_part
        - HUMANIZATION_TEMPLATES
        - NUMPY_AVAILABLE
"""

import importlib
import importlib.util as importlib_util
from typing import TYPE_CHECKING, Any

from .progression_templates import get_progressions

_HAS_MUSIC21 = importlib_util.find_spec("music21") is not None
_HAS_YAML = importlib_util.find_spec("yaml") is not None

if TYPE_CHECKING:  # pragma: no cover - used for type checking only
    from . import groove_sampler_ngram as groove_sampler_ngram
    from . import vocal_sync as vocal_sync
from .accent_mapper import AccentMapper
if _HAS_YAML:
    from .progression_templates import get_progressions
else:  # pragma: no cover - optional dependency
    def get_progressions(*_args: Any, **_kwargs: Any) -> None:
        raise ModuleNotFoundError(
            "PyYAML is required. Please run 'pip install -r requirements.txt'."
        )

try:
    from .consonant_extract import (
        EssentiaUnavailable,
        detect_consonant_peaks,
        extract_to_json,
    )
except Exception:  # pragma: no cover - optional dependency

    class EssentiaUnavailable(RuntimeError):
        """Raised when librosa-based peak extraction is unavailable."""

    def detect_consonant_peaks(*_args: Any, **_kwargs: Any) -> list[float]:
        raise EssentiaUnavailable("librosa is required for peak detection")

    def extract_to_json(*_args: Any, **_kwargs: Any) -> None:
        raise EssentiaUnavailable("librosa is required for peak detection")


if _HAS_MUSIC21:
    from .core_music_utils import (
        MIN_NOTE_DURATION_QL,
        get_time_signature_object,
        sanitize_chord_label,
    )
else:  # pragma: no cover - optional dependency
    MIN_NOTE_DURATION_QL = 0.0625

    def _missing(*_args: Any, **_kwargs: Any) -> Any:
        raise ModuleNotFoundError(
            "music21 is required. Please run 'pip install -r requirements.txt'."
        )

    get_time_signature_object = _missing
    sanitize_chord_label = _missing
from .drum_map import get_drum_map

if _HAS_MUSIC21:
    from .humanizer import (
        HUMANIZATION_TEMPLATES,
        NUMPY_AVAILABLE,
        apply_humanization_to_element,
        apply_humanization_to_part,
        generate_fractional_noise,
    )
else:
    HUMANIZATION_TEMPLATES = {}
    NUMPY_AVAILABLE = False

    def _missing(*_args: Any, **_kwargs: Any) -> Any:
        raise ModuleNotFoundError(
            "music21 is required. Please run 'pip install -r requirements.txt'."
        )

    apply_humanization_to_element = _missing
    apply_humanization_to_part = _missing
    generate_fractional_noise = _missing
if _HAS_MUSIC21:
    from .midi_export import write_demo_bar
else:

    def write_demo_bar(*_args: Any, **_kwargs: Any) -> None:
        raise ModuleNotFoundError(
            "music21 is required. Please run 'pip install -r requirements.txt'."
        )


if _HAS_MUSIC21:
    from .arrangement_builder import build_arrangement, score_to_pretty_midi
else:

    def build_arrangement(*_args: Any, **_kwargs: Any) -> tuple[Any, list[str]]:
        raise ModuleNotFoundError(
            "music21 is required. Please run 'pip install -r requirements.txt'."
        )

    def score_to_pretty_midi(*_args: Any, **_kwargs: Any) -> Any:
        raise ModuleNotFoundError(
            "music21 is required. Please run 'pip install -r requirements.txt'."
        )


if _HAS_MUSIC21:
    from .scale_registry import ScaleRegistry, build_scale_object
else:

    class ScaleRegistry:  # type: ignore[misc]
        pass

    def build_scale_object(*_args: Any, **_kwargs: Any) -> Any:
        raise ModuleNotFoundError(
            "music21 is required. Please run 'pip install -r requirements.txt'."
        )


if _HAS_MUSIC21:
    from .synth import render_midi, export_audio
else:

    def render_midi(*_args: Any, **_kwargs: Any) -> None:
        raise ModuleNotFoundError(
            "music21 is required. Please run 'pip install -r requirements.txt'."
        )

    def export_audio(*_args: Any, **_kwargs: Any) -> None:
        raise ModuleNotFoundError(
            "music21 is required. Please run 'pip install -r requirements.txt'."
        )


if _HAS_MUSIC21 and _HAS_YAML:
    from .tempo_curve import TempoCurve, TempoPoint, load_tempo_curve
else:

    class TempoPoint:  # type: ignore[misc]
        beat: float
        bpm: float

    class TempoCurve:  # type: ignore[misc]
        def __init__(self, *_args: Any, **_kwargs: Any) -> None:
            raise ModuleNotFoundError(
                "PyYAML and music21 are required. Please run 'pip install -r requirements.txt'."
            )

    def load_tempo_curve(*_args: Any, **_kwargs: Any) -> Any:
        raise ModuleNotFoundError(
            "PyYAML and music21 are required. Please run 'pip install -r requirements.txt'."
        )


from .tempo_utils import (
    TempoMap,
    TempoVelocitySmoother,
    beat_to_seconds,
    get_bpm_at,
    get_tempo_at_beat,
    interpolate_bpm,
    load_tempo_map,
)
from .tempo_utils import (
    load_tempo_curve as load_tempo_curve_simple,
)
from .velocity_curve import PREDEFINED_CURVES, resolve_velocity_curve
from .velocity_smoother import EMASmoother, VelocitySmoother

if _HAS_MUSIC21:
    from .humanizer import apply_velocity_histogram, apply_velocity_histogram_profile
else:

    def apply_velocity_histogram(*_args: Any, **_kwargs: Any) -> None:
        raise ModuleNotFoundError(
            "music21 is required. Please run 'pip install -r requirements.txt'."
        )

    def apply_velocity_histogram_profile(*_args: Any, **_kwargs: Any) -> None:
        raise ModuleNotFoundError(
            "music21 is required. Please run 'pip install -r requirements.txt'."
        )


if _HAS_MUSIC21:
    from .timing_corrector import TimingCorrector
else:

    class TimingCorrector:  # type: ignore[misc]
        def __init__(self, *_args: Any, **_kwargs: Any) -> None:
            raise ModuleNotFoundError(
                "music21 is required. Please run 'pip install -r requirements.txt'."
            )


if _HAS_YAML:
    from .emotion_profile_loader import load_emotion_profile
else:

    def load_emotion_profile(*_args: Any, **_kwargs: Any) -> None:
        raise ModuleNotFoundError(
            "PyYAML is required. Please run 'pip install -r requirements.txt'."
        )


if importlib_util.find_spec("numpy") is not None:
    from .loudness_meter import RealtimeLoudnessMeter
else:

    class RealtimeLoudnessMeter:  # type: ignore[misc]
        def __init__(self, *_args: Any, **_kwargs: Any) -> None:
            raise ModuleNotFoundError(
                "numpy is required. Please run 'pip install -r requirements.txt'."
            )


from .install_utils import run_with_retry
from . import mix_profile

try:
    from .cc_map import cc_map, load_cc_map
except Exception:
    cc_map = {}

    def load_cc_map(*_a: Any, **_k: Any) -> None:
        raise ModuleNotFoundError(
            "PyYAML is required. Please run 'pip install -r requirements.txt'."
        )


try:
    importlib.import_module("utilities.ir_renderer")
    from . import ir_renderer
except ModuleNotFoundError:
    ir_renderer = None  # type: ignore
try:
    from . import vocal_sync
except Exception:
    vocal_sync = None  # type: ignore
if importlib_util.find_spec("numpy") is not None:
    from .convolver import load_ir, convolve_ir, render_wav
    from .audio_render import render_part_audio
    from .effect_preset_loader import EffectPresetLoader
else:
    import types, sys

    convolver_stub = types.ModuleType("utilities.convolver")

    def _missing(*_a: Any, **_k: Any) -> None:
        raise ModuleNotFoundError(
            "numpy is required. Please run 'pip install -r requirements.txt'."
        )

    convolver_stub.load_ir = _missing
    convolver_stub.convolve_ir = _missing
    convolver_stub.render_wav = _missing
    convolver_stub.render_with_ir = _missing
    sys.modules[__name__ + ".convolver"] = convolver_stub

    load_ir = convolver_stub.load_ir
    convolve_ir = convolver_stub.convolve_ir
    render_wav = convolver_stub.render_wav

    def render_part_audio(*_a: Any, **_k: Any) -> None:
        _missing()

    EffectPresetLoader = None  # type: ignore

__all__ = [
    "MIN_NOTE_DURATION_QL",
    "get_time_signature_object",
    "sanitize_chord_label",  # "get_music21_chord_object" を削除
    "build_scale_object",
    "ScaleRegistry",
    "generate_fractional_noise",
    "apply_humanization_to_element",
    "apply_humanization_to_part",
    "HUMANIZATION_TEMPLATES",
    "NUMPY_AVAILABLE",
    "resolve_velocity_curve",
    "PREDEFINED_CURVES",
    "TempoCurve",
    "TempoPoint",
    "load_tempo_curve",
    "VelocitySmoother",
    "EMASmoother",
    "apply_velocity_histogram",
    "apply_velocity_histogram_profile",
    "TimingCorrector",
    "load_tempo_curve_simple",
    "get_tempo_at_beat",
    "get_bpm_at",
    "interpolate_bpm",
    "beat_to_seconds",
    "TempoMap",
    "load_tempo_map",
    "TempoVelocitySmoother",
    "write_demo_bar",
    "render_midi",
    "export_audio",
    "get_drum_map",
    "AccentMapper",
    "EssentiaUnavailable",
    "detect_consonant_peaks",
    "extract_to_json",
    "load_emotion_profile",
    "RealtimeLoudnessMeter",
    "run_with_retry",
    "groove_sampler_ngram",
    "groove_sampler_rnn",
    "mix_profile",
    "cc_map",
    "load_cc_map",
    "ir_renderer",
    "load_ir",
    "convolve_ir",
    "render_wav",
    "render_part_audio",
    "EffectPresetLoader",
    "build_arrangement",
    "score_to_pretty_midi",
    "get_progressions",
<<<<<<< HEAD
=======
    "vocal_sync",
>>>>>>> 964cccdb
]


def __getattr__(name: str) -> Any:  # pragma: no cover - thin wrapper
    if name == "groove_sampler_ngram":
        module = importlib.import_module("utilities.groove_sampler_ngram")
    elif name == "groove_sampler_rnn":
        module = importlib.import_module("utilities.groove_sampler_rnn")
    elif name == "vocal_sync":
        module = importlib.import_module("utilities.vocal_sync")
    else:
        raise AttributeError(name)
    globals()[name] = module
    return module<|MERGE_RESOLUTION|>--- conflicted
+++ resolved
@@ -335,10 +335,7 @@
     "build_arrangement",
     "score_to_pretty_midi",
     "get_progressions",
-<<<<<<< HEAD
-=======
     "vocal_sync",
->>>>>>> 964cccdb
 ]
 
 
