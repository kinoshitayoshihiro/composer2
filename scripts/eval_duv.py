--- conflicted
+++ resolved
@@ -85,7 +85,6 @@
     return torch.device(name)
 
 
-<<<<<<< HEAD
 def _as_float32(s: pd.Series) -> pd.Series:
     return pd.to_numeric(s, errors="coerce").astype("float32")
 
@@ -104,8 +103,6 @@
     return int(len(df))
 
 
-=======
->>>>>>> e3c039c3
 # ---------------------------------------------------------------------------
 # Stats loading / normalisation
 # ---------------------------------------------------------------------------
@@ -229,48 +226,41 @@
     if stats is None:
         raise SystemExit("missing or invalid stats json")
 
-<<<<<<< HEAD
-    limit = max(0, int(getattr(args, "limit", 0) or 0))
-
-    df = pd.read_csv(args.csv, low_memory=False, nrows=limit if limit > 0 else None)
-=======
+    # limitの正規化とCSV読込（limit指定があれば先にnrowsで抑える）
     limit = max(int(getattr(args, "limit", 0) or 0), 0)
     df = pd.read_csv(args.csv, low_memory=False, nrows=limit or None)
->>>>>>> e3c039c3
     df = df.reset_index(drop=True)
+
+    # プログラムフィルタ → reindex
     if getattr(args, "filter_program", None):
         df = df.query(args.filter_program, engine="python")
         df = df.reset_index(drop=True)
-<<<<<<< HEAD
-    if limit > 0 and len(df) > limit:
+
+    # フィルタ後にも改めてlimit適用（念のため）
+    if limit and len(df) > limit:
         df = df.iloc[:limit].reset_index(drop=True)
+
+    # 進捗ログ
+    print({"rows": int(len(df)), "limit": limit or None}, file=sys.stderr)
+
+    # track_id が無ければ file から作る
     if "track_id" not in df.columns and "file" in df.columns:
         df["track_id"] = pd.factorize(df["file"])[0].astype("int32")
-    for c in stats[0] or []:
-        if c in df.columns:
-            df[c] = _as_float32(df[c])
-    for col in ["velocity", "duration", "beat_bin"]:
-        if col in df.columns:
-            df[col] = _as_float32(df[col])
-    if "bar" in df.columns:
-        df["bar"] = _as_int(df["bar"], "int32")
-    if "position" in df.columns:
-        df["position"] = _as_int(df["position"], "int32")
-    print({"rows": int(len(df)), "limit": limit}, file=sys.stderr)
-=======
-    if limit and len(df) > limit:
-        df = df.iloc[:limit].reset_index(drop=True)
-    print({"rows": int(len(df)), "limit": limit or None}, file=sys.stderr)
-    if "track_id" not in df.columns and "file" in df.columns:
-        df["track_id"] = pd.factorize(df["file"])[0].astype("int32")
+
+    # dtypeを揃える：統一キャスト（存在する列のみ適用）
+    # stats[0] は dense 特徴量列（float想定）
     float_cols = set(stats[0] or []) | set(CSV_FLOAT32_COLUMNS) | set(OPTIONAL_FLOAT32_COLUMNS)
     if "beat_bin" in df.columns:
         float_cols.add("beat_bin")
+
+    # int列は基本スキーマ＋必須列（velocity/durationはfloatなので除外）＋オプションint
     int_cols = set(CSV_INT32_COLUMNS) | (
         {c for c in REQUIRED_COLUMNS if c not in {"velocity", "duration"}}
     ) | set(OPTIONAL_INT32_COLUMNS)
+
     df = coerce_columns(df, float32=float_cols, int32=int_cols)
->>>>>>> e3c039c3
+
+    # …この後の処理へ …
 
     device = _get_device(args.device)
     vel_model = MLVelocityModel.load(str(args.ckpt))
@@ -405,26 +395,17 @@
                         np.mean(np.abs(vel_values[sel] - vel_targets[sel]))
                     )
                 metrics["velocity_mae_by_beat"] = by
-<<<<<<< HEAD
-        if constant_pred:
-            print("constant prediction detected", file=sys.stderr)
-            metrics["velocity_pearson"] = float("nan")
-            metrics["velocity_spearman"] = float("nan")
-        elif pearsonr is not None and vel_targets.size > 1:
-=======
         metrics["velocity_pearson"] = None
         metrics["velocity_spearman"] = None
-        pred_constant = bool(np.ptp(vel_values) < 1e-6)
-        target_constant = bool(np.ptp(vel_targets) < 1e-6)
-        if pred_constant:
+        target_constant = bool(vel_targets.size) and float(np.ptp(vel_targets)) < 1e-6
+        if constant_pred:
             metrics["velocity_stats_note"] = "constant_prediction"
         if (
             pearsonr is not None
-            and not pred_constant
+            and not constant_pred
             and not target_constant
             and vel_targets.size > 1
         ):
->>>>>>> e3c039c3
             metrics["velocity_pearson"] = float(pearsonr(vel_values, vel_targets)[0])
             metrics["velocity_spearman"] = float(spearmanr(vel_values, vel_targets)[0])
 
@@ -487,24 +468,16 @@
     p.add_argument(
         "--filter-program",
         dest="filter_program",
-<<<<<<< HEAD
-        help="Optional pandas query string applied immediately after loading the CSV",
-=======
         help=(
             "Optional pandas query applied immediately after loading the CSV (before --limit); "
             "the DataFrame index is reset"
         ),
->>>>>>> e3c039c3
     )
     p.add_argument(
         "--limit",
         type=int,
         default=0,
-<<<<<<< HEAD
-        help="Limit rows loaded from CSV (0 keeps all rows)",
-=======
         help="Optional maximum number of rows to retain after filtering (0 loads all rows)",
->>>>>>> e3c039c3
     )
     p.add_argument(
         "--verbose",
