--- conflicted
+++ resolved
@@ -59,11 +59,6 @@
 
 
 def test_basic_lookup(tmp_path: Path) -> None:
-<<<<<<< HEAD
-    """YAMLからemotion+modeでProgressionが取得できる"""
-=======
-    """YAML から emotion+mode で Progression が取れる."""
->>>>>>> 14bb1d18
     yaml_file = tmp_path / "progs.yaml"
     yaml_file.write_text(
         "soft_reflective:\n"
@@ -90,10 +85,6 @@
     "bucket, mode", [("missing", "major"), ("soft_reflective", "dorian")]
 )
 def test_key_error(tmp_path: Path, bucket: str, mode: str) -> None:
-<<<<<<< HEAD
-=======
-    """エラー系のテスト"""
->>>>>>> 14bb1d18
     yaml_file = tmp_path / "progs.yaml"
     yaml_file.write_text("soft_reflective:\n  major: ['I IV V']\n")
     import utilities.progression_templates as pt
