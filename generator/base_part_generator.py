--- conflicted
+++ resolved
@@ -144,11 +144,7 @@
         vibrato_rate_hz: float | None = None,
         portamento_ms: float | None = None,
         vibrato_shape: str = "sine",
-<<<<<<< HEAD
         controls: dict | None = None,
-=======
-        control_config: ControlConfig | None = None,
->>>>>>> 8c9406b4
         **kwargs,
     ):
         # optional contextual parameters; shim for backwards compatibility
