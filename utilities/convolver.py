--- conflicted
+++ resolved
@@ -20,11 +20,8 @@
     soxr = None  # type: ignore
 
 import os
-<<<<<<< HEAD
 import shutil
 import warnings
-=======
->>>>>>> 539e2b7f
 from functools import lru_cache
 from typing import Literal
 
