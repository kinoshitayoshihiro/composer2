--- conflicted
+++ resolved
@@ -83,7 +83,6 @@
         click.echo("RNN extras not installed")
         raise SystemExit(1)
 
-<<<<<<< HEAD
 @rnn.command("sample", context_settings={"ignore_unknown_options": True})
 @click.argument("args", nargs=-1, type=click.UNPROCESSED)
 def rnn_sample(args: tuple[str, ...]) -> None:
@@ -92,12 +91,6 @@
         click.echo("RNN extras not installed")
         raise SystemExit(1)
     mod.sample_cmd.main(list(args), standalone_mode=False)
-=======
-    @rnn.command("sample")
-    def _rnn_missing_sample() -> None:
-        click.echo("RNN extras not installed")
-        raise SystemExit(1)
->>>>>>> 4c930ac8
 
 
 @cli.group()
