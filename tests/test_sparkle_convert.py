--- conflicted
+++ resolved
@@ -7,7 +7,6 @@
 import pytest
 import types
 import json
-from pathlib import Path
 
 try:
     import pretty_midi  # type: ignore
@@ -737,7 +736,8 @@
     assert any(abs(n.start - 2.0) < 1e-6 for n in notes)
 
 
-<<<<<<< HEAD
+# --- Guide-based features from codex/add-guide-midi-phrase-selection-and-damping ---
+
 def _guide_pm(pattern):
     class Dummy:
         def __init__(self, pattern):
@@ -1002,7 +1002,10 @@
     picker = sc.PoolPicker(pool, mode='weighted', no_repeat_window=2, rng=random.Random(0))
     seq = [picker.pick() for _ in range(10)]
     assert all(seq[i] != seq[i - 1] or seq[i] != seq[i - 2] for i in range(2, len(seq)))
-=======
+
+
+# --- Scheduler-based features from main ---
+
 def test_scheduler_fill_once_on_section_end() -> None:
     pm = _dummy_pm(8.0)
     chords = [sc.ChordSpan(0, 8, 0, 'maj')]
@@ -1044,5 +1047,4 @@
     }
     out = sc.build_sparkle_midi(pm, chords, mapping, 1.0, 'bar', 0.0, 0, 'flat', 120, 0.0, 0.5)
     pitches = [n.pitch for n in out.instruments[1].notes]
-    assert pitches == [36, 38]
->>>>>>> 0ac0be1f
+    assert pitches == [36, 38]