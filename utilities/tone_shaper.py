from __future__ import annotations

import json
import logging
import os
from pathlib import Path

import numpy as np
from numpy.typing import NDArray

try:
    from sklearn.neighbors import KNeighborsClassifier  # type: ignore
except Exception:  # pragma: no cover – optional dependency
    KNeighborsClassifier = None  # type: ignore

# ──────────────────────────────────────────────────────────
# プリセット表 (Intensity × Loud/Soft)
# ──────────────────────────────────────────────────────────
PRESET_TABLE: dict[tuple[str, str], str] = {
    ("low", "soft"): "clean",
    ("low", "loud"): "crunch",
    ("medium", "soft"): "crunch",
    ("medium", "loud"): "drive",
    ("high", "soft"): "drive",
    ("high", "loud"): "fuzz",
}

logger = logging.getLogger(__name__)

# ------------------------------------------------------------
# Default preset library (name -> metadata)
# ------------------------------------------------------------
<<<<<<< HEAD
PRESET_LIBRARY: dict[str, dict] = {}

# currently loaded preset file path (for reload)
_PRESET_PATH: str | None = None
=======
PRESET_LIBRARY: dict[str, dict] = {
    "clean": {
        "ir_file": "data/ir/clean.wav",
        "gain_db": 0.0,
        "cc_map": {31: 20},
    },
    "crunch": {
        "ir_file": "data/ir/crunch.wav",
        "gain_db": -1.5,
        "cc_map": {31: 50},
    },
    "drive": {
        "ir_file": "data/ir/drive.wav",
        "gain_db": -3.0,
        "cc_map": {31: 90},
    },
    "fuzz": {
        "ir_file": "data/ir/fuzz.wav",
        "gain_db": -6.0,
        "cc_map": {31: 110},
    },
    # ----- Piano/EP Tone Presets ---------------------------------------
    "grand_clean": {
        "ir_file": "data/ir/german_grand.wav",
        "eq": {200: -1, 3000: 2},
        "cc_map": {31: 25},
    },
    "upright_mellow": {
        "ir_file": "data/ir/upright_1960.wav",
        "eq": {"lpf": 8000, 120: 1},
        "cc_map": {31: 35},
    },
    "ep_phase": {
        "ir_file": "data/ir/dx7_ep.wav",
        "chorus_depth": 0.3,
        "cc_map": {31: 55, 94: 30},
    },
}
>>>>>>> 915b8627


def _merge_preset_dict(dest: dict, src: dict) -> None:
    """Helper to merge single preset dictionaries."""
    if "ir_file" in src:
        p = Path(src["ir_file"])
        if p.is_file():
            dest["ir_file"] = str(p)
        else:
            logger.warning("IR file missing: %s", p)
            dest["ir_file"] = None
    if "gain_db" in src:
        dest["gain_db"] = float(src["gain_db"])
    for key in ("cc", "cc_map"):
        if key in src:
            cc_dict = src[key]
            for k, v in cc_dict.items():
                try:
                    iv = int(v)
                except Exception as exc:
                    raise ValueError(f"Invalid CC value for {k}: {v}") from exc
                if not 0 <= iv <= 127:
                    raise ValueError(f"CC value for {k} out of range: {iv}")
                dest.setdefault("cc_map", {})[int(k)] = iv


class ToneShaper:
    """
    Amp / Cabinet プリセットを選択し、必要な CC イベントを生成するユーティリティ。

    - **プリセットマップ** : プリセット名 → {"amp": 0-127, "reverb": …, …}
    - **IR マップ**       : プリセット名 → Impulse Response ファイルパス
    - **ルール**          : ``{"if": "<python-expr>", "preset": "<name>"}``
    - **KNN**             : MFCC からプリセット推定 (任意)
    """

    # ------------------------------------------------------
    # constructor / loader
    # ------------------------------------------------------
    def __init__(
        self,
        preset_map: dict[str, dict[str, int] | int] | None = None,
        ir_map: dict[str, Path] | None = None,
        default_preset: str = "clean",
        rules: list[dict[str, str]] | None = None,
    ) -> None:
        # 内部保持は dict[str, dict[str,int]]
        self._user_map = preset_map is not None
        self.preset_map: dict[str, dict[str, int]] = {"clean": {"amp": 20}}
        if preset_map:
            for name, data in preset_map.items():
                if isinstance(data, int):
                    self.preset_map[name] = {"amp": int(data)}
                else:
                    self.preset_map[name] = {k: int(v) for k, v in data.items()}

        # merge presets from global library if no user map provided
        if not self._user_map:
            for name, entry in PRESET_LIBRARY.items():
                if name not in self.preset_map and isinstance(entry.get("cc_map"), dict):
                    conv: dict[str, int] = {}
                    for cc, val in entry["cc_map"].items():
                        if int(cc) == 31:
                            conv["amp"] = int(val)
                        elif int(cc) == 91:
                            conv["reverb"] = int(val)
                        elif int(cc) == 93:
                            conv["delay"] = int(val)
                        elif int(cc) == 94:
                            conv["chorus"] = int(val)
                    self.preset_map[name] = conv

        self.ir_map: dict[str, Path] = {k: Path(v) for k, v in (ir_map or {}).items()}
        if not self._user_map:
            for name, entry in PRESET_LIBRARY.items():
                if name not in self.ir_map and entry.get("ir_file"):
                    self.ir_map[name] = Path(entry["ir_file"])
        self.default_preset: str = default_preset
        self.rules: list[dict[str, str]] = rules or []

        # 旧シンプル API と互換のため
        self.presets: dict[str, int] = {
            n: d.get("amp", 0) for n, d in self.preset_map.items()
        }

        self._selected: str = default_preset
        self.last_intensity: str | None = None
        self._knn: KNeighborsClassifier | None = None
        self.fx_envelope: list[dict[str, int | float]] = []

    # ---- YAML ローダ ---------------------------------------------------------
    @classmethod
    def from_yaml(cls, path: str | Path) -> ToneShaper:
        """Load preset and IR mappings from ``path``."""
        import yaml

        path = Path(path)
        if not path.is_file() or path.suffix.lower() not in {".yml", ".yaml"}:
            raise FileNotFoundError(str(path))

        with path.open("r", encoding="utf-8") as fh:
            data = yaml.safe_load(fh) or {}

        if "presets" not in data or ("ir" not in data and "rules" not in data):
            raise ValueError("Malformed preset file")

        presets_raw = data.get("presets", {})
        levels_raw = data.get("levels", {})
        ir_raw = data.get("ir", {})
        rules = data.get("rules", [])

        preset_map: dict[str, dict[str, int]] = {}
        for name, val in presets_raw.items():
            try:
                amp_val = int(val)
            except Exception as exc:
                raise ValueError(f"Invalid preset value for {name}: {val}") from exc
            if not 0 <= amp_val <= 127:
                raise ValueError(f"Preset value for {name} out of range: {amp_val}")
            entry = {"amp": amp_val}
            if name in levels_raw:
                tmp: dict[str, int] = {}
                for k, v in levels_raw[name].items():
                    try:
                        iv = int(v)
                    except Exception as exc:
                        raise ValueError(f"Invalid level value for {name}:{k}") from exc
                    if not 0 <= iv <= 127:
                        raise ValueError(f"Level value for {name}:{k} out of range: {iv}")
                    tmp[k] = iv
                entry.update(tmp)
            preset_map[name] = entry

        ir_map: dict[str, Path] = {}
        for name, path_str in ir_raw.items():
            p = Path(path_str)
            if not p.is_file():
                logger.warning("IR file missing: %s", path_str)
            ir_map[name] = p

        return cls(preset_map=preset_map, ir_map=ir_map, rules=rules)

    # ------------------------------------------------------
    # preset registry loader
    # ------------------------------------------------------
    @staticmethod
    def load_presets(path: str | None = None) -> None:
        """Merge presets from ``path`` into :data:`PRESET_LIBRARY`.

        If ``path`` is ``None`` use the ``PRESET_LIBRARY_PATH`` environment
        variable. Missing or invalid files are ignored.
        """
        if path is None:
            path = os.environ.get("PRESET_LIBRARY_PATH")
        if not path:
            return

        p = Path(path)
        if not p.is_file():
            raise FileNotFoundError(str(p))

        if p.suffix.lower() in {".yml", ".yaml"}:
            import yaml

            data = yaml.safe_load(p.read_text()) or {}
        else:
            data = json.loads(p.read_text())

        if not isinstance(data, dict):
            raise ValueError("Preset file must contain a mapping")

        for name, cfg in data.items():
            if not isinstance(cfg, dict):
                raise ValueError(f"Invalid preset entry for {name}")
            dest = PRESET_LIBRARY.setdefault(name, {})
            _merge_preset_dict(dest, cfg)

        global _PRESET_PATH
        _PRESET_PATH = str(p)

    # ------------------------------------------------------
    # dynamic reload of preset library
    # ------------------------------------------------------
    def reload_presets(self) -> None:
        """Reload presets from the last loaded library file."""
        if _PRESET_PATH:
            try:
                ToneShaper.load_presets(_PRESET_PATH)
            except Exception as exc:  # pragma: no cover - optional
                logger.warning("Failed to reload presets: %s", exc)
        if not self._user_map:
            self.preset_map.clear()
            self.ir_map.clear()
            for name, entry in PRESET_LIBRARY.items():
                if "cc_map" in entry:
                    self.preset_map[name] = {
                        k: int(v) for k, v in entry["cc_map"].items()
                    }
                if entry.get("ir_file"):
                    self.ir_map[name] = Path(entry["ir_file"])
        else:
            for name, entry in PRESET_LIBRARY.items():
                if "cc_map" in entry and name not in self.preset_map:
                    self.preset_map[name] = {
                        k: int(v) for k, v in entry["cc_map"].items()
                    }
                if entry.get("ir_file") and name not in self.ir_map:
                    self.ir_map[name] = Path(entry["ir_file"])

        self.presets = {n: d.get("amp", 0) for n, d in self.preset_map.items()}
        if self._selected not in self.preset_map:
            self._selected = self.default_preset

    # ------------------------------------------------------
    # choose_preset
    # ------------------------------------------------------
    def choose_preset(
        self,
        amp_hint: str | None = None,
        intensity: str | None = None,
        avg_velocity: float | None = None,
        *,
        style: str | None = None,
        avg_vel: int | None = None,
    ) -> str:
        """
        Select amp preset based on intensity & velocity.

        1. `amp_hint` 明示指定を最優先
        2. rule ベース (`self.rules`)
        3. PRESET_TABLE (threshold 65)
        4. fallback heuristic
        """
        if avg_velocity is None and avg_vel is not None:
            avg_velocity = float(avg_vel)
        avg_velocity = 64.0 if avg_velocity is None else float(avg_velocity)

        if style and not amp_hint:
            amp_hint = style

        # 1) explicit
        chosen: str | None = None
        if amp_hint is not None:
            if amp_hint in self.preset_map or amp_hint in PRESET_LIBRARY:
                chosen = amp_hint
            else:
                chosen = self.default_preset

        lvl_raw = (intensity or "medium").lower()
        lvl = lvl_raw if lvl_raw in {"low", "medium", "high"} else ""
        if not lvl:
            chosen = self.default_preset if chosen is None else chosen

        # 2) rule-based
        if not chosen and self.rules:
            env = {"intensity": lvl, "avg_velocity": avg_velocity}
            for rule in self.rules:
                cond, preset = rule.get("if"), rule.get("preset")
                if not cond or not preset:
                    continue
                try:
                    if eval(cond, {"__builtins__": {}}, env):  # nosec
                        chosen = preset
                        break
                except Exception:
                    continue

        # 3) table
        if not chosen:
            if lvl:
                vel_bucket = "loud" if avg_velocity >= 65 else "soft"
                int_bucket = (
                    "high" if lvl.startswith("h") else "medium" if lvl.startswith("m") else "low"
                )
                chosen = PRESET_TABLE.get((int_bucket, vel_bucket))
                if not chosen:
                    chosen = "drive"
                elif chosen not in self.preset_map and self._user_map:
                    chosen = "drive"
            else:
                chosen = "clean"

        # 4) fallback
        if not chosen:
            chosen = (
                "drive"
                if avg_velocity > 100 or lvl == "high"
                else "crunch"
                if avg_velocity > 60 or lvl == "medium"
                else "clean"
            )

        if not chosen:
            chosen = self.default_preset

        if chosen not in self.preset_map:
            if chosen in PRESET_LIBRARY and "cc_map" in PRESET_LIBRARY[chosen]:
                conv: dict[str, int] = {}
                for cc, val in PRESET_LIBRARY[chosen]["cc_map"].items():
                    if int(cc) == 31:
                        conv["amp"] = int(val)
                    elif int(cc) == 91:
                        conv["reverb"] = int(val)
                    elif int(cc) == 93:
                        conv["delay"] = int(val)
                    elif int(cc) == 94:
                        conv["chorus"] = int(val)
                self.preset_map[chosen] = conv
            else:
                self.preset_map.setdefault(chosen, {"amp": 80})

        # ensure legacy preset exists
        self.preset_map.setdefault("drive", {"amp": 80})
        self.preset_map.setdefault("drive_default", self.preset_map["drive"])

        self._selected = chosen
        self.last_intensity = lvl or intensity or "medium"
        return chosen


    # ------------------------------------------------------
    # シンプル CC31 だけ返す互換 API
    # ------------------------------------------------------
    def to_cc_events_simple(
        self, preset_name: str, offset_ql: float = 0.0
    ) -> list[dict]:
        """Return single CC31 event dictionary (旧互換)."""
        value = self.presets.get(preset_name, self.presets[self.default_preset])
        return [{"time": float(offset_ql), "cc": 31, "val": value}]

    # ------------------------------------------------------
    # multi-CC events (amp/rev/cho/dly)
    # ------------------------------------------------------
    def _events_for_selected(
        self,
        offset_ql: float = 0.0,
        cc_amp: int = 31,
        cc_rev: int = 91,
        cc_del: int = 93,
        cc_cho: int = 94,
        *,
        as_dict: bool = False,
        store: bool = True,
    ) -> list[tuple[float, int, int]] | list[dict[str, int | float]]:
        preset = self.preset_map.get(self._selected, self.preset_map[self.default_preset])

        amp = max(0, min(127, int(preset.get("amp", 0))))
        base = amp
        rev = max(0, min(127, int(preset.get("reverb", int(base * 0.30)))))
        cho = max(0, min(127, int(preset.get("chorus", int(base * 0.30)))))
        dly = max(0, min(127, int(preset.get("delay", int(base * 0.30)))))

        events = {
            (float(offset_ql), cc_amp, amp),
            (float(offset_ql), cc_rev, rev),
            (float(offset_ql), cc_del, dly),
            (float(offset_ql), cc_cho, cho),
        }
        if store:
            self.fx_envelope = [
                {"time": t, "cc": c, "val": v} for t, c, v in sorted(events, key=lambda e: e[0])
            ]
        if as_dict:
            return [
                {"time": t, "cc": c, "val": v} for t, c, v in sorted(events, key=lambda e: e[0])
            ]
        return sorted(events, key=lambda e: e[0])

    def to_cc_events(
        self,
        amp_name: str | None = None,
        intensity: str | None = None,
        mix: float = 1.0,
        *,
        as_dict: bool = False,
        store: bool = True,
    ) -> list[tuple[float, int, int]] | list[dict[str, int | float]]:
        """Return CC events for ``amp_name`` scaled by ``intensity`` and ``mix``.

        When ``amp_name`` or ``intensity`` is ``None`` the values from the last
        :meth:`choose_preset` call are used.
        """

        amp_name = amp_name or self._selected
        intensity = intensity or self.last_intensity or "medium"

        preset = self.preset_map.get(amp_name) or self.preset_map.get(
            self.default_preset, {}
        )
        amp_base = int(preset.get("amp", 0))
        amp = max(0, min(127, amp_base))
        scale = {"low": 0.5, "medium": 0.8, "high": 1.0}.get(intensity.lower(), 0.8)
        rev_base = int(preset.get("reverb", int(amp_base * 0.3)))
        cho_base = int(preset.get("chorus", int(amp_base * 0.3)))
        dly_base = int(preset.get("delay", int(amp_base * 0.3)))
        rev = max(0, min(127, int(rev_base * scale * mix)))
        cho = max(0, min(127, int(cho_base * scale * mix)))
        dly = max(0, min(127, int(dly_base * scale * mix)))

        events = {
            (0.0, 31, amp),
            (0.0, 91, rev),
            (0.0, 93, dly),
            (0.0, 94, cho),
        }
        if store:
            self.fx_envelope = [
                {"time": t, "cc": c, "val": v} for t, c, v in sorted(events, key=lambda e: e[0])
            ]
        if as_dict:
            return [
                {"time": t, "cc": c, "val": v} for t, c, v in sorted(events, key=lambda e: e[0])
            ]
        return sorted(events, key=lambda e: e[0])

    def render_with_ir(
        self,
        mix_wav: Path,
        preset_name: str,
        out: Path,
        *,
        lufs_target: float | None = None,
        gain_db: float | None = None,
        **kw: float | int | bool,
    ) -> Path:
        """Apply impulse response for ``preset_name`` to ``mix_wav``."""
        ir_path = self.ir_map.get(preset_name)
        if ir_path is None:
            raise KeyError(preset_name)
        entry = PRESET_LIBRARY.get(preset_name, {})
        if gain_db is None:
            gain_db = float(entry.get("gain_db", 0.0))
        if lufs_target is None:
            lufs_target = float(entry.get("lufs", entry.get("gain_db", -14)))
        from .convolver import render_with_ir as _render

        _render(
            mix_wav,
            ir_path,
            out,
            lufs_target=lufs_target,
            gain_db=gain_db,
            **kw,
        )
        return out

    def get_ir_file(
        self, preset_name: str | None = None, *, fallback_ok: bool = False
    ) -> Path | None:
        """Return IR file for ``preset_name`` or current selection."""
        name = preset_name or self._selected
        ir = self.ir_map.get(name)
        if ir is None:
            entry = PRESET_LIBRARY.get(name)
            if entry and entry.get("ir_file"):
                ir = Path(entry["ir_file"])
        if ir is None:
            return None
        if ir.is_file():
            return ir
        if not fallback_ok:
            raise FileNotFoundError(str(ir))
        logger.warning("IR file missing: %s", ir)
        clean = PRESET_LIBRARY.get("clean", {}).get("ir_file")
        if clean:
            p = Path(clean)
            if p.is_file():
                logger.warning("Falling back to clean IR: %s", p)
                return p
        return None

    # ------------------------------------------------------
    # KNN (MFCC → preset)  optional
    # ------------------------------------------------------
    def fit(self, preset_samples: dict[str, NDArray[np.floating]]) -> None:
        """Fit KNN model from preset MFCC samples (optional)."""
        if KNeighborsClassifier is None:  # pragma: no cover
            import warnings

            warnings.warn(
                "scikit-learn not installed; ToneShaper KNN disabled",
                RuntimeWarning,
            )
            return

        X, y = [], []
        for name, mfcc in preset_samples.items():
            arr = np.asarray(mfcc)
            if arr.ndim != 2:
                raise ValueError("MFCC array must be 2D")
            X.append(arr.mean(axis=1))
            y.append(name)

        self._knn = KNeighborsClassifier(n_neighbors=1)
        self._knn.fit(X, y)

    def predict_preset(self, mfcc: NDArray[np.floating]) -> str:
        """Return preset name predicted from MFCC (optional)."""
        import warnings

        if self._knn is None or KNeighborsClassifier is None:  # pragma: no cover
            warnings.warn(
                "ToneShaper KNN not available; returning default",
                RuntimeWarning,
            )
            return self.default_preset

        feat = np.asarray(mfcc)
        if feat.ndim != 2:
            raise ValueError("MFCC array must be 2D")
        return str(self._knn.predict([feat.mean(axis=1)])[0])


__all__ = ["ToneShaper"]

# load default preset library on import
_default_path = Path(__file__).resolve().parent.parent / "data" / "preset_library.yml"
if _default_path.is_file():
    try:
        ToneShaper.load_presets(str(_default_path))
    except Exception as exc:  # pragma: no cover - optional
        logger.warning("Failed to load default presets: %s", exc)<|MERGE_RESOLUTION|>--- conflicted
+++ resolved
@@ -30,12 +30,9 @@
 # ------------------------------------------------------------
 # Default preset library (name -> metadata)
 # ------------------------------------------------------------
-<<<<<<< HEAD
-PRESET_LIBRARY: dict[str, dict] = {}
-
-# currently loaded preset file path (for reload)
-_PRESET_PATH: str | None = None
-=======
+# --- utility: externalize-and-reload-preset-library (解決後) ---
+
+# プリセットライブラリの初期定義
 PRESET_LIBRARY: dict[str, dict] = {
     "clean": {
         "ir_file": "data/ir/clean.wav",
@@ -74,7 +71,9 @@
         "cc_map": {31: 55, 94: 30},
     },
 }
->>>>>>> 915b8627
+
+# 現在読み込まれているプリセットファイルのパス（再ロード用）
+_PRESET_PATH: str | None = None
 
 
 def _merge_preset_dict(dest: dict, src: dict) -> None:
