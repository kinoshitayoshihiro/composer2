--- conflicted
+++ resolved
@@ -376,8 +376,6 @@
       - instrument: ghost
         offset: 2.75
         duration: 1.0
-<<<<<<< HEAD
-# --- 基本グルーヴパターン ---
 calm_backbeat:
   description: "シンプルなバラード/静かなAメロ向け"
   pattern_type: "simple"
@@ -696,8 +694,6 @@
       duration: 0.15
 
 drum_patterns:
-=======
->>>>>>> 0980973b
   default_drum_pattern:
     description: "Default simple kick and snare (Global Fallback)."
     time_signature: "4/4"
