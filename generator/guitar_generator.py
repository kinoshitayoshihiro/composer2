--- conflicted
+++ resolved
@@ -453,78 +453,62 @@
 
         if isinstance(result, stream.Part):
             self._last_part = result
-<<<<<<< HEAD
-            post(self._last_part)
-        elif isinstance(result, dict) and result:
-            self._last_part = next(iter(result.values()))
-            for p in result.values():
-                post(p)
-=======
+        # ------------------------------------------------------------------
+        # 生成済みパートのポストプロセス
+        # ------------------------------------------------------------------
+        def _post_process_one(part: stream.Part) -> None:
+            # 1) スウィング
             if ratio_to_apply is not None:
-                self._apply_swing_internal(self._last_part, float(ratio_to_apply), self.swing_subdiv)
+                self._apply_swing_internal(part, float(ratio_to_apply), self.swing_subdiv)
+
+            # 2) ToneShaper（平均 Velocity × intensity で CC31 挿入）
+            self._auto_tone_shape(part, section.get("musical_intent", {}).get("intensity"))
+
+            # 3) フレーズ強弱／エンベロープ／スタイルカーブ
             marks = section.get("phrase_marks")
             if marks:
-                self._apply_phrase_dynamics(self._last_part, marks)
+                self._apply_phrase_dynamics(part, marks)
+
             env = section.get("envelope_map")
             if env:
-                self._apply_envelope(self._last_part, env)
+                self._apply_envelope(part, env)
+
             hint = section.get("style_hint")
             if hint:
-                self._apply_style_curve(self._last_part, hint)
+                self._apply_style_curve(part, hint)
+
+            # 4) ランダムウォーク CC
             rw = section.get("random_walk_cc")
             if rw:
                 if isinstance(rw, dict):
-                    rng = None
-                    if "seed" in rw:
-                        rng = random.Random(int(rw["seed"]))
+                    rng = random.Random(int(rw["seed"])) if "seed" in rw else None
                     self._apply_random_walk_cc(
-                        self._last_part,
+                        part,
                         cc=int(rw.get("cc", 1)),
                         step=int(rw.get("step", 2)),
                         rng=rng,
                     )
                 else:
-                    self._apply_random_walk_cc(self._last_part)
+                    self._apply_random_walk_cc(part)
+
+            # 5) エフェクト CC
             fx_params = section.get("fx_params")
             if fx_params:
-                self._apply_fx_cc(self._last_part, fx_params, section.get("musical_intent", {}))
+                self._apply_fx_cc(part, fx_params, section.get("musical_intent", {}))
+
+        # ------------------------------------------------------------------
+        # 単一 Part か dict かで処理分岐
+        # ------------------------------------------------------------------
+        if isinstance(result, stream.Part):
+            self._last_part = result
+            _post_process_one(self._last_part)
+
         elif isinstance(result, dict) and result:
+            # dict なら各 Part に同じ後処理を適用
             self._last_part = next(iter(result.values()))
-            if ratio_to_apply is not None:
-                for p in result.values():
-                    self._apply_swing_internal(p, float(ratio_to_apply), self.swing_subdiv)
-            marks = section.get("phrase_marks")
-            env = section.get("envelope_map")
-            if marks or env:
-                for p in result.values():
-                    if marks:
-                        self._apply_phrase_dynamics(p, marks)
-                    if env:
-                        self._apply_envelope(p, env)
-            hint = section.get("style_hint")
-            if hint:
-                for p in result.values():
-                    self._apply_style_curve(p, hint)
-            rw = section.get("random_walk_cc")
-            if rw:
-                for p in result.values():
-                    if isinstance(rw, dict):
-                        rng = None
-                        if "seed" in rw:
-                            rng = random.Random(int(rw["seed"]))
-                        self._apply_random_walk_cc(
-                            p,
-                            cc=int(rw.get("cc", 1)),
-                            step=int(rw.get("step", 2)),
-                            rng=rng,
-                        )
-                    else:
-                        self._apply_random_walk_cc(p)
-                fx_params = section.get("fx_params")
-                if fx_params:
-                    for p in result.values():
-                        self._apply_fx_cc(p, fx_params, section.get("musical_intent", {}))
->>>>>>> 438d25d7
+            for p in result.values():
+                _post_process_one(p)
+
         else:
             self._last_part = None
         self.swing_subdiv = orig_subdiv
