from utilities.tone_shaper import ToneShaper


# ----------------------------------------------------------------------
# ToneShaper - preset–selection tests
#  Both the explicit-table variant（旧 codex ブランチ）と
#  デフォルト・テーブル variant（旧 main ブランチ）を共存させる。
#  現在の ToneShaper.choose_preset の
#   シグネチャは (amp_hint: str | None,
#                intensity: str | None,
#                avg_velocity: float | None) -> str
# ----------------------------------------------------------------------

def test_choose_preset_drive() -> None:
    """
    プリセット・テーブルをコンストラクタで与えた場合に
    intensity と avg_velocity でマッチング出来ることを確認。
    """
    shaper = ToneShaper({"drive": {"amp": 90}})
    preset = shaper.choose_preset(None, "high", 90.0)
    assert preset == "drive"


def test_choose_preset_table() -> None:
    """
    ToneShaper がデフォルトのプリセット・ルールを保持している場合の
    マッチング動作を確認。
    """
    shaper = ToneShaper()
<<<<<<< HEAD
    assert shaper.choose_preset(50.0, "low") == "clean"
    assert shaper.choose_preset(65.0, "high") == "drive"
    assert shaper.choose_preset(90.0, "high") == "fuzz"
=======
    # avg_velocity が 50 / intensity "low" → clean
    assert shaper.choose_preset(None, "low", 50.0) == "clean"
    # avg_velocity が 70 / intensity "medium" → drive
    assert shaper.choose_preset(None, "medium", 70.0) == "drive"
    # avg_velocity が 90 / intensity "high" → fuzz
    assert shaper.choose_preset(None, "high", 90.0) == "fuzz"
>>>>>>> 048c72ae
<|MERGE_RESOLUTION|>--- conflicted
+++ resolved
@@ -27,15 +27,10 @@
     マッチング動作を確認。
     """
     shaper = ToneShaper()
-<<<<<<< HEAD
-    assert shaper.choose_preset(50.0, "low") == "clean"
-    assert shaper.choose_preset(65.0, "high") == "drive"
-    assert shaper.choose_preset(90.0, "high") == "fuzz"
-=======
+
     # avg_velocity が 50 / intensity "low" → clean
     assert shaper.choose_preset(None, "low", 50.0) == "clean"
     # avg_velocity が 70 / intensity "medium" → drive
     assert shaper.choose_preset(None, "medium", 70.0) == "drive"
     # avg_velocity が 90 / intensity "high" → fuzz
-    assert shaper.choose_preset(None, "high", 90.0) == "fuzz"
->>>>>>> 048c72ae
+    assert shaper.choose_preset(None, "high", 90.0) == "fuzz"