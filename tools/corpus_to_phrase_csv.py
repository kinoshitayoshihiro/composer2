from __future__ import annotations

"""Convert MIDI or corpus samples to phrase CSVs."""

import argparse
import csv
import json
import random
import logging
import re
from collections import Counter
from pathlib import Path
from typing import Iterable, Iterator, Pattern

try:  # pragma: no cover - pretty_midi optional
    import pretty_midi
except Exception:  # pragma: no cover - no pretty_midi
    pretty_midi = None  # type: ignore
try:  # pragma: no cover - PyYAML optional for --help
    import yaml
except Exception:  # pragma: no cover - no yaml
    yaml = None  # type: ignore


INSTRUMENT_RANGES = {
    "bass": (28, 52),
    "piano": (21, 108),
    "strings": (40, 84),
    "guitar_low": (40, 64),
    "guitar_lead": (52, 88),
}

FIELDS = [
    "pitch",
    "velocity",
    "duration",
    "pos",
    "boundary",
    "bar",
    "instrument",
    "velocity_bucket",
    "duration_bucket",
]


def summarize_tags(rows: Iterable[dict[str, object]], vocab: dict[str, list[str]]) -> None:
    counts: dict[str, Counter[str]] = {k: Counter() for k in vocab}
    for row in rows:
        for key in vocab:
            if key in row:
                counts[key][str(row[key])] += 1
    for key, allowed in vocab.items():
        seen = counts[key]
        unknown = {v: c for v, c in seen.items() if v not in allowed}
        missing = [v for v in allowed if v not in seen]
        print(f"{key}: unknown={unknown} missing={missing}")


def bin_duration(duration_beats: float, bins: int) -> int:
    """Map a duration in beats to a discrete bin index."""

    return max(0, min(bins - 1, round(duration_beats * bins)))


def bin_velocity(velocity: int, bins: int) -> int:
    """Map velocity 0-127 to a discrete bin index."""

    return max(0, min(bins - 1, velocity * bins // 128))


def deterministic_split(
    files: list[Path], valid_ratio: float, seed: int
) -> tuple[list[Path], list[Path]]:
    rng = random.Random(seed)
    files = files.copy()
    rng.shuffle(files)
    split = max(1, int(len(files) * (1 - valid_ratio)))
    return files[:split], files[split:]


def hash_split(files: list[Path], valid_ratio: float) -> tuple[list[Path], list[Path]]:
    import hashlib

    train: list[Path] = []
    valid: list[Path] = []
    for p in files:
        h = hashlib.md5(p.stem.encode()).hexdigest()
        frac = int(h, 16) / 16**32
        if frac < (1 - valid_ratio):
            train.append(p)
        else:
            valid.append(p)
    return train, valid


def midi_to_rows(
    path: Path,
    gap: float,
    sections: list[tuple[float, str]] | None,
    instrument_filter: str | None,
    instrument_regex: Pattern[str] | None,
    pitch_range: tuple[int, int] | None,
    *,
    emit_buckets: bool = False,
    dur_bins: int = 16,
    vel_bins: int = 8,

) -> tuple[list[dict[str, object]], bool]:
    """Parse *path* into phrase rows using simple boundary heuristics.

    Returns the parsed rows and whether any instrument matched *instrument_filter*.
    """
    if pretty_midi is None:
        raise RuntimeError("pretty_midi is required to parse MIDI files (pip install pretty_midi)")
    pm = pretty_midi.PrettyMIDI(str(path))
    ticks_per_beat = pm.resolution
    notes: list[tuple[float, float, int, int, str]] = []
    inst_match = False
    for inst in pm.instruments:
        name = inst.name or pretty_midi.program_to_instrument_name(inst.program)
        if instrument_filter and instrument_filter not in name.lower():
            continue
        if instrument_regex and not instrument_regex.search(name):
            continue
        inst_match = True
        for n in inst.notes:
            if pitch_range and not (pitch_range[0] <= n.pitch <= pitch_range[1]):
                continue
            start_tick = pm.time_to_tick(n.start)
            end_tick = pm.time_to_tick(n.end)
            start_beats = start_tick / ticks_per_beat
            dur_beats = (end_tick - start_tick) / ticks_per_beat
            notes.append((start_beats, dur_beats, n.pitch, n.velocity, name))
    notes.sort()
    rows: list[dict[str, object]] = []
    prev_start = None
    prev_bar = None
    prev_section = None
    for start, dur, pitch, vel, name in notes:
        bar = int(start // 4)
        pos = int((start % 4) * ticks_per_beat)
        boundary = 0
        cur_section = None
        if sections:
            for t, s in sections:
                if start >= t:
                    cur_section = s
                else:
                    break
        if (
            prev_start is None
            or bar != prev_bar
            or start - prev_start >= gap
            or cur_section != prev_section
        ):
            boundary = 1
        row = {
            "pitch": pitch,
            "velocity": vel,
            "duration": dur,
            "pos": pos,
            "boundary": boundary,
            "bar": bar,
            "instrument": name,
            "velocity_bucket": -1,
            "duration_bucket": -1,
        }
        if emit_buckets:
            row["velocity_bucket"] = bin_velocity(vel, vel_bins)
            row["duration_bucket"] = bin_duration(dur, dur_bins)
        rows.append(row)
        prev_start = start
        prev_bar = bar
        prev_section = cur_section
    return rows, inst_match


def write_csv(
    rows: Iterable[dict[str, object]], path: Path, fields: list[str] = FIELDS
) -> None:
    path.parent.mkdir(parents=True, exist_ok=True)
    with path.open("w", newline="") as f:
        writer = csv.DictWriter(f, fieldnames=fields)
        writer.writeheader()
        writer.writerows(rows)


def read_samples_jsonl(path: Path) -> Iterator[dict[str, object]]:
    with path.open() as f:
        for line in f:
            line = line.strip()
            if line:
                yield json.loads(line)


def corpus_mode(
    root: Path,
    *,
    emit_buckets: bool = False,
    dur_bins: int = 16,
    vel_bins: int = 8,
    instrument: str | None = None,
    instrument_regex: Pattern[str] | None = None,
    pitch_range: tuple[int, int] | None = None,
) -> tuple[list[dict[str, object]], list[dict[str, object]]]:
    instrument = instrument.lower() if instrument else None

    def load_split(split: str) -> list[dict[str, object]]:
        base = root / split
        files: list[Path] = []
        if (base / "samples.jsonl").is_file():
            files = [base / "samples.jsonl"]
        else:
            files = sorted((base / "samples").glob("*.jsonl"))
        rows: list[dict[str, object]] = []
        stats = Counter()
        for p in files:
            for obj in read_samples_jsonl(p):
                name = str(obj.get("instrument", ""))
                pitch = int(obj["pitch"])
                if instrument or instrument_regex:
                    matched = False
                    name_l = name.lower()
                    if instrument and instrument in name_l:
                        matched = True
                    elif instrument_regex and instrument_regex.search(name):
                        matched = True
                    elif name_l in {"", "unknown"}:
                        fname = str(
                            obj.get("path")
                            or obj.get("source_path")
                            or obj.get("filename")
                            or obj.get("file")
                            or ""
                        )
                        stem = Path(fname).stem.lower()
                        if instrument and instrument in stem:
                            matched = True
                        elif instrument_regex and instrument_regex.search(stem):
                            matched = True
                        elif pitch_range and pitch_range[0] <= pitch <= pitch_range[1]:
                            matched = True
                    if not matched:
                        stats["removed_by_name"] += 1
                        continue
                if pitch_range and not (pitch_range[0] <= pitch <= pitch_range[1]):
                    stats["removed_by_pitch"] += 1
                    continue
                row = {
                    "pitch": pitch,
                    "velocity": obj.get("velocity", 0),
                    "duration": obj.get("duration", 0),
                    "pos": obj.get("pos", 0),
                    "boundary": obj.get("boundary", 0),
                    "bar": obj.get("bar", 0),
                    "instrument": name,
                    "velocity_bucket": -1,
                    "duration_bucket": -1,
                }
                if emit_buckets:
                    row["velocity_bucket"] = bin_velocity(
                        int(row["velocity"]), vel_bins
                    )
                    row["duration_bucket"] = bin_duration(
                        float(row["duration"]), dur_bins
                    )
                rows.append(row)
                stats["kept"] += 1
        logging.info("%s stats %s", split, dict(stats))
        return rows

    train_rows = load_split("train")
    valid_rows = load_split("valid")
    if not train_rows or not valid_rows:
        raise SystemExit(
            "No rows matched filters. Try removing --instrument filters or use --pitch-range."
        )
    return train_rows, valid_rows


def main(argv: list[str] | None = None) -> int:
    parser = argparse.ArgumentParser(description=__doc__)
    parser.add_argument("--in", dest="src", type=Path)
    parser.add_argument("--out-train", type=Path, required=True)
    parser.add_argument("--out-valid", type=Path, required=True)
    parser.add_argument(
        "--instrument",
        help="case-insensitive substring filter (OR with --pitch-range in corpus mode)",
    )
    parser.add_argument(
        "--instrument-regex",
        help="regex instrument filter (OR with --pitch-range in corpus mode)",
    )
    parser.add_argument("--boundary-gap-beats", type=float, default=0.5)
    parser.add_argument("--boundary-on-section-change", action="store_true")
    parser.add_argument("--valid-ratio", type=float, default=0.1)
    parser.add_argument("--seed", type=int, default=42)
    parser.add_argument("--min-notes", type=int, default=0)
<<<<<<< HEAD
    parser.add_argument(
        "--pitch-range",
        nargs=2,
        type=int,
        metavar=("LOW", "HIGH"),
        help="inclusive pitch filter; typical bass range 28-60",
    )
=======
    parser.add_argument("--pitch-range", nargs=2, type=int, metavar=("LOW", "HIGH"))
    parser.add_argument("--instrument-name", choices=sorted(INSTRUMENT_RANGES))
>>>>>>> b1435dd7
    parser.add_argument("--max-bars", type=int, default=10**9)
    parser.add_argument(
        "--hash-split",
        action="store_true",
        help="deterministic split by file hash instead of RNG shuffle",
    )
    parser.add_argument("--from-corpus", dest="from_corpus", type=Path)
    parser.add_argument(
        "--emit-buckets",
        action="store_true",
        help="compute velocity/duration buckets (columns always present, -1 when disabled)",
    )
    parser.add_argument("--dur-bins", type=int, default=16)
    parser.add_argument("--vel-bins", type=int, default=8)
    parser.add_argument("--tag-vocab-in", type=Path)
    parser.add_argument("--tag-vocab-out", type=Path)
    parser.add_argument("--dry-run", action="store_true", help="validate without writing CSV")
    parser.add_argument(
        "--validate-only",
        action="store_true",
        help="like --dry-run plus tag vocab check",
    )
    args = parser.parse_args(argv)
    inst_re = re.compile(args.instrument_regex, re.I) if args.instrument_regex else None
    pitch_range = None
    if args.instrument_name:
        pitch_range = INSTRUMENT_RANGES[args.instrument_name]
    if args.pitch_range:
        pitch_range = tuple(args.pitch_range)

    if args.validate_only:
        args.dry_run = True

    if args.from_corpus:
        train_rows, valid_rows = corpus_mode(
            args.from_corpus,
            emit_buckets=args.emit_buckets,
            dur_bins=args.dur_bins,
            vel_bins=args.vel_bins,
            instrument=args.instrument,
            instrument_regex=inst_re,
            pitch_range=pitch_range,
        )
        if args.validate_only and args.tag_vocab_in:
            vocab = json.loads(args.tag_vocab_in.read_text())
            summarize_tags(train_rows + valid_rows, vocab)
        if args.dry_run or args.validate_only:
            logging.info("train rows %d valid rows %d", len(train_rows), len(valid_rows))
        else:
            write_csv(train_rows, args.out_train)
            write_csv(valid_rows, args.out_valid)
            if args.tag_vocab_in and args.tag_vocab_out:
                if not args.tag_vocab_in.is_file():
                    raise SystemExit(f"tag vocab not found: {args.tag_vocab_in}")
                args.tag_vocab_out.parent.mkdir(parents=True, exist_ok=True)
                args.tag_vocab_out.write_text(args.tag_vocab_in.read_text())
        return 0

    if args.src is None:
        raise SystemExit("--in is required when not using --from-corpus")

    files = [
        p
        for p in args.src.rglob("*")
        if p.suffix.lower() in {".mid", ".midi"}
    ]
    tags: dict[str, list[tuple[float, str]]] = {}
    if args.boundary_on_section_change:
        tag_path = args.src / "tags.yaml"
        if tag_path.is_file():
            if yaml is None:
                raise RuntimeError("PyYAML required to read tags.yaml (pip install PyYAML)")
            raw = yaml.safe_load(tag_path.read_text()) or {}
            for fname, info in raw.items():
                sections = info.get("section") or []
                tags[fname] = [(float(t), str(s)) for t, s in sections]
    if args.hash_split:
        train_files, valid_files = hash_split(files, args.valid_ratio)
    else:
        train_files, valid_files = deterministic_split(files, args.valid_ratio, args.seed)
    train_rows: list[dict[str, object]] = []
    train_stats = Counter()
    for p in train_files:
        sec = tags.get(p.name)
        rows, matched = midi_to_rows(
            p,
            args.boundary_gap_beats,
            sec,
            args.instrument.lower() if args.instrument else None,
            inst_re,
            pitch_range,
            emit_buckets=args.emit_buckets,
            dur_bins=args.dur_bins,
            vel_bins=args.vel_bins,
        )
        if not rows:
            if args.instrument and not matched:
                train_stats["instrument"] += 1
            else:
                train_stats["empty"] += 1
            continue
        if len(rows) < args.min_notes:
            train_stats["min_notes"] += 1
            continue
        if (rows[-1]["bar"] + 1) > args.max_bars:
            train_stats["max_bars"] += 1
            continue
        train_rows.extend(rows)
        train_stats["kept"] += 1

    valid_rows: list[dict[str, object]] = []
    valid_stats = Counter()
    for p in valid_files:
        sec = tags.get(p.name)
        rows, matched = midi_to_rows(
            p,
            args.boundary_gap_beats,
            sec,
            args.instrument.lower() if args.instrument else None,
            inst_re,
            pitch_range,
            emit_buckets=args.emit_buckets,
            dur_bins=args.dur_bins,
            vel_bins=args.vel_bins,
        )
        if not rows:
            if args.instrument and not matched:
                valid_stats["instrument"] += 1
            else:
                valid_stats["empty"] += 1
            continue
        if len(rows) < args.min_notes:
            valid_stats["min_notes"] += 1
            continue
        if (rows[-1]["bar"] + 1) > args.max_bars:
            valid_stats["max_bars"] += 1
            continue
        valid_rows.extend(rows)
        valid_stats["kept"] += 1

    logging.info(
        "train stats %s | valid stats %s",
        dict(train_stats),
        dict(valid_stats),
    )
    if not train_rows or not valid_rows:
        raise SystemExit(
            f"no rows after filtering: train={dict(train_stats)} valid={dict(valid_stats)}"
        )
    if args.validate_only and args.tag_vocab_in:
        vocab = json.loads(args.tag_vocab_in.read_text())
        summarize_tags(train_rows + valid_rows, vocab)
    if args.dry_run or args.validate_only:
        logging.info("train rows %d valid rows %d", len(train_rows), len(valid_rows))
    else:
        write_csv(train_rows, args.out_train)
        write_csv(valid_rows, args.out_valid)
        if args.tag_vocab_in and args.tag_vocab_out:
            if not args.tag_vocab_in.is_file():
                raise SystemExit(f"tag vocab not found: {args.tag_vocab_in}")
            args.tag_vocab_out.parent.mkdir(parents=True, exist_ok=True)
            args.tag_vocab_out.write_text(args.tag_vocab_in.read_text())
    return 0


if __name__ == "__main__":  # pragma: no cover
    raise SystemExit(main())<|MERGE_RESOLUTION|>--- conflicted
+++ resolved
@@ -104,7 +104,6 @@
     emit_buckets: bool = False,
     dur_bins: int = 16,
     vel_bins: int = 8,
-
 ) -> tuple[list[dict[str, object]], bool]:
     """Parse *path* into phrase rows using simple boundary heuristics.
 
@@ -114,6 +113,18 @@
         raise RuntimeError("pretty_midi is required to parse MIDI files (pip install pretty_midi)")
     pm = pretty_midi.PrettyMIDI(str(path))
     ticks_per_beat = pm.resolution
+
+    # Convert provided section-change times (seconds) into beats for consistent comparisons
+    sections_beats: list[tuple[float, str]] | None = None
+    if sections:
+        try:
+            sections_beats = [
+                (pm.time_to_tick(float(t)) / float(ticks_per_beat), str(s)) for (t, s) in sections
+            ]
+        except Exception:
+            # Fallback: if conversion fails, keep as-is (best-effort)
+            sections_beats = [(float(t), str(s)) for (t, s) in sections]
+
     notes: list[tuple[float, float, int, int, str]] = []
     inst_match = False
     for inst in pm.instruments:
@@ -132,17 +143,19 @@
             dur_beats = (end_tick - start_tick) / ticks_per_beat
             notes.append((start_beats, dur_beats, n.pitch, n.velocity, name))
     notes.sort()
+
     rows: list[dict[str, object]] = []
     prev_start = None
     prev_bar = None
     prev_section = None
+
     for start, dur, pitch, vel, name in notes:
         bar = int(start // 4)
         pos = int((start % 4) * ticks_per_beat)
         boundary = 0
         cur_section = None
-        if sections:
-            for t, s in sections:
+        if sections_beats:
+            for t, s in sections_beats:
                 if start >= t:
                     cur_section = s
                 else:
@@ -296,7 +309,6 @@
     parser.add_argument("--valid-ratio", type=float, default=0.1)
     parser.add_argument("--seed", type=int, default=42)
     parser.add_argument("--min-notes", type=int, default=0)
-<<<<<<< HEAD
     parser.add_argument(
         "--pitch-range",
         nargs=2,
@@ -304,10 +316,7 @@
         metavar=("LOW", "HIGH"),
         help="inclusive pitch filter; typical bass range 28-60",
     )
-=======
-    parser.add_argument("--pitch-range", nargs=2, type=int, metavar=("LOW", "HIGH"))
     parser.add_argument("--instrument-name", choices=sorted(INSTRUMENT_RANGES))
->>>>>>> b1435dd7
     parser.add_argument("--max-bars", type=int, default=10**9)
     parser.add_argument(
         "--hash-split",
@@ -331,8 +340,10 @@
         help="like --dry-run plus tag vocab check",
     )
     args = parser.parse_args(argv)
+
     inst_re = re.compile(args.instrument_regex, re.I) if args.instrument_regex else None
-    pitch_range = None
+
+    pitch_range: tuple[int, int] | None = None
     if args.instrument_name:
         pitch_range = INSTRUMENT_RANGES[args.instrument_name]
     if args.pitch_range:
@@ -374,6 +385,7 @@
         for p in args.src.rglob("*")
         if p.suffix.lower() in {".mid", ".midi"}
     ]
+
     tags: dict[str, list[tuple[float, str]]] = {}
     if args.boundary_on_section_change:
         tag_path = args.src / "tags.yaml"
@@ -384,10 +396,12 @@
             for fname, info in raw.items():
                 sections = info.get("section") or []
                 tags[fname] = [(float(t), str(s)) for t, s in sections]
+
     if args.hash_split:
         train_files, valid_files = hash_split(files, args.valid_ratio)
     else:
         train_files, valid_files = deterministic_split(files, args.valid_ratio, args.seed)
+
     train_rows: list[dict[str, object]] = []
     train_stats = Counter()
     for p in train_files:
@@ -453,13 +467,16 @@
         dict(train_stats),
         dict(valid_stats),
     )
+
     if not train_rows or not valid_rows:
         raise SystemExit(
             f"no rows after filtering: train={dict(train_stats)} valid={dict(valid_stats)}"
         )
+
     if args.validate_only and args.tag_vocab_in:
         vocab = json.loads(args.tag_vocab_in.read_text())
         summarize_tags(train_rows + valid_rows, vocab)
+
     if args.dry_run or args.validate_only:
         logging.info("train rows %d valid rows %d", len(train_rows), len(valid_rows))
     else:
