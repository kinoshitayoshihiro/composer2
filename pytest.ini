[pytest]
addopts = --asyncio-mode=auto
testpaths =
    tests
    tools
norecursedirs = .git .hg .svn _build tmp* .venv アーカイブ .hypothesis
<<<<<<< HEAD
addopts = 
=======
addopts =
>>>>>>> be31918f
markers =
    ess_optional: tests that require the Essentia backend
    slow: tests that run >20 s
    ci_perf: performance gate
    stretch: stretch smoke tests
    data_ops: data operations tests
    gui: gui tests
    no_midi_port: skip tests when no MIDI input is available
    packaging: packaging checks
    docs: documentation build
    audio: tests requiring fluidsynth
    requires_audio: tests that need libsoundfile etc.
    fx: audio effects tests
    velocity: velocity expression tests
    eval: evaluation tests
    plugin: plugin tests
    asyncio: mark tests to run with pytest-asyncio

[tool:pytest]
filterwarnings =
    ignore::music21.exceptions21.Music21DeprecationWarning
    ignore::DeprecationWarning
    ignore::sklearn.exceptions.ConvergenceWarning
    ignore:hdbscan not installed; using Jaccard dedupe fallback:RuntimeWarning
    ignore:unknown aux.*:RuntimeWarning
    ignore:aux hash collision detected.*:RuntimeWarning
    ignore:SHA-1 collision.*:RuntimeWarning
    ignore::pydantic.deprecated.PydanticDeprecatedSince20<|MERGE_RESOLUTION|>--- conflicted
+++ resolved
@@ -4,11 +4,6 @@
     tests
     tools
 norecursedirs = .git .hg .svn _build tmp* .venv アーカイブ .hypothesis
-<<<<<<< HEAD
-addopts = 
-=======
-addopts =
->>>>>>> be31918f
 markers =
     ess_optional: tests that require the Essentia backend
     slow: tests that run >20 s
