--- conflicted
+++ resolved
@@ -1,19 +1,23 @@
 from __future__ import annotations
-
+from typing import Dict, List
+import numpy as np
+from numpy.typing import NDArray
 
 try:
     from sklearn.neighbors import KNeighborsClassifier  # type: ignore
 except Exception:  # pragma: no cover - optional
     KNeighborsClassifier = None
 
-
+# ──────────────────────────────────────────────────────────
+# プリセット表 (Intensity × Loud/Soft)
+# ──────────────────────────────────────────────────────────
 PRESET_TABLE = {
-    ("low", "soft"): "clean",
-    ("low", "loud"): "crunch",
-    ("medium", "soft"): "crunch",
-    ("medium", "loud"): "drive",
-    ("high", "soft"): "drive",
-    ("high", "loud"): "fuzz",
+    ("low",    "soft"):  "clean",
+    ("low",    "loud"):  "crunch",
+    ("medium", "soft"):  "crunch",
+    ("medium", "loud"):  "drive",
+    ("high",   "soft"):  "drive",
+    ("high",   "loud"):  "fuzz",
 }
 
 
@@ -21,60 +25,67 @@
     """Select amp/cabinet presets and emit CC events."""
 
     def __init__(self, presets: dict[str, int] | None = None) -> None:
-        self.presets = {"clean": 0, "crunch": 32, "drive": 64, "fuzz": 96}
+        # CC31 値マップ
+        self.presets: Dict[str, int] = {"clean": 0, "crunch": 32, "drive": 64, "fuzz": 96}
         if presets:
             self.presets.update(presets)
         self._knn = None
 
+    # ──────────────────────────────────────────────
+    # 競合解消後の choose_preset
+    # ──────────────────────────────────────────────
     def choose_preset(self, avg_velocity: float, intensity: str) -> str:
-        """Return preset name derived from intensity and average velocity."""
-<<<<<<< HEAD
+        """
+        強度 (intensity) と 平均ベロシティからプリセット名を返す。
+
+        1) テーブル方式 (PRESET_TABLE) を優先
+        2) テーブルに無ければ簡易スコア方式でフォールバック
+        """
+        # 1) テーブル方式 -------------
         vel_bucket = "loud" if avg_velocity >= 60 else "soft"
         int_bucket = (
-            "high"
-            if intensity in ("high", "very_high")
-            else "medium" if intensity in ("medium", "medium_high")
-            else "low"
+            "high"   if intensity in {"very_high", "high"} else
+            "medium" if intensity in {"medium_high", "medium"} else
+            "low"
         )
-        return PRESET_TABLE.get((int_bucket, vel_bucket), "clean")
-=======
+        preset = PRESET_TABLE.get((int_bucket, vel_bucket))
+        if preset:
+            return preset
+
+        # 2) フォールバックスコア方式 ----
         score = 0
-        if intensity in {"very_high", "high"}:
-            score += 2
-        elif intensity in {"medium_high", "medium"}:
-            score += 1
-        elif intensity in {"medium_low", "low"}:
-            score -= 1
+        score += {"very_high": 2, "high": 2,
+                  "medium_high": 1, "medium": 1,
+                  "medium_low": -1, "low": -1}.get(intensity, 0)
+
         if avg_velocity >= 90:
             score += 2
         elif avg_velocity >= 75:
             score += 1
         elif avg_velocity < 60:
             score -= 1
+
         if score >= 5:
             return "fuzz"
         if score >= 3:
             return "drive"
         if score >= 0:
-            return "svt"
+            return "crunch"
         return "clean"
->>>>>>> 467bc33f
 
-    def to_cc_events(self, preset_name: str, offset: float) -> list[dict]:
+    # ──────────────────────────────────────────────
+    def to_cc_events(self, preset_name: str, offset: float) -> List[dict]:
         value = self.presets.get(preset_name, self.presets["clean"])
         return [{"time": float(offset), "cc": 31, "val": value}]
 
-    def fit(self, preset_samples: dict[str, "np.ndarray"]) -> None:
+    def fit(self, preset_samples: dict[str, NDArray[np.floating]]) -> None:
         """Fit KNN model from preset MFCC samples."""
-        import numpy as np
         if KNeighborsClassifier is None:  # pragma: no cover - optional
             import warnings
-
             warnings.warn(
                 "scikit-learn not installed; ToneShaper disabled", RuntimeWarning
             )
             return
-
         X = []
         y = []
         for name, mfcc in preset_samples.items():
@@ -86,7 +97,7 @@
         self._knn = KNeighborsClassifier(n_neighbors=1)
         self._knn.fit(X, y)
 
-    def predict_preset(self, mfcc: "np.ndarray") -> str:
+    def predict_preset(self, mfcc: NDArray[np.floating]) -> str:
         import warnings
         if self._knn is None or KNeighborsClassifier is None:  # pragma: no cover - optional
             warnings.warn(
@@ -94,8 +105,6 @@
                 RuntimeWarning,
             )
             return "clean"
-        import numpy as np
-
         feat = np.asarray(mfcc)
         if feat.ndim != 2:
             raise ValueError("MFCC array must be 2D")
