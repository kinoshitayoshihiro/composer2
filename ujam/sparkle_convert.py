#!/usr/bin/env python3
# sparkle_convert.py — Convert generic MIDI to UJAM Sparkle-friendly MIDI.
#
# Features
# - Reads an input MIDI and (optionally) a chord CSV/YAML timeline.
# - Emits:
#   1) Long chord notes (triads) in Sparkle’s "Chord" range (configurable octave).
#   2) Steady "common pulse" keys (left-hand phrase trigger) at a chosen subdivision.
#
# Assumptions / Notes
# - UJAM Virtual Guitarist (Sparkle) uses "left hand" keys to trigger patterns/phrases
#   and "chord area" notes to define the chord. Exact note ranges may vary by version
#   and preset. Therefore, ALL layout values are configurable via a mapping YAML.
# - Default time signature is 4/4 if not provided. Tempo is read from the file if present,
#   otherwise --bpm is used.
# - If no chord timeline is provided, a lightweight heuristic infers major/minor triads
#   by bar from active pitch classes.
#
# CLI
#     python sparkle_convert.py IN.mid --out OUT.mid \
#         --pulse 1/8 --chord-octave 4 --phrase-note 36 \
#         --mapping sparkle_mapping.yaml
#
#     # With explicit chord timeline (CSV):
#     python sparkle_convert.py IN.mid --out OUT.mid --pulse 1/8 \
#         --chords chords.csv
#


# Chord timeline formats:
#   A) Explicit seconds with headers: ``start,end,root,quality``.
#   B) Compact bars with headers: ``bar,chord`` (e.g., ``8,G:maj``).
#   C) Headerless compact bars: ``bar,chord`` per line.
#
# Compact rows expand to ``Root:Quality`` symbols (quality defaults to ``maj``) and
# convert bars to seconds using existing downbeats/meter maps where possible, falling
# back to the provided BPM hint (or 120 BPM) under a 4/4 assumption.


# Chord CSV formats:
#   (A) start,end,root,quality              # explicit timings (seconds)
#   (B) start,chord                         # timings (seconds) + chord symbols
#   (C) bar,chord                           # bar indices; converted via --bpm & default TS (4/4)
#   (D) headerless two columns               # auto-detect: integer -> bar,chord; otherwise start,chord
#
# For (B)-(D) the end time is inferred from the next start (or one bar past the final row).
# Supported chord qualities remain open-ended; common aliases normalise to "maj"/"min".


#
# Mapping YAML example is created alongside this script as 'sparkle_mapping.example.yaml'.
#
# (c) 2025 — Utility script for MIDI preprocessing. MIT License.

import argparse
import csv
import re
import bisect
import math
import random
import logging
import json
import os
import unicodedata
import io
from fractions import Fraction
from functools import lru_cache
import collections
import itertools
import types
from dataclasses import dataclass
from pathlib import Path
from typing import List, Optional, Tuple, Dict, Union, Set, Any, Callable, Iterable, Sequence, Type
from textwrap import dedent
from collections.abc import Mapping

# ujam/sparkle_convert.py のトップレベル付近
from .io import read_chords_yaml  # ← 追加
from .phrase_schedule import ChordSpan  # ← 追加（テストが sc.ChordSpan を使う場合に備え）

# 先頭付近（import 群のあと）
# star import などでテストに流れ込む名前を制御
__all__ = [
    # 公開したい関数・クラスだけを明示（例）
    "ChordSpan",
    "build_sparkle_midi",
    "parse_note_token",
    "parse_midi_note",
    "apply_section_preset",
    "schedule_phrase_keys",
    "vocal_onsets_from_midi",
    "vocal_features_from_midi",
    "main",
]
# ※ 下線始まりの名前は通常 * で公開されませんが、明示しておくと安全

try:
    import pretty_midi  # type: ignore
except Exception as e:
    raise SystemExit("This tool requires pretty_midi. Try: pip install pretty_midi") from e

try:
    import yaml  # optional for mapping file
except Exception:
    yaml = None

from .consts import (
    PHRASE_INST_NAME,
    CHORD_INST_NAME,
    DAMP_INST_NAME,
    PITCH_CLASS,
    SECTION_PRESETS,
)
from .phrase_schedule import (
    schedule_phrase_keys,
    SectionLFO,
    StableChordGuard,
    VocalAdaptive,
    ChordSpan,
    markov_pick,
    DENSITY_PRESETS,
)
from .damping import _append_phrase, _legato_merge_chords, emit_damping
from .io import read_chords_yaml, read_section_profiles

__all__ = [
    "ChordSpan",
    "build_sparkle_midi",
    "parse_midi_note",
    "parse_note_token",
    "apply_section_preset",
    "schedule_phrase_keys",
    "vocal_onsets_from_midi",
    "vocal_features_from_midi",
    "read_chords_yaml",
    "main",
]

NOTE_RE = re.compile(r"^([A-G][b#]?)(-?\d+)$")

_DEFAULT_NOTE_ALIASES: Dict[str, int] = {
    "open_1_8": 24,
    "muted_1_8": 25,
    "open_1_16": 26,
}
NOTE_ALIASES: Dict[str, int] = dict(_DEFAULT_NOTE_ALIASES)
NOTE_ALIAS_INV: Dict[int, str] = {v: k for k, v in NOTE_ALIASES.items()}

EPS = 1e-9
MAX_ITERS = 1024

MIN_QPM = 60_000_000.0 / 0xFFFFFF + 1e-6
MAX_QPM = 1000.0

# Set SPARKLE_DETERMINISTIC=1 to force deterministic RNG defaults for tests.
# Opt-in keeps normal randomness intact while letting tests pin results.
_SPARKLE_DETERMINISTIC = os.getenv("SPARKLE_DETERMINISTIC") == "1"


# Helper utilities ---------------------------------------------------------

def _beats_per_bar(num: int, den: int) -> float:
    """Return the theoretical bar length in beats for ``num/den``."""

    if den == 0:
        raise ValueError("time signature denominator must be non-zero")
    return num * (4.0 / den)


def pulses_per_bar(num: int, den: int, unit: float) -> int:
    """Return the pulse count implied by a time signature and subdivision."""

    if unit <= 0.0:
        raise ValueError("pulse subdivision must be positive")
    bar_beats = _beats_per_bar(num, den)
    total = int(round(bar_beats / unit))
    return max(1, total)


def _safe_int(val: Any) -> Optional[int]:
    """Return ``int(val)`` if possible; otherwise ``None``."""

    if isinstance(val, bool):  # pragma: no cover - defensive
        return int(val)
    try:
        return int(val)
    except Exception:
        return None


def _note_name_to_midi(tok: str) -> Optional[int]:
    """Resolve note names like ``C3`` (including Unicode accidentals) to MIDI ints."""

    if not isinstance(tok, str):
        return None
    token = tok.strip()
    if not token:
        return None
    token = unicodedata.normalize("NFKC", token)
    token = (
        token.replace("♭", "b")
        .replace("♯", "#")
        .replace("ｂ", "b")
        .replace("＃", "#")
    )
    match = NOTE_RE.match(token)
    if not match:
        return None
    name_raw, octave_raw = match.group(1), match.group(2)
    try:
        octave = int(octave_raw)
    except Exception:
        return None
    name = name_raw.replace("♭", "b").replace("♯", "#")
    base = {
        "C": 0,
        "C#": 1,
        "Db": 1,
        "D": 2,
        "D#": 3,
        "Eb": 3,
        "E": 4,
        "E#": 5,
        "Fb": 4,
        "F": 5,
        "F#": 6,
        "Gb": 6,
        "G": 7,
        "G#": 8,
        "Ab": 8,
        "A": 9,
        "A#": 10,
        "Bb": 10,
        "B": 11,
        "Cb": 11,
        "B#": 0,
    }
    if name not in base:
        return None
    return base[name] + (octave + 1) * 12


def _resolve_pitch_token(tok: Any, mapping: Optional[Dict[str, Any]] = None) -> Optional[int]:
    """Resolve various pitch token forms to an integer MIDI pitch."""

    value = tok

    if isinstance(value, dict) and "pitch" in value:
        value = value.get("pitch")

    if hasattr(value, "pitch"):
        pitch_attr = getattr(value, "pitch")
        resolved = _safe_int(pitch_attr)
        if resolved is not None:
            return resolved
        value = pitch_attr

    if isinstance(value, (int, float)):
        try:
            iv = int(round(float(value)))
        except Exception:
            iv = None
        if iv is not None:
            return max(0, min(127, iv))

    resolved = _safe_int(value)
    if resolved is not None:
        return resolved

    if isinstance(value, str):
        token = value.strip()
        num_val = _safe_int(token)
        if num_val is not None:
            return num_val

        alias = NOTE_ALIASES.get(token)
        if alias is not None:
            alias_resolved = _resolve_pitch_token(alias, None)
            if alias_resolved is not None:
                return alias_resolved

        note_val = _note_name_to_midi(token)
        if note_val is not None:
            return note_val

        if mapping:
            for key in (
                "phrase_note_map",
                "phrase_aliases",
                "aliases",
                "note_aliases",
                "phrase_token_pitch",
            ):
                mp = mapping.get(key)
                if isinstance(mp, dict) and token in mp:
                    mapped = _resolve_pitch_token(mp[token], None)
                    if mapped is not None:
                        return mapped

    return None


def resolve_phrase_alias(name_or_int: Any, mapping: Optional[Dict[str, Any]] = None) -> Optional[int]:
    """Resolve phrase tokens from mapping pools or aliases to concrete MIDI pitches."""

    resolved = _resolve_pitch_token(name_or_int, mapping)
    if resolved is not None:
        return resolved

    if not isinstance(name_or_int, str):
        return None

    token = name_or_int.strip()
    if not token:
        return None

    def _iter_pool_entries(pool: Any) -> Iterable[Tuple[List[str], Any]]:
        if pool is None:
            return
        if isinstance(pool, dict):
            for key in ("pool", "notes", "entries"):
                if key in pool:
                    yield from _iter_pool_entries(pool[key])
            # treat mapping of name -> value directly
            for key, value in pool.items():
                if key in {"pool", "notes", "weights", "entries", "T"}:
                    continue
                if isinstance(key, str):
                    yield [key], value
        elif isinstance(pool, list):
            for item in pool:
                if isinstance(item, dict):
                    names: List[str] = []
                    for name_key in ("name", "label", "alias", "token", "id"):
                        val = item.get(name_key)
                        if isinstance(val, str) and val.strip():
                            names.append(val.strip())
                    pitch_val = item.get("note")
                    if pitch_val is None:
                        pitch_val = item.get("pitch")
                    if pitch_val is None:
                        pitch_val = item.get("value")
                    if pitch_val is not None:
                        yield names or [str(pitch_val)], pitch_val
                elif isinstance(item, (tuple, list)) and item:
                    first = item[0]
                    names = [str(first)] if isinstance(first, str) else []
                    yield names or [str(first)], first
                else:
                    yield [str(item)], item

    if mapping:
        pool_cfg = mapping.get("phrase_pool")
        for names, target in _iter_pool_entries(pool_cfg):
            for name in names:
                if name.strip() == token:
                    candidate = _resolve_pitch_token(target, mapping)
                    if candidate is not None:
                        return candidate
        phrase_map = mapping.get("phrase_aliases")
        if isinstance(phrase_map, dict):
            for alias_name, value in phrase_map.items():
                if isinstance(alias_name, str) and alias_name.strip() == token:
                    candidate = _resolve_pitch_token(value, mapping)
                    if candidate is not None:
                        return candidate

    return None


def finalize_song_length(
    pm_out: "pretty_midi.PrettyMIDI",
    downbeats: Optional[Sequence[float]],
    sections: Optional[Sequence[Any]],
    fallback_end: Optional[float],
) -> Tuple[Optional[float], int]:
    """Clamp instrument note ends to the computed song end time."""

    def _extract_end_bar(items: Optional[Sequence[Any]]) -> Optional[int]:
        if not items:
            return None
        for entry in reversed(list(items)):
            if isinstance(entry, Mapping):
                end_bar = entry.get("end_bar")
                if end_bar is None:
                    continue
                try:
                    idx = int(end_bar)
                except Exception:
                    continue
                if idx >= 0:
                    return idx
        return None

    downbeats_list: List[float] = []
    if downbeats:
        for t in downbeats:
            try:
                downbeats_list.append(float(t))
            except Exception:
                continue

    song_end_time: Optional[float] = None
    end_bar = _extract_end_bar(sections)
    if end_bar is not None and downbeats_list:
        if end_bar >= len(downbeats_list):
            logging.warning(
                "finalize_song_length: section end bar %d exceeds downbeats %d; clamping",
                end_bar,
                len(downbeats_list) - 1,
            )
            end_bar = len(downbeats_list) - 1
        if end_bar >= 0:
            song_end_time = downbeats_list[end_bar]
    elif fallback_end is not None and math.isfinite(fallback_end):
        song_end_time = float(fallback_end)
    elif downbeats_list:
        song_end_time = downbeats_list[-1]

    if song_end_time is None or not math.isfinite(song_end_time):
        return (None, 0)

    clamp_to = max(0.0, song_end_time - EPS)
    notes_clipped = 0
    for inst in getattr(pm_out, "instruments", []) or []:
        for note in getattr(inst, "notes", []) or []:
            try:
                start = float(getattr(note, "start", 0.0))
                end = float(getattr(note, "end", start))
            except (TypeError, ValueError):
                continue
            if not math.isfinite(end):
                continue
            if end > clamp_to + EPS:
                note.end = clamp_to if clamp_to >= start else start
                notes_clipped += 1
    if notes_clipped:
        logging.info(
            "finalize_song_length: clipped %d note(s) at %.3fs",
            notes_clipped,
            song_end_time,
        )
    return (song_end_time, notes_clipped)


def _coerce_note_alias_map(source: Any) -> Dict[str, Any]:
    """Return a dict copy of ``source`` if it behaves like a mapping."""

    if isinstance(source, Mapping):
        try:
            return dict(source)
        except Exception:
            return {str(k): source[k] for k in source}
    if hasattr(source, "items"):
        try:
            return dict(source.items())
        except Exception:
            pass
    if isinstance(source, list):
        try:
            return {str(k): v for k, v in source}
        except Exception:
            pass
    return {}


def _current_note_alias_maps() -> Tuple[Dict[str, Any], Dict[int, str]]:
    """Return (alias_by_name, alias_by_midi) using current globals."""

    global NOTE_ALIAS_INV
    alias_map = dict(_DEFAULT_NOTE_ALIASES)
    override_map = _coerce_note_alias_map(NOTE_ALIASES)
    if override_map:
        alias_map.update(override_map)
    inv_source = NOTE_ALIAS_INV
    if isinstance(inv_source, Mapping):
        alias_inv: Dict[int, str] = dict(inv_source)
    elif hasattr(inv_source, "items"):
        try:
            alias_inv = dict(inv_source.items())
        except Exception:
            alias_inv = {}
    else:
        alias_inv = {}

    updated = False
    for name, target in alias_map.items():
        midi_val = _resolve_pitch_token(target, None)
        if midi_val is None:
            continue
        if midi_val not in alias_inv:
            alias_inv[midi_val] = name
            updated = True

    if updated:
        NOTE_ALIAS_INV = alias_inv

    return alias_map, alias_inv


def build_avoid_set(
    mapping: Dict[str, Any], explicit_avoid: Optional[Iterable[Any]] = None
) -> Set[int]:
    """Return a set of MIDI pitches to avoid based on mapping/explicit tokens."""

    tokens: List[Any] = []

    def _extend(source: Any) -> None:
        if source is None:
            return
        if isinstance(source, (list, tuple, set)):
            tokens.extend(source)
        else:
            tokens.append(source)

    _extend(mapping.get("phrase_note"))
    _extend(mapping.get("cycle_phrase_notes"))
    _extend(mapping.get("style_fill"))
    if explicit_avoid is not None:
        _extend(list(explicit_avoid))

    resolved: Set[int] = set()
    for tok in tokens:
        val = _resolve_pitch_token(tok, mapping)
        if val is not None:
            resolved.add(val)
    return resolved


def _seed_tick_tables(pm: "pretty_midi.PrettyMIDI", qpm: float) -> bool:
    """Seed PrettyMIDI tick tables using a sanitized tempo; return True if privates touched."""

    try:
        safe_qpm = float(qpm)
    except Exception:
        safe_qpm = 120.0
    if not math.isfinite(safe_qpm) or safe_qpm <= 0.0:
        safe_qpm = 120.0
    safe_qpm = max(MIN_QPM, min(safe_qpm, MAX_QPM))

    resolution = getattr(pm, "resolution", 220)
    try:
        resolution = float(resolution)
    except Exception:
        resolution = 220.0
    if not math.isfinite(resolution) or resolution <= 0.0:
        resolution = 220.0

    seconds_per_tick = 60.0 / (safe_qpm * resolution)
    if not math.isfinite(seconds_per_tick) or seconds_per_tick <= 0.0:
        seconds_per_tick = 60.0 / (120.0 * resolution)

    used_private = False
    if hasattr(pm, "_tick_scales"):
        try:
            pm._tick_scales = [(0, float(seconds_per_tick))]  # type: ignore[attr-defined]
            used_private = True
        except Exception:
            pass

    tick_attrs = ("_PrettyMIDI__tick_to_time", "_tick_to_time")
    for attr in tick_attrs:
        if hasattr(pm, attr):
            try:
                setattr(pm, attr, [0.0])
                used_private = True
            except Exception:
                pass
            break

    end_time = 0.0
    if hasattr(pm, "get_end_time"):
        try:
            end_time = float(pm.get_end_time())
        except Exception:
            end_time = 0.0
    target = max(0.0, end_time)
    try:
        pm.time_to_tick(target)
    except Exception:
        try:
            pm.time_to_tick(0.0)
        except Exception:
            pass

    return used_private


def _ensure_tempo_and_ticks(
    pm: "pretty_midi.PrettyMIDI", seed_bpm: float, ts_changes: Optional[List] = None
) -> None:
    """Ensure tempo/tick tables exist before writing PrettyMIDI outputs."""

    try:
        bpm = float(seed_bpm)
    except Exception:
        bpm = 120.0
    if not math.isfinite(bpm) or bpm <= 0.0:
        bpm = 120.0

    ts_seq = ts_changes
    if ts_seq is None:
        ts_seq = getattr(pm, "time_signature_changes", None)
    if ts_seq and not getattr(pm, "_sparkle_ts_seeded", False):
        seq_list = list(ts_seq)
        first = seq_list[0]
        try:
            first_time = float(getattr(first, "time", 0.0))
        except Exception:
            first_time = 0.0
        num = getattr(first, "numerator", 4)
        den = getattr(first, "denominator", 4)
        if first_time > EPS:
            exists_at_zero = False
            for ts in seq_list:
                try:
                    ts_time = float(getattr(ts, "time", 0.0))
                except Exception:
                    ts_time = 0.0
                if abs(ts_time) <= EPS and getattr(ts, "numerator", num) == num and getattr(
                    ts, "denominator", den
                ) == den:
                    exists_at_zero = True
                    break
            if not exists_at_zero:
                ts_cls = getattr(pretty_midi, "TimeSignature", None)
                if ts_cls is not None:
                    try:
                        pm.time_signature_changes.insert(0, ts_cls(int(num), int(den), 0.0))
                    except Exception:
                        pass
        setattr(pm, "_sparkle_ts_seeded", True)

    try:
        tempo_times, tempi_seq = pm.get_tempo_changes()
    except Exception:
        tempo_times, tempi_seq = [], []

    def _has_items(obj: Any) -> bool:
        if obj is None:
            return False
        length = getattr(obj, "__len__", None)
        if callable(length):
            try:
                return length() > 0
            except Exception:
                pass
        size = getattr(obj, "size", None)
        if size is not None:
            try:
                return int(size) > 0
            except Exception:
                pass
        try:
            return bool(obj)
        except Exception:
            return False

    has_tempi = _has_items(tempi_seq)
    try:
        tempi_list = [float(t) for t in tempi_seq]
    except Exception:
        tempi_list = []
        has_tempi = False
    current_initial = getattr(pm, "initial_tempo", None)
    has_initial = False
    init_candidate = bpm
    if current_initial is not None:
        try:
            init_candidate = float(current_initial)
            has_initial = math.isfinite(init_candidate) and init_candidate > 0.0
        except Exception:
            init_candidate = bpm
            has_initial = False
    first_qpm: Optional[float] = None
    if has_tempi and tempi_list:
        qpm0 = tempi_list[0]
        if not math.isfinite(qpm0) or qpm0 <= 0.0:
            qpm0 = bpm
        first_qpm = max(MIN_QPM, min(qpm0, MAX_QPM))
    else:
        if not has_initial:
            init_candidate = bpm
        if not math.isfinite(init_candidate) or init_candidate <= 0.0:
            init_candidate = bpm
        first_qpm = max(MIN_QPM, min(init_candidate, MAX_QPM))
    pm.initial_tempo = float(first_qpm)

    setattr(pm, "_sparkle_meta_seed_fallback", False)
    used_private = _seed_tick_tables(pm, first_qpm)
    if used_private:
        setattr(pm, "_sparkle_meta_seed_fallback", True)


def _clamp_int(value: Any, lo: int, hi: int, default: int) -> int:
    """Return ``value`` rounded to the nearest int and clamped to ``[lo, hi]``."""

    try:
        candidate = int(round(value))
    except Exception:
        return default
    if candidate < lo:
        return lo
    if candidate > hi:
        return hi
    return candidate


def _sanitize_midi_for_mido(pm: "pretty_midi.PrettyMIDI") -> None:
    """Clamp MIDI data bytes so ``pretty_midi.PrettyMIDI.write`` never feeds mido floats."""

    for inst in getattr(pm, "instruments", []) or []:
        for note in getattr(inst, "notes", []) or []:
            note.pitch = _clamp_int(note.pitch, 0, 127, 0)
            note.velocity = _clamp_int(note.velocity, 0, 127, 64)
        for cc in getattr(inst, "control_changes", []) or []:
            cc.number = _clamp_int(cc.number, 0, 127, 0)
            cc.value = _clamp_int(cc.value, 0, 127, 0)
        for pb in getattr(inst, "pitch_bends", []) or []:
            pb.pitch = _clamp_int(pb.pitch, -8192, 8191, 0)
        inst.program = _clamp_int(getattr(inst, "program", 0), 0, 127, 0)
        if hasattr(inst, "midi_channel") and inst.midi_channel is not None:
            inst.midi_channel = _clamp_int(inst.midi_channel, 0, 15, 0)


def _sanitize_tempi(pm: "pretty_midi.PrettyMIDI") -> None:
    """Clamp PrettyMIDI tempi so PrettyMIDI.write() never exceeds mido's MPQN range."""

    def _as_list(seq: Any) -> List[Any]:
        if seq is None:
            return []
        if isinstance(seq, list):
            return list(seq)
        try:
            return list(seq)
        except TypeError:
            tolist = getattr(seq, "tolist", None)
            if callable(tolist):
                try:
                    return list(tolist())
                except Exception:
                    pass
            return [seq]

    try:
        raw_times, raw_tempi = pm.get_tempo_changes()
    except Exception:
        raw_times, raw_tempi = [], []

    raw_time_list: List[float] = []
    for item in _as_list(raw_times):
        try:
            raw_time_list.append(float(item))
        except Exception:
            raw_time_list.append(0.0)

    raw_tempo_list: List[float] = []
    for item in _as_list(raw_tempi):
        try:
            raw_tempo_list.append(float(item))
        except Exception:
            raw_tempo_list.append(float("nan"))

    if not raw_tempo_list:
        try:
            init = float(getattr(pm, "initial_tempo", 120.0))
        except Exception:
            init = 120.0
        if not math.isfinite(init) or init <= 0.0:
            init = 120.0
        safe_init = max(MIN_QPM, min(init, MAX_QPM))
        pm.initial_tempo = safe_init
        _seed_tick_tables(pm, safe_init)
        return

    safe_changes: List[Tuple[float, float]] = []
    changed = False
    last_time = 0.0
    have_time = False

    for idx, raw_qpm in enumerate(raw_tempo_list):
        safe_qpm = raw_qpm
        invalid_qpm = False
        if not math.isfinite(safe_qpm) or safe_qpm <= 0.0:
            safe_qpm = 120.0
            invalid_qpm = True
        safe_qpm = max(MIN_QPM, min(safe_qpm, MAX_QPM))
        if invalid_qpm or not math.isfinite(raw_qpm) or raw_qpm <= 0.0:
            changed = True
        elif abs(safe_qpm - raw_qpm) > EPS:
            changed = True

        try:
            t_val = raw_time_list[idx]
        except IndexError:
            t_val = last_time if have_time else 0.0
        try:
            safe_t = float(t_val)
        except Exception:
            safe_t = last_time if have_time else 0.0
        if safe_t < 0.0:
            safe_t = 0.0
        if have_time and safe_t < last_time - EPS:
            safe_t = last_time
            changed = True

        if have_time and abs(safe_t - last_time) <= EPS:
            prev_time, prev_qpm = safe_changes[-1]
            if abs(prev_qpm - safe_qpm) > EPS:
                safe_changes[-1] = (prev_time, float(safe_qpm))
                changed = True
            elif invalid_qpm:
                safe_changes[-1] = (prev_time, float(safe_qpm))
            continue

        if abs(safe_t - t_val) > EPS:
            changed = True

        safe_changes.append((float(safe_t), float(safe_qpm)))
        last_time = safe_t
        have_time = True

    if not safe_changes:
        safe_init = max(MIN_QPM, min(120.0, MAX_QPM))
        pm.initial_tempo = safe_init
        _seed_tick_tables(pm, safe_init)
        return

    remover = getattr(pm, "remove_tempo_changes", None)
    adder_public = getattr(pm, "add_tempo_change", None)
    applied = False
    if changed and callable(remover) and callable(adder_public):
        try:
            remover()
            for tt, qq in safe_changes:
                adder_public(qq, tt)
            applied = True
        except Exception:
            applied = False
    if not applied:
        adder_private = getattr(pm, "_add_tempo_change", None)
        if callable(adder_private):
            try:
                if callable(remover):
                    try:
                        remover()
                    except Exception:
                        pass
                elif hasattr(pm, "_tempo_changes"):
                    try:
                        pm._tempo_changes = []  # type: ignore[attr-defined]
                    except Exception:
                        pass
                for tt, qq in safe_changes:
                    adder_private(qq, tt)
                applied = True
            except Exception:
                applied = False
    if not applied and hasattr(pm, "_tempo_changes"):
        try:
            tempo_cls = None
            if hasattr(pretty_midi, "TempoChange"):
                tempo_cls = pretty_midi.TempoChange  # type: ignore[attr-defined]
            else:
                containers = getattr(pretty_midi, "containers", None)
                if containers is not None:
                    tempo_cls = getattr(containers, "TempoChange", None)
            if tempo_cls is not None:
                pm._tempo_changes = [  # type: ignore[attr-defined]
                    tempo_cls(qq, tt) for tt, qq in safe_changes
                ]
            else:
                pm._tempo_changes = [  # type: ignore[attr-defined]
                    (qq, tt) for tt, qq in safe_changes
                ]
            applied = True
        except Exception:
            applied = False
    if not applied and changed:
        pm.initial_tempo = safe_changes[0][1]

    try:
        current_initial = float(getattr(pm, "initial_tempo", safe_changes[0][1]))
    except Exception:
        current_initial = safe_changes[0][1]
    if not math.isfinite(current_initial) or current_initial <= 0.0:
        pm.initial_tempo = safe_changes[0][1]
    else:
        clamped_initial = max(MIN_QPM, min(current_initial, MAX_QPM))
        if abs(clamped_initial - current_initial) > EPS:
            pm.initial_tempo = clamped_initial

    _seed_tick_tables(pm, safe_changes[0][1])


def _seed_input_grid(pm: "pretty_midi.PrettyMIDI", bpm: float, end_sec: float) -> None:
    """Seed *pm* with a tempo + silent note so ``get_beats`` succeeds."""

    tempo = float(bpm) if math.isfinite(bpm) and bpm > 0.0 else 120.0
    end = max(1.0, float(end_sec))

    if hasattr(pm, "_add_tempo_change"):
        pm._add_tempo_change(tempo, 0.0)
    else:  # pragma: no cover - legacy pretty_midi fallback
        pm.initial_tempo = tempo

    seed_inst = None
    for inst in pm.instruments:
        if getattr(inst, "name", "") == "__seed_input_grid__":
            seed_inst = inst
            break
    if seed_inst is None:
        seed_inst = pretty_midi.Instrument(program=0, name="__seed_input_grid__")
        pm.instruments.append(seed_inst)

    for note in seed_inst.notes:
        if note.pitch == 0 and note.velocity == 1 and abs(note.start) < 1e-9:
            note.end = max(note.end, end)
            break
    else:
        seed_inst.notes.append(pretty_midi.Note(velocity=1, pitch=0, start=0.0, end=end))


def clip_to_bar(beat_pos: float, bar_start: float, bar_end: float) -> float:
    """Clamp ``beat_pos`` into the inclusive start / exclusive end of a bar."""

    upper = bar_end - EPS
    if beat_pos < bar_start:
        return bar_start
    if beat_pos > upper:
        return upper
    return beat_pos


def resolve_downbeats(
    pm: "pretty_midi.PrettyMIDI",
    meter_map: List[Tuple[float, int, int]],
    beat_times: List[float],
    beat_to_time: Callable[[float], float],
    time_to_beat: Callable[[float], float],
) -> List[float]:
    """Return sorted downbeat times including the final track end.

    PrettyMIDI sometimes yields downbeats derived from tempo only; when the
    spacing disagrees with the time-signature map we rebuild the list from the
    meter changes so downstream logic sees a consistent, duplicate-free grid.
    """

    if not meter_map:
        raise ValueError("meter_map must contain at least one entry")

    end_t = pm.get_end_time()
    downbeats = list(pm.get_downbeats())
    rebuild = len(downbeats) < 2
    if not rebuild:
        # If PrettyMIDI already places downbeats exactly at meter-change boundaries,
        # prefer trusting it even when coarse spacing differs from theoretical
        # bar length (e.g., PM may emit only a single 6/8 bar before a TS change).
        change_times = [mt for mt, _, _ in meter_map[1:]]
        has_all_boundaries = all(
            any(abs(db - mt) <= 1e-6 for db in downbeats) for mt in change_times
        )
        if not has_all_boundaries:
            num0, den0 = meter_map[0][1], meter_map[0][2]
            bar_beats = num0 * (4.0 / den0)
            start_b = time_to_beat(downbeats[0])
            next_b = time_to_beat(downbeats[1])
            actual_beats = next_b - start_b
            if not math.isclose(
                actual_beats, bar_beats, rel_tol=1e-6, abs_tol=1e-9
            ):
                rebuild = True

    if not rebuild:
        meter_times = [mt for mt, _, _ in meter_map]
        for idx in range(len(downbeats) - 1):
            start = downbeats[idx]
            end = downbeats[idx + 1]
            # Ignore spans that contain an intermediate meter change; the
            # subsequent iteration anchored at the boundary will validate that
            # region instead.
            if any(
                mt > start + EPS and mt < end - EPS
                for mt in meter_times[1:]
            ):
                continue
            num, den = get_meter_at(meter_map, start, times=meter_times)
            expected_beats = num * (4.0 / den) if den else 0.0
            if expected_beats <= 0.0:
                continue
            start_b = time_to_beat(start)
            end_b = time_to_beat(end)
            actual_beats = end_b - start_b
            tol = max(1e-6, expected_beats * 1e-6)
            if (
                idx + 1 == len(downbeats) - 1
                and abs(end_t - end) <= 1e-6
                and actual_beats + tol < expected_beats
            ):
                # Final bar may be truncated; accept shorter spans at the tail.
                continue
            if not math.isclose(actual_beats, expected_beats, rel_tol=1e-6, abs_tol=tol):
                rebuild = True
                break

    if rebuild:
        meter_entries = [(time_to_beat(mt), num, den) for mt, num, den in meter_map]
        meter_entries.sort(key=lambda item: item[0])
        if not meter_entries:
            return [0.0, float(end_t)]
        end_beat = time_to_beat(end_t)
        downbeats_beats: List[float] = []
        start_b = meter_entries[0][0]
        downbeats_beats.append(start_b)
        meter_entries.append((end_beat, meter_entries[-1][1], meter_entries[-1][2]))
        for (seg_start_b, num, den), (seg_end_b, _, _) in zip(
            meter_entries, meter_entries[1:]
        ):
            bar_beats = _beats_per_bar(num, den)
            if bar_beats <= 0:
                continue
<<<<<<< HEAD
            cur = max(downbeats_beats[-1], seg_start_b)
            if cur < seg_start_b + EPS:
                cur = seg_start_b
            else:
                offset = math.fmod(cur - seg_start_b, bar_beats)
                if offset < 0:
                    offset += bar_beats
                if offset > EPS:
                    cur += bar_beats - offset
            while cur < seg_end_b - EPS:
                if abs(cur - downbeats_beats[-1]) > EPS:
                    downbeats_beats.append(cur)
                cur += bar_beats
            if downbeats_beats[-1] < seg_end_b - EPS:
                downbeats_beats.append(seg_end_b)
            else:
                downbeats_beats[-1] = seg_end_b
        downbeats = []
        for beat_val in downbeats_beats:
            t = beat_to_time(beat_val)
            if not downbeats or abs(t - downbeats[-1]) > EPS:
                downbeats.append(t)
=======
            bar = start_b
            while bar < end_b - EPS:
                downbeats.append(beat_to_time(bar))
                bar += bar_beats
            boundary = float(next_t)
            if not downbeats or abs(boundary - downbeats[-1]) > EPS:
                downbeats.append(boundary)
>>>>>>> 9b5d5215
        if not downbeats:
            downbeats = [beat_to_time(meter_entries[0][0]), float(end_t)]

    downbeats.sort()
    unique: List[float] = []
    for t in downbeats:
        ft = float(t)
        if not unique or abs(ft - unique[-1]) > EPS:
            unique.append(ft)
    if not unique:
        unique.append(0.0)
    last = unique[-1]
    if last < end_t - EPS:
        unique.append(float(end_t))
    else:
        unique[-1] = float(end_t)
    assert abs(end_t - unique[-1]) <= 1e-6
    return unique


@lru_cache(None)
def _cached_meter_entry(
    meter_key: Tuple[Tuple[float, int, int], ...],
    idx: int,
) -> Tuple[int, int]:
    """Return ``(numerator, denominator)`` for ``meter_key[idx]`` with clamping."""

    if not meter_key:
        raise ValueError("meter_map must contain at least one entry")
    if idx < 0:
        idx = 0
    elif idx >= len(meter_key):
        idx = len(meter_key) - 1
    _, num, den = meter_key[idx]
    return num, den


def get_meter_at(
    meter_map: List[Tuple[float, int, int]],
    t: float,
    *,
    times: Optional[List[float]] = None,
) -> Tuple[int, int]:
    """Return the meter active at time ``t`` using bisect over change times."""

    if not meter_map:
        raise ValueError("meter_map must contain at least one entry")
    use_times_seq: Union[List[float], Tuple[float, ...]]
    if times is not None:
        use_times_seq = times
    else:
        use_times_seq = [mt for mt, _, _ in meter_map]
    if len(use_times_seq) >= 2:
        assert all(
            earlier <= later + EPS for earlier, later in zip(use_times_seq, use_times_seq[1:])
        ), "meter change times must be non-decreasing"
    idx = bisect.bisect_right(use_times_seq, t + EPS) - 1
    return _cached_meter_entry(tuple(meter_map), idx)


# Lightweight PrettyMIDI stub for tests and dry runs
def _pm_dummy_for_docs(length: float = 6.0):
    """Return a minimal PrettyMIDI-like object for unit tests.

    Provides instruments, tempo/beat helpers, and write().
    """
    try:
        pm_mod = pretty_midi
    except Exception:  # pragma: no cover - pretty_midi should exist
        pm_mod = None  # type: ignore

    class Dummy:
        def __init__(self, length: float) -> None:
            self._length = float(length)
            inst = (
                pm_mod.Instrument(0) if pm_mod else type("I", (), {"notes": [], "is_drum": False})()
            )
            if pm_mod:
                inst.notes.append(pm_mod.Note(velocity=1, pitch=60, start=0.0, end=float(length)))
                inst.is_drum = False
            self.instruments = [inst]
            self.time_signature_changes = []

        def get_beats(self):
            step = 0.5  # 120 bpm
            n = int(self._length / step) + 1
            return [i * step for i in range(n)]

        def get_downbeats(self):
            return self.get_beats()[::4]

        def get_end_time(self):
            return self._length

        def get_tempo_changes(self):
            return [0.0], [120.0]

        def write(self, path: str) -> None:  # pragma: no cover
            Path(path).write_bytes(b"")

    return Dummy(length)


@dataclass
class RuntimeContext:
    """Container for runtime state used during phrase emission.

    Attributes
    ----------
    rng:
        Random number generator for humanization.
    section_lfo:
        Optional low-frequency oscillator scaling velocities per bar.
    humanize_ms:
        Timing jitter range in milliseconds.
    humanize_vel:
        Velocity jitter range.
    beat_to_time, time_to_beat:
        Conversion helpers between beat indices and seconds.
    clip:
        Function clamping note intervals.
    maybe_merge_gap:
        Function deciding merge gaps for adjacent notes.
    append_phrase:
        Callback appending phrase notes to the output instrument.
    vel_factor:
        Function computing per-pulse velocity scaling.
    accent_by_bar, bar_counts, preset_by_bar:
        Immutable per-bar caches.
    accent_scale_by_bar:
        Optional per-bar velocity scaling factors.
    vel_curve:
        Velocity curve mode.
    downbeats:
        List of bar start times in seconds.
    cycle_mode:
        Phrase cycle mode ("bar" or "chord").
    phrase_len_beats:
        Nominal phrase length in beats.
    phrase_inst:
        Destination instrument for phrase notes.
    pick_phrase_note:
        Callback choosing which phrase note to emit.
    release_sec, min_phrase_len_sec:
        Timing constants forwarded to ``append_phrase``.
    phrase_vel:
        Base phrase velocity before scaling.
    duck:
        Function applying vocal ducking to velocities.
    lfo_targets:
        Tuple of streams affected by the section LFO.
    stable_guard:
        Optional guard suppressing rapid chord changes.
    stats:
        Mutable statistics dictionary (updated in place).
    bar_progress:
        Mutable pulse counters per bar.
    pulse_subdiv_beats, swing, swing_unit_beats:
        Timing parameters for pulse scheduling.
    EPS:
        Minimal interval constant.
    """

    rng: random.Random
    section_lfo: Optional[SectionLFO]
    humanize_ms: float
    humanize_vel: float
    beat_to_time: Callable[[float], float]
    time_to_beat: Callable[[float], float]
    clip: Callable[[float, float], Tuple[float, float]]
    maybe_merge_gap: Callable[..., float]
    append_phrase: Callable[..., None]
    vel_factor: Callable[[str, int, int], float]
    accent_by_bar: Dict[int, Optional[List[float]]]
    bar_counts: Dict[int, int]
    preset_by_bar: Dict[int, Dict[str, float]]
    accent_scale_by_bar: Dict[int, float]
    vel_curve: str
    downbeats: List[float]
    cycle_mode: str
    phrase_len_beats: float
    phrase_inst: "pretty_midi.Instrument"
    pick_phrase_note: Callable[[float, int], Optional[int]]
    release_sec: float
    min_phrase_len_sec: float
    phrase_vel: int
    duck: Callable[[int, int], int]
    lfo_targets: Tuple[str, ...]
    stable_guard: Optional[StableChordGuard]
    stats: Optional[Dict]
    bar_progress: Dict[int, int]
    pulse_subdiv_beats: float
    swing: float
    swing_unit_beats: float
    swing_shape: str
    EPS: float = EPS


def _emit_phrases_for_span(span: "ChordSpan", c_idx: int, ctx: RuntimeContext) -> None:
    """Emit phrase triggers for a single chord span.

    Parameters
    ----------
    span:
        Chord span defining start/end times and quality.
    c_idx:
        Index of the span within the chord list.
    ctx:
        RuntimeContext carrying helpers and precomputed state.

    Side Effects
    ------------
    Appends phrase notes to ``ctx.phrase_inst`` and updates ``ctx.stats`` and
    ``ctx.bar_progress``. Returns ``None``.
    """

    sb = ctx.time_to_beat(span.start)
    eb = ctx.time_to_beat(span.end)
    b = sb
    iter_guard = MAX_ITERS
    # Guard to avoid pathological zero-advance loops when phrasing math collapses.
    while b < eb - ctx.EPS:
        t = ctx.beat_to_time(b)
        bar_idx = max(0, bisect.bisect_right(ctx.downbeats, t) - 1)
        preset = ctx.preset_by_bar.get(bar_idx, DENSITY_PRESETS["med"])
        total = ctx.bar_counts.get(bar_idx, 1)
        idx = ctx.bar_progress.get(bar_idx, 0)
        ctx.bar_progress[bar_idx] = idx + 1
        vf = ctx.vel_factor(ctx.vel_curve, idx, total)
        acc_arr = ctx.accent_by_bar.get(bar_idx)
        scale = ctx.accent_scale_by_bar.get(bar_idx, 1.0)
        af = (acc_arr[idx % len(acc_arr)] if acc_arr else 1.0) * preset["accent"] * scale
        base_vel = max(1, min(127, int(round(ctx.phrase_vel * vf * af))))
        base_vel = ctx.duck(bar_idx, base_vel)
        if ctx.section_lfo and "phrase" in ctx.lfo_targets:
            base_vel = max(1, min(127, int(round(base_vel * ctx.section_lfo.vel_scale(bar_idx)))))
            if ctx.stats is not None:
                ctx.stats.setdefault("lfo_pos", {})[bar_idx] = ctx.section_lfo._pos(bar_idx)
        if ctx.humanize_vel > 0:
            base_vel = max(
                1,
                min(
                    127, int(round(base_vel + ctx.rng.uniform(-ctx.humanize_vel, ctx.humanize_vel)))
                ),
            )
        interval = ctx.pulse_subdiv_beats * preset["stride"]
        if ctx.swing > 0.0 and abs(ctx.pulse_subdiv_beats - ctx.swing_unit_beats) < ctx.EPS:
            if ctx.swing_shape == "offbeat":
                interval *= (1 + ctx.swing) if idx % 2 == 0 else (1 - ctx.swing)
            elif ctx.swing_shape == "even":
                interval *= (1 - ctx.swing) if idx % 2 == 0 else (1 + ctx.swing)
            else:
                mod = idx % 3
                if mod == 0:
                    interval *= 1 + ctx.swing
                elif mod == 1:
                    interval *= 1 - ctx.swing
        next_b = b + interval
        if ctx.cycle_mode == "bar" and bar_idx + 1 < len(ctx.downbeats):
            next_b = min(next_b, ctx.time_to_beat(ctx.downbeats[bar_idx + 1]))
        next_b = min(next_b, ctx.time_to_beat(span.end))
        beat_inc = next_b - b
        if ctx.stable_guard:
            ctx.stable_guard.step((span.root_pc, span.quality), beat_inc)
            if ctx.stats is not None:
                ctx.stats.setdefault("guard_hold_beats", {})[bar_idx] = ctx.stable_guard.hold
        pn = ctx.pick_phrase_note(t, c_idx)
        if ctx.stable_guard:
            pn = ctx.stable_guard.filter(pn)
        end_b = b + ctx.phrase_len_beats * preset["len"]
        boundary = ctx.beat_to_time(end_b)
        if ctx.cycle_mode == "bar" and bar_idx + 1 < len(ctx.downbeats):
            boundary = min(boundary, ctx.downbeats[bar_idx + 1])
        boundary = min(boundary, span.end)
        if pn is not None:
            if ctx.humanize_ms > 0.0:
                delta_s = ctx.rng.uniform(-ctx.humanize_ms, ctx.humanize_ms) / 1000.0
                delta_e = ctx.rng.uniform(-ctx.humanize_ms, ctx.humanize_ms) / 1000.0
            else:
                delta_s = delta_e = 0.0
            start_t = t + delta_s
            if ctx.cycle_mode == "bar":
                start_t = max(ctx.downbeats[bar_idx], span.start, start_t)
            else:
                start_t = max(span.start, start_t)
            end_t = min(boundary, boundary + delta_e)
            start_t, end_t = ctx.clip(start_t, end_t, eps=ctx.EPS)
            mg = ctx.maybe_merge_gap(
                ctx.phrase_inst,
                pn,
                start_t,
                bar_start=ctx.downbeats[bar_idx],
                chord_start=span.start,
            )
            ctx.append_phrase(
                ctx.phrase_inst,
                pn,
                start_t,
                end_t,
                base_vel,
                mg,
                ctx.release_sec,
                ctx.min_phrase_len_sec,
                ctx.stats,
            )
            if ctx.stats is not None:
                ctx.stats.setdefault("bar_triggers", {}).setdefault(bar_idx, []).append((b, start_t))
            if ctx.stats is not None and bar_idx not in ctx.stats["bar_phrase_notes"]:
                ctx.stats["bar_phrase_notes"][bar_idx] = pn
            if ctx.stats is not None:
                ctx.stats.setdefault("bar_velocities", {}).setdefault(bar_idx, []).append(base_vel)
        if beat_inc <= ctx.EPS:
            logging.warning(
                "emit_phrases_for_span: non-positive beat increment; aborting span"
            )
            break
        b += beat_inc
        iter_guard -= 1
        if iter_guard <= 0:
            logging.warning(
                "emit_phrases_for_span: max iterations reached; aborting span"
            )
            break


def parse_midi_note(token: str) -> int:
    """Parse a MIDI note from integer or note name like C1 or F#2."""
    token = token.strip().replace("＃", "#").replace("♯", "#").replace("♭", "b").replace("ｂ", "b")
    fw = {chr(ord("Ａ") + i): chr(ord("A") + i) for i in range(26)}
    fw.update({chr(ord("０") + i): str(i) for i in range(10)})
    token = token.translate(str.maketrans(fw))
    try:
        v = int(token)
        if not (0 <= v <= 127):
            raise ValueError
        return v
    except ValueError:
        m = NOTE_RE.match(token)
        if not m:
            raise SystemExit(f"Invalid note token: {token} (use int 0-127 or names like C1)")
        name, octv = m.groups()
        pc = PITCH_CLASS.get(name)
        if pc is None:
            raise SystemExit(f"Unknown pitch class: {name}")
        val = (int(octv) + 1) * 12 + pc
        if not (0 <= val <= 127):
            raise SystemExit(f"Note out of MIDI range: {token}")
        return val


def parse_int_or(x, default: int) -> int:
    """Parse ``x`` as int, returning ``default`` for ``None`` or invalid values."""

    if x is None:
        return default
    try:
        return int(str(x).strip())
    except Exception:
        return default


def validate_midi_note(v: int) -> int:
    """Validate MIDI note range 0..127."""
    v = int(v)
    if not (0 <= v <= 127):
        raise SystemExit("cycle_phrase_notes must be MIDI 0..127, 'rest', or note names")
    return v


def parse_note_token(
    tok: Union[str, int], *, warn_unknown: bool = False, mapping: Optional[Dict[str, Any]] = None
) -> Optional[int]:
    """Normalize note token to a MIDI int or ``None`` for rests.

    If ``mapping`` is provided, alias dictionaries such as ``phrase_note_map`` and
    ``note_aliases`` are consulted. With ``mapping=None`` only built-in aliases and
    literal MIDI/note-name forms are resolved.
    """
    if isinstance(tok, str):
        t = tok.strip()
        if t.lower() in {"rest", "silence", ""}:
            return None
        alias_map, alias_inv = _current_note_alias_maps()
        alias_val = alias_map.get(t)
        if alias_val is None:
            for midi_val, alias_name in alias_inv.items():
                if alias_name == t:
                    alias_val = midi_val
                    break
        if alias_val is not None:
            resolved_alias = _resolve_pitch_token(alias_val, None)
            if resolved_alias is not None:
                return validate_midi_note(resolved_alias)
        resolved = _resolve_pitch_token(t, mapping)
        if resolved is not None:
            return validate_midi_note(resolved)
        try:
            return validate_midi_note(parse_midi_note(t))
        except SystemExit:
            if warn_unknown:
                logging.warning("unknown note alias: %s", tok)
                return None
            raise
    if tok is None:
        return None
    try:
        resolved = _resolve_pitch_token(tok, mapping)
        if resolved is not None:
            return validate_midi_note(resolved)
        return validate_midi_note(int(tok))
    except Exception as e:  # pragma: no cover - unlikely
        if warn_unknown:
            logging.warning("unknown note alias: %s", tok)
            return None
        raise SystemExit(f"Invalid note token: {tok}") from e


def clip_note_interval(start_t: float, end_t: float, *, eps: float = EPS) -> Tuple[float, float]:
    """Ensure end_t is at least eps after start_t and clamp negatives."""
    if start_t < 0:
        start_t = 0.0
    if end_t < start_t + eps:
        end_t = start_t + eps
    return start_t, end_t


def validate_accent(accent: Optional[List[Union[int, float]]]) -> Optional[List[float]]:
    if accent is None:
        return None
    if not isinstance(accent, list):
        raise SystemExit("--accent must be JSON list of numbers")
    if not accent:
        return None
    cleaned: List[float] = []
    for x in accent:
        if not isinstance(x, (int, float)):
            raise SystemExit("--accent must be JSON list of numbers")
        v = float(x)
        if v < 0.1:
            v = 0.1
        if v > 2.0:
            v = 2.0
        cleaned.append(v)
    return cleaned


def stretch_accent(accent: List[float], n: int) -> List[float]:
    if len(accent) == n:
        return accent
    if n <= 0:
        return []
    if len(accent) == 1:
        return accent * n
    out: List[float] = []
    for i in range(n):
        pos = i * (len(accent) - 1) / (n - 1)
        lo = int(math.floor(pos))
        hi = min(lo + 1, len(accent) - 1)
        frac = pos - lo
        out.append(accent[lo] * (1 - frac) + accent[hi] * frac)
    return out


def write_reports(
    stats: Dict, json_path: Optional[str] = None, md_path: Optional[str] = None
) -> None:
    if json_path:
        Path(json_path).write_text(json.dumps(stats, indent=2))
    if md_path:
        lines = [
            "# Sparkle Report",
            f"bars: {stats.get('bar_count', 0)}",
            f"fills: {stats.get('fill_count', 0)}",
        ]
        Path(md_path).write_text("\n".join(lines) + "\n")


def write_debug_md(stats: Dict, path: str) -> None:
    sections = stats.get("section_tags", {})
    notes = stats.get("bar_phrase_notes_list", [])
    fills = set(stats.get("fill_bars", []))
    reasons = stats.get("bar_reason", {})
    lfo_pos = stats.get("lfo_pos", {})
    guards = stats.get("guard_hold_beats", {})
    lines = [
        "|bar|section|phrase|fill|accent|lfo_pos|guard_hold_beats|damping|reason|",
        "|-|-|-|-|-|-|-|-|-|",
    ]
    bar_count = stats.get("bar_count", len(notes))
    accent_scales = stats.get("accent_scales", {})
    for b in range(bar_count):
        note = notes[b] if b < len(notes) else None
        alias = NOTE_ALIAS_INV.get(note, str(note) if note is not None else "")
        fill_flag = "1" if b in fills else ""
        acc = f"{accent_scales.get(b, 1.0):.2f}"
        lfo = f"{lfo_pos.get(b, 0.0):.2f}" if lfo_pos else ""
        guard = f"{guards.get(b, 0.0):.2f}" if guards else ""
        damp = stats.get("damping", {}).get(b, "")
        src = reasons.get(b, {}).get("source", "")
        lines.append(
            f"|{b}|{sections.get(b, '')}|{alias}|{fill_flag}|{acc}|{lfo}|{guard}|{damp}|{src}|"
        )
    Path(path).write_text("\n".join(lines) + "\n")


def parse_accent_arg(s: str) -> Optional[List[float]]:
    try:
        data = json.loads(s)
    except Exception:
        raise SystemExit("--accent must be JSON list of numbers")
    return validate_accent(data)

# --- RESOLVED MERGE: keep both damp-arg parser and guide summarization utilities ---


def parse_damp_arg(s: str) -> Tuple[str, Dict[str, Any]]:
    """Parse --damp argument into (mode, kwargs).

    Examples:
        "none"
        "cc:cc=11,channel=0,deadband=2,min_beats=0.25,clip_lo=0,clip_hi=96"
        "follow:cc=1,smooth=4"
    """
    if not s:
        return "none", {}
    if ":" in s:
        mode, rest = s.split(":", 1)
    else:
        mode, rest = s, ""
    mode = mode.strip()
    kw: Dict[str, Any] = {}
    for token in filter(None, (t.strip() for t in rest.split(","))):
        if "=" not in token:
            continue
        k, v = token.split("=", 1)
        k = k.strip()
        v = v.strip()
        if k in {"cc", "channel", "value", "smooth"}:
            try:
                kw[k] = int(v)
            except ValueError:
                raise SystemExit(f"--damp invalid int for {k}: {v}")
        elif k in {"deadband", "min_beats"}:
            try:
                kw[k] = float(v)
            except ValueError:
                raise SystemExit(f"--damp invalid float for {k}: {v}")
        elif k in {"clip_lo", "clip_hi"}:
            try:
                kw[k] = int(v)
            except ValueError:
                raise SystemExit(f"--damp invalid int for {k}: {v}")
        else:
            # best-effort: numeric if possible, else string
            try:
                kw[k] = float(v)
            except ValueError:
                kw[k] = v
    lo = kw.pop("clip_lo", None)
    hi = kw.pop("clip_hi", None)
    if lo is not None or hi is not None:
        kw["clip"] = (int(lo) if lo is not None else 0, int(hi) if hi is not None else 127)
    return mode, kw


# Resolved merge: combine guide summarization utilities with phrase scheduling
# NOTE: Assumes the following are defined elsewhere in the module:
#   - parse_note_token, validate_midi_note, EPS, PHRASE_INST_NAME
#   - pretty_midi, json, math, bisect, collections, random
#   - from typing import Any, Optional, Dict, List, Tuple, Union, Set


def parse_thresholds_arg(s: str) -> Dict[str, Union[int, List[Tuple[int, float]]]]:
    cfg = parse_json_arg("--guide-thresholds", s, GUIDE_THRESHOLDS_SCHEMA)
    for k in ("low", "mid", "high"):
        v = cfg[k]
        if isinstance(v, list):
            items: List[Tuple[int, float]] = []
            for it in v:
                if isinstance(it, list) and len(it) == 2:
                    note = parse_note_token(it[0])
                    weight = float(it[1])
                else:
                    note = parse_note_token(it)
                    weight = 1.0
                if note is None:
                    raise SystemExit("--guide-thresholds cannot use 'rest'")
                items.append((int(note), weight))
            cfg[k] = items
        elif isinstance(v, str):
            p = parse_note_token(v)
            if p is None:
                raise SystemExit("--guide-thresholds cannot use 'rest'")
            cfg[k] = int(p)
        elif isinstance(v, int):
            validate_midi_note(v)
            cfg[k] = int(v)
        else:
            raise SystemExit(
                f"--guide-thresholds {k} must be int, MIDI note token, or list of tokens"
            )
    return cfg


GUIDE_THRESHOLDS_SCHEMA: Dict[str, Any] = {
    "__type__": dict,
    "__description__": '{"low": int|list, "mid": int|list, "high": int|list}',
    "low": {"type": (int, str, list)},
    "mid": {"type": (int, str, list)},
    "high": {"type": (int, str, list)},
}


STYLE_INJECT_SCHEMA: Dict[str, Any] = {
    "__type__": dict,
    "__description__": '{"period": int, "note": int, "duration_beats": >0}',
    "period": {"type": int, "min": 1},
    "note": {"type": int, "min": 0, "max": 127},
    "duration_beats": {"type": (int, float), "min_exclusive": 0.0},
    "min_gap_beats": {"type": (int, float), "min": 0.0, "optional": True},
    "avoid_pitches": {"type": list, "optional": True},
}


SECTIONS_SCHEMA: Dict[str, Any] = {
    "__type__": list,
    "__description__": '[{"start_bar": int, "tag": str, ...}] or label list',
    "__item__": {
        "__type__": (dict, str),
        "__schema__": {
            "start_bar": {"type": int, "min": 0, "optional": True},
            "end_bar": {"type": int, "min": 0, "optional": True},
            "tag": {"type": str, "optional": True},
            "density": {"type": str, "optional": True},
            "phrase_pool": {"type": list, "optional": True},
            "pool": {"type": list, "optional": True},
            "pool_by_quality": {"type": dict, "optional": True},
        },
    },
}


def parse_json_arg(name: str, raw: str, schema: Dict[str, Any]) -> Any:
    label = name if name.startswith("--") else f"--{name}"
    errors: List[str] = []
    try:
        data = json.loads(raw)
    except json.JSONDecodeError as exc:
        errors.append(f"{exc.msg} at line {exc.lineno} column {exc.colno}")
        normalized = raw.replace("'", '"')
        if normalized != raw:
            try:
                data = json.loads(normalized)
            except json.JSONDecodeError as exc_norm:
                errors.append(
                    f"after quote normalization: {exc_norm.msg} at line {exc_norm.lineno} column {exc_norm.colno}"
                )
                raise SystemExit(f"{label} expects JSON ({'; '.join(errors)})") from exc_norm
        else:
            raise SystemExit(f"{label} expects JSON ({errors[0]})") from exc
    except Exception as exc:
        raise SystemExit(f"{label} expects JSON ({exc})") from exc

    def _type_name(tp: Union[type, Tuple[type, ...]]) -> str:
        if isinstance(tp, tuple):
            return "|".join(sorted(t.__name__ for t in tp))
        return tp.__name__

    def _ensure_type(value: Any, expected: Union[type, Tuple[type, ...]], path: str) -> None:
        types = expected if isinstance(expected, tuple) else (expected,)
        if not isinstance(value, types):
            raise SystemExit(
                f"{label} field '{path}' must be {_type_name(types)}; got {type(value).__name__}"
            )

    def _validate(obj: Any, spec: Dict[str, Any], path: str) -> None:
        description = spec.get("__description__")
        expected_type = spec.get("__type__")
        if expected_type is not None:
            _ensure_type(obj, expected_type, path or "root")
        nested_schema = spec.get("__schema__")
        if nested_schema and isinstance(obj, (dict, list)):
            _validate(obj, nested_schema, path)
        if isinstance(obj, list) and "__item__" in spec:
            item_spec = spec["__item__"]
            for idx, item in enumerate(obj):
                _validate(item, item_spec, f"{path}[{idx}]" if path else f"[{idx}]")
        if not isinstance(obj, dict):
            return
        for key, rule in spec.items():
            if key.startswith("__"):
                continue
            field_path = f"{path}.{key}" if path else key
            if not isinstance(rule, dict):
                expected = rule
                rule = {"type": expected}
            optional = bool(rule.get("optional", False))
            if key not in obj:
                if optional:
                    continue
                desc = description or "see documentation"
                raise SystemExit(
                    f"{label} missing required key '{field_path}' (expects {desc})"
                )
            value = obj[key]
            if "type" in rule and rule["type"] is not None:
                _ensure_type(value, rule["type"], field_path)
            if "choices" in rule and value not in rule["choices"]:
                raise SystemExit(
                    f"{label} field '{field_path}' must be one of {sorted(rule['choices'])}"
                )
            if "min" in rule and value < rule["min"]:
                raise SystemExit(
                    f"{label} field '{field_path}' must be >= {rule['min']}"
                )
            if "min_exclusive" in rule and value <= rule["min_exclusive"]:
                raise SystemExit(
                    f"{label} field '{field_path}' must be > {rule['min_exclusive']}"
                )
            if "max" in rule and value > rule["max"]:
                raise SystemExit(
                    f"{label} field '{field_path}' must be <= {rule['max']}"
                )
            if "max_exclusive" in rule and value >= rule["max_exclusive"]:
                raise SystemExit(
                    f"{label} field '{field_path}' must be < {rule['max_exclusive']}"
                )
            if "schema" in rule and isinstance(value, (dict, list)):
                _validate(value, rule["schema"], field_path)

    _validate(data, schema, "")
    return data


@dataclass
class InlineChordEvent:
    chord: str
    start_beats: Optional[float] = None
    start_time: Optional[float] = None
    bar: Optional[int] = None


def parse_inline_chords(raw: str) -> Optional[List[InlineChordEvent]]:
    if raw is None:
        return None
    normalized = unicodedata.normalize("NFKC", raw)
    normalized = (
        normalized.replace("♯", "#")
        .replace("＃", "#")
        .replace("♭", "b")
        .replace("ｂ", "b")
    )
    trimmed = normalized.strip()
    if not trimmed:
        return []

    if trimmed[0] in "[{":
        data: Any = None
        try:
            data = json.loads(trimmed)
        except Exception:
            if yaml is not None:
                try:
                    data = yaml.safe_load(trimmed)
                except Exception:
                    data = None
        if isinstance(data, dict):
            data = [data]
        if isinstance(data, list):
            events: List[InlineChordEvent] = []
            for idx, item in enumerate(data):
                if not isinstance(item, dict):
                    raise SystemExit(
                        f"--chords inline JSON element at index {idx} must be an object"
                    )
                chord_token = item.get("chord")
                if not isinstance(chord_token, str) or not chord_token.strip():
                    raise SystemExit(
                        f"--chords inline JSON element at index {idx} must provide 'chord' string"
                    )
                start_beats: Optional[float] = None
                start_time: Optional[float] = None
                bar_idx: Optional[int] = None
                if "start_beats" in item:
                    try:
                        start_beats = float(item["start_beats"])
                    except Exception as exc:
                        raise SystemExit(
                            f"--chords inline JSON element at index {idx} has invalid start_beats"
                        ) from exc
                elif "start" in item:
                    try:
                        start_time = float(item["start"])
                    except Exception as exc:
                        raise SystemExit(
                            f"--chords inline JSON element at index {idx} has invalid start"
                        ) from exc
                elif "bar" in item or "start_bar" in item:
                    key = "bar" if "bar" in item else "start_bar"
                    try:
                        bar_idx = int(item[key])
                    except Exception as exc:
                        raise SystemExit(
                            f"--chords inline JSON element at index {idx} has invalid bar index"
                        ) from exc
                    if bar_idx < 0:
                        raise SystemExit(
                            f"--chords inline JSON element at index {idx} must have non-negative bar"
                        )
                else:
                    raise SystemExit(
                        f"--chords inline JSON element at index {idx} requires 'bar', 'start', or 'start_beats'"
                    )
                events.append(
                    InlineChordEvent(
                        chord=chord_token.strip(),
                        start_beats=start_beats,
                        start_time=start_time,
                        bar=bar_idx,
                    )
                )
            return events

    ascii_spec = normalized.replace("，", ",").replace("：", ":")

    def _looks_like_inline_token(token: str) -> bool:
        if ":" not in token:
            return False
        head = token.split(":", 1)[0].strip()
        try:
            float(head)
        except ValueError:
            return False
        return True

    tokens = [tok.strip() for tok in ascii_spec.split(",") if tok.strip()]
    if not tokens:
        return []
    if not any(_looks_like_inline_token(tok) for tok in tokens):
        return None

    events: List[InlineChordEvent] = []
    for idx, raw_token in enumerate(tokens):
        parts = raw_token.split(":", 2)
        if len(parts) == 3:
            start_txt, root_txt, qual_txt = parts
            chord_symbol = f"{root_txt.strip()}:{qual_txt.strip()}"
        elif len(parts) == 2:
            start_txt, chord_txt = parts
            chord_txt = chord_txt.strip()
            if not chord_txt:
                raise SystemExit(
                    f"--chords inline token {idx} ('{raw_token}') missing chord descriptor"
                )
            if ":" in chord_txt:
                chord_symbol = chord_txt
            else:
                body = chord_txt
                quality_guess = "maj"
                lowered = body.lower()
                if lowered.endswith("minor"):
                    body = body[:-5]
                    quality_guess = "min"
                elif lowered.endswith("major"):
                    body = body[:-5]
                    quality_guess = "maj"
                elif lowered.endswith("min"):
                    body = body[:-3]
                    quality_guess = "min"
                elif lowered.endswith("maj"):
                    body = body[:-3]
                    quality_guess = "maj"
                elif lowered.endswith("m"):
                    body = body[:-1]
                    quality_guess = "min"
                body = body.strip()
                if not body:
                    raise SystemExit(
                        f"--chords inline token {idx} ('{raw_token}') cannot infer root from '{chord_txt}'"
                    )
                chord_symbol = f"{body}:{quality_guess}"
        else:
            raise SystemExit(
                f"--chords inline token {idx} ('{raw_token}') must be start:Root[:Quality]"
            )
        try:
            start_beats_val = float(start_txt)
        except ValueError as exc:
            raise SystemExit(
                f"--chords inline token {idx} ('{raw_token}') has invalid beat value"
            ) from exc
        events.append(InlineChordEvent(chord=chord_symbol.strip(), start_beats=start_beats_val))
    return events


def parse_onset_th_arg(s: str) -> Dict[str, int]:
    try:
        cfg = json.loads(s)
    except Exception:
        raise SystemExit("--guide-onset-th must be JSON")
    if not isinstance(cfg, dict):
        raise SystemExit("--guide-onset-th must be JSON object")
    for k in ("mid", "high"):
        v = cfg.get(k)
        if not isinstance(v, int):
            raise SystemExit(f"--guide-onset-th {k} must be int")
    return cfg


def parse_phrase_pool_arg(s: str) -> Dict[str, Any]:
    try:
        data = json.loads(s)
    except Exception:
        raise SystemExit("--phrase-pool must be JSON")
    items: List[Tuple[int, float]] = []
    T = None
    if isinstance(data, dict) and "notes" in data:
        notes = [parse_note_token(n) for n in data["notes"]]
        weights = data.get("weights")
        if weights is None:
            weights = [1.0] * len(notes)
        if len(weights) != len(notes):
            raise SystemExit("--phrase-pool weights length mismatch")
        for n, w in zip(notes, weights):
            if n is not None:
                items.append((int(n), float(w)))
        T = data.get("T")
    else:
        if isinstance(data, dict):
            # take first level if mapping provided
            if data:
                data = next(iter(data.values()))
            else:
                data = []
        if not isinstance(data, list):
            raise SystemExit("--phrase-pool must be list or mapping of lists")
        for it in data:
            if isinstance(it, list) and len(it) == 2:
                note = parse_note_token(it[0])
                weight = float(it[1])
            else:
                note = parse_note_token(it)
                weight = 1.0
            if note is not None:
                items.append((int(note), weight))
    return {"pool": items, "T": T}


class PoolPicker:
    """Utility to pick notes from a pool using various policies."""

    def __init__(
        self,
        pool: List[Tuple[int, float]],
        mode: str = "random",
        T: Optional[List[List[float]]] = None,
        no_repeat_window: int = 1,
        rng: Optional[random.Random] = None,
    ):
        self.pool = pool
        self.mode = mode
        self.T = T
        self.no_repeat_window = max(1, no_repeat_window)
        self.idx = 0
        self.last_idx: Optional[int] = None
        self.recent: collections.deque = collections.deque(maxlen=self.no_repeat_window)
        if rng is None:
            # Honor opt-in deterministic mode while preserving override priority.
            rng = random.Random(0) if _SPARKLE_DETERMINISTIC else random
        self.rng = rng

    def _choose(self, weights: Optional[List[float]] = None) -> int:
        notes = [n for n, _ in self.pool]
        if weights is None:
            weights = [w for _, w in self.pool]
        return self.rng.choices(list(range(len(notes))), weights=weights, k=1)[0]

    def pick(self) -> int:
        if not self.pool:
            raise RuntimeError("empty pool")
        idx: int
        if self.mode == "roundrobin":
            idx = self.idx % len(self.pool)
            self.idx += 1
        elif self.mode == "weighted":
            idx = self._choose()
        elif self.mode == "markov" and self.T:
            if self.last_idx is None:
                idx = 0
            else:
                row = self.T[self.last_idx]
                idx = self._choose(row)
        else:  # random or markov without T
            idx = self._choose()
        note = self.pool[idx][0]
        if note in self.recent and len(self.pool) > len(self.recent):
            candidates = [i for i, (n, _) in enumerate(self.pool) if n not in self.recent]
            if candidates:
                idx = self.rng.choice(candidates)
                note = self.pool[idx][0]
        self.recent.append(note)
        self.last_idx = idx
        return note


def thin_cc_events(
    events: List[Tuple[float, int]],
    *,
    min_interval_beats: float = 0.0,
    deadband: int = 0,
    clip: Optional[Tuple[int, int]] = None,
) -> List[Tuple[float, int]]:
    if not events:
        return events
    out: List[Tuple[float, int]] = []
    last_b = None
    last_v = None
    lo = clip[0] if clip else 0
    hi = clip[1] if clip else 127
    for b, v in events:
        v = max(lo, min(hi, v))
        if last_b is not None:
            if min_interval_beats > 0.0 and (b - last_b) < min_interval_beats - EPS:
                continue
            if deadband > 0 and last_v is not None and abs(v - last_v) <= deadband:
                continue
        out.append((b, v))
        last_b = b
        last_v = v
    return out


def summarize_guide_midi(
    pm: "pretty_midi.PrettyMIDI",
    quant: str,
    thresholds: Dict[str, Union[int, List[Tuple[int, float]]]],
    *,
    rest_silence_th: Optional[float] = None,
    onset_th: Optional[Dict[str, int]] = None,
    note_tokens_allowed: bool = True,
    curve: str = "linear",
    gamma: float = 1.6,
    smooth_sigma: float = 0.0,
    pick_mode: str = "roundrobin",
) -> Tuple[
    Dict[int, int],
    List[Tuple[float, int]],
    List[Tuple[float, float]],
    List[float],
    List[int],
    List[str],
]:
    """Summarize guide MIDI into phrase note map and damping CC values.

    cc_events return pairs of (beat, value). Sections return labels per unit."""
    notes = []
    for inst in pm.instruments:
        if not getattr(inst, "is_drum", False):
            notes.extend(inst.notes)
    notes.sort(key=lambda n: n.start)
    try:
        beats = list(pm.get_beats())
    except Exception:
        beats = []
    if len(beats) == 0:
        end = max(pm.get_end_time(), 1.0)
        n = max(1, int(math.ceil(end)))
        beats = [float(i) for i in range(n + 1)]

    def time_to_beat(t: float) -> float:
        idx = bisect.bisect_right(beats, t) - 1
        if idx < 0:
            return 0.0
        if idx >= len(beats) - 1:
            last = beats[-1] - beats[-2]
            return (len(beats) - 1) + (t - beats[-1]) / last
        span = beats[idx + 1] - beats[idx]
        return idx + (t - beats[idx]) / span

    if quant == "bar":
        try:
            downs = list(pm.get_downbeats())
        except Exception:
            downs = []
        if len(downs) == 0:
            downs = beats[::4]
            if len(downs) == 0:
                downs = beats
    else:
        downs = beats
    units: List[Tuple[float, float]] = []
    for i, s in enumerate(downs):
        e = downs[i + 1] if i + 1 < len(downs) else pm.get_end_time()
        units.append((s, e))
    onset_list: List[int] = []
    rest_list: List[float] = []
    for s, e in units:
        onset = 0
        cov: List[Tuple[float, float]] = []
        for n in notes:
            if n.end <= s or n.start >= e:
                continue
            if s <= n.start < e:
                onset += 1
            cov.append((max(s, n.start), min(e, n.end)))
        cov.sort()
        covered = 0.0
        last = s
        for a, b in cov:
            if b <= last:
                continue
            a = max(a, last)
            covered += b - a
            last = b
        span = e - s if e > s else 1.0
        rest_ratio = 1.0 - covered / span
        onset_list.append(onset)
        rest_list.append(rest_ratio)
    rr = rest_list[:]
    if smooth_sigma > 0.0 and len(rr) > 1:
        radius = max(1, int(smooth_sigma * 3))
        weights = [math.exp(-0.5 * (i / smooth_sigma) ** 2) for i in range(-radius, radius + 1)]
        total = sum(weights)
        weights = [w / total for w in weights]
        smoothed: List[float] = []
        for i in range(len(rr)):
            v = 0.0
            norm = 0.0
            for k, w in enumerate(weights):
                j = i + k - radius
                if 0 <= j < len(rr):
                    v += rr[j] * w
                    norm += w
            if norm > 0:
                v /= norm
            smoothed.append(v)
        rr = smoothed
    cc_events: List[Tuple[float, int]] = []
    for idx, r in enumerate(rr):
        x = max(0.0, min(1.0, r))
        if curve == "exp":
            x = x**gamma
        elif curve == "inv":
            x = 1.0 - x
        val = int(round(x * 127))
        cc_events.append((time_to_beat(units[idx][0]), val))
    t_mid = onset_th.get("mid", 1) if onset_th else 1
    t_high = onset_th.get("high", 3) if onset_th else 3
    low = thresholds.get("low")
    mid = thresholds.get("mid")
    high = thresholds.get("high")
    if note_tokens_allowed:
        if not isinstance(low, list):
            low = parse_note_token(low) if low is not None else None
        if not isinstance(mid, list):
            mid = parse_note_token(mid) if mid is not None else None
        if not isinstance(high, list):
            high = parse_note_token(high) if high is not None else None

    def _norm_pool(v: List) -> List[Tuple[int, float]]:
        items: List[Tuple[int, float]] = []
        for it in v:
            if isinstance(it, (list, tuple)) and len(it) == 2:
                note = parse_note_token(it[0])
                weight = float(it[1])
            else:
                note = parse_note_token(it)
                weight = 1.0
            if note is not None:
                items.append((int(note), weight))
        return items

    pickers: Dict[str, Optional[PoolPicker]] = {
        "low": (
            PoolPicker(_norm_pool(thresholds["low"]), pick_mode)
            if isinstance(thresholds["low"], list)
            else None
        ),
        "mid": (
            PoolPicker(_norm_pool(thresholds["mid"]), pick_mode)
            if isinstance(thresholds["mid"], list)
            else None
        ),
        "high": (
            PoolPicker(_norm_pool(thresholds["high"]), pick_mode)
            if isinstance(thresholds["high"], list)
            else None
        ),
    }
    note_map: Dict[int, int] = {}
    sections = ["verse"] * len(onset_list)
    for idx, onset in enumerate(onset_list):
        if rest_silence_th is not None and rest_list[idx] >= rest_silence_th:
            continue
        if onset >= t_high:
            pool = high
            picker = pickers["high"]
            sec = "chorus"
        elif onset >= t_mid:
            pool = mid
            picker = pickers["mid"]
            sec = "verse"
        else:
            pool = low
            picker = pickers["low"]
            sec = "verse"
        if isinstance(pool, list):
            note = picker.pick() if picker else None
        else:
            note = pool
        if note is not None:
            note_map[idx] = int(note)
            sections[idx] = sec
    # break detection: long rest spans
    i = 0
    while i < len(rest_list):
        if rest_list[i] >= 0.8:
            j = i
            while j < len(rest_list) and rest_list[j] >= 0.8:
                j += 1
            if j - i >= 2:
                for k in range(i, j):
                    sections[k] = "break"
            i = j
        else:
            i += 1
    # simple local maxima for chorus
    dens = onset_list
    for i in range(1, len(dens) - 1):
        if dens[i] > dens[i - 1] and dens[i] > dens[i + 1]:
            sections[i] = "chorus"
    return note_map, cc_events, units, rest_list, onset_list, sections


def normalize_sections(
    raw: Optional[Sequence[Any]],
    *,
    bar_count: Optional[int],
    default_tag: str = "section",
    stats: Optional[Dict] = None,
    verbose: bool = False,
) -> Tuple[List[Dict[str, Any]], List[str]]:
    """Normalize section specs into sorted ranges and per-bar labels."""

    if isinstance(raw, dict):  # pragma: no cover - defensive
        tokens: Sequence[Any] = [raw]
    elif raw is None:
        tokens = []
    else:
        tokens = list(raw)

    unit_count = None
    if bar_count is not None:
        try:
            unit_count = max(0, int(bar_count))
        except (TypeError, ValueError):
            unit_count = None

    has_dict = any(isinstance(tok, dict) for tok in tokens)
    labels_mode = bool(tokens) and not has_dict

    warnings: List[str] = []
    details: List[str] = []

    if labels_mode:
        label_values: List[str] = []
        for tok in tokens:
            if tok is None:
                label = default_tag
            else:
                label = str(tok).strip()
                if not label:
                    label = default_tag
            label_values.append(label)
        if unit_count is not None:
            if len(label_values) < unit_count:
                fill_label = label_values[-1] if label_values else default_tag
                label_values.extend([fill_label] * (unit_count - len(label_values)))
                details.append("extended labels to bar span")
            elif len(label_values) > unit_count:
                label_values = label_values[:unit_count]
                details.append("clamped to bar span")
        labels = label_values
        if not labels and unit_count:
            labels = [default_tag] * unit_count
        normalized: List[Dict[str, Any]] = []
        if labels:
            start = 0
            cur = labels[0]
            for idx in range(1, len(labels) + 1):
                if idx == len(labels) or labels[idx] != cur:
                    normalized.append(
                        {
                            "start_bar": start,
                            "end_bar": idx,
                            "tag": cur,
                            "explicit_end": True,
                        }
                    )
                    if idx < len(labels):
                        start = idx
                        cur = labels[idx]
        if unit_count is not None and len(labels) < unit_count:
            labels.extend([default_tag] * (unit_count - len(labels)))
        final_labels = labels
    else:
        prepared: List[Dict[str, Any]] = []
        did_fill = False
        did_clamp = False
        did_overlap = False
        did_clamp_local = False

        def _coerce_bar(value: Any, fallback: int) -> int:
            nonlocal did_clamp_local
            try:
                bar = int(value)
            except (TypeError, ValueError):
                bar = fallback
                warnings.append("coerced non-integer start/end")
            if bar < 0:
                bar = 0
                did_clamp_local = True
            return bar

        for idx, tok in enumerate(tokens):
            if isinstance(tok, dict):
                start_bar = _coerce_bar(tok.get("start_bar", idx), idx)
                tag_val = tok.get("tag") or tok.get("name") or tok.get("label") or default_tag
                tag = str(tag_val).strip() or default_tag
                end = tok.get("end_bar")
                explicit = end is not None
                end_val = _coerce_bar(end, start_bar + 1) if end is not None else None
            else:
                start_bar = _coerce_bar(idx, idx)
                tag = str(tok).strip() or default_tag
                explicit = True
                end_val = None

            if unit_count is not None and start_bar >= unit_count:
                warnings.append("dropped section starting beyond unit span")
                continue

            prepared.append(
                {
                    "start_bar": start_bar,
                    "end_bar": end_val,
                    "tag": tag,
                    "explicit_end": explicit,
                    "_order": idx,
                }
            )

        if not prepared:
            final_labels = [default_tag] * unit_count if unit_count else []
            normalized = []
        else:
            prepared.sort(key=lambda item: (item["start_bar"], item["_order"]))
            normalized = []
            prev_end = 0
            max_end = 0
            for pos, item in enumerate(prepared):
                start = int(item["start_bar"])
                if start < 0:
                    start = 0
                    did_clamp = True
                if normalized and start < prev_end:
                    start = prev_end
                    did_overlap = True

                if pos + 1 < len(prepared):
                    next_hint: Optional[int] = int(prepared[pos + 1]["start_bar"])
                else:
                    next_hint = unit_count

                end_val = item["end_bar"]
                explicit = bool(item["explicit_end"])
                if end_val is None:
                    candidate = next_hint if next_hint is not None else start + 1
                    end_val = max(start + 1, candidate)
                    if not explicit:
                        did_fill = True
                else:
                    end_val = int(end_val)

                if unit_count is not None and end_val > unit_count:
                    end_val = unit_count
                    did_clamp = True

                if end_val <= start:
                    did_overlap = True
                    prev_end = start
                    continue

                tag = str(item["tag"]).strip() or default_tag
                normalized.append(
                    {
                        "start_bar": start,
                        "end_bar": end_val,
                        "tag": tag,
                        "explicit_end": explicit,
                    }
                )
                prev_end = end_val
                max_end = max(max_end, end_val)

            span = unit_count if unit_count is not None else max_end
            final_labels = [default_tag] * max(0, span)
            if span and normalized:
                for sec in normalized:
                    start = max(0, min(span, int(sec.get("start_bar", 0))))
                    end = max(start, min(span, int(sec.get("end_bar", start + 1))))
                    tag = str(sec.get("tag", default_tag)).strip() or default_tag
                    for idx in range(start, end):
                        final_labels[idx] = tag

            if did_fill:
                details.append("filled missing end bars")
            if did_overlap:
                details.append("resolved overlaps/empties")
            if did_clamp or did_clamp_local:
                details.append("clamped to unit span")

    if warnings:
        details.extend(sorted(set(warnings)))
    if details:
        logging.warning("normalize_sections adjustments: %s", ", ".join(details))
        if stats is not None:
            stats.setdefault("warnings", []).append(
                f"normalize_sections adjustments: {', '.join(details)}"
            )

    if stats is not None:
        stats["sections_norm"] = [dict(sec) for sec in normalized]
        if verbose and normalized:
            logging.info("normalize_sections normalized=%s", normalized)

    return normalized, final_labels


def insert_style_fill(
    pm_out: "pretty_midi.PrettyMIDI",
    mode: str,
    units: List[Tuple[float, float]],
    mapping: Dict,
    *,
    sections: Optional[List[Any]] = None,
    rest_ratio_list: Optional[List[float]] = None,
    rest_th: float = 0.75,
    fill_length_beats: float = 0.25,
    bpm: float = 120.0,
    min_gap_beats: float = 0.0,
    avoid_pitches: Optional[Set[int]] = None,
    filled_bars: Optional[List[int]] = None,
    bar_count: Optional[int] = None,
    section_default: str = "section",
) -> int:
    """Insert style fills based on mode."""
    phrase_inst = None
    for inst in pm_out.instruments:
        if inst.name == PHRASE_INST_NAME:
            phrase_inst = inst
            break
    if phrase_inst is None or not units:
        return 0
    style_fill_raw = mapping.get("style_fill")

    explicit_avoid: Optional[Iterable[Any]] = None
    if avoid_pitches is not None:
        explicit_avoid = list(avoid_pitches)
    avoid_set = build_avoid_set(mapping, explicit_avoid)

    pitch_value: Optional[int] = None
    pitch_source = "style"
    candidates = (
        style_fill_raw,
        mapping.get("style_fill"),
        34,
        mapping.get("phrase_note"),
    )
    for idx, candidate in enumerate(candidates):
        if candidate is None:
            continue
        resolved = resolve_phrase_alias(candidate, mapping)
        if resolved is None:
            try:
                resolved = int(round(float(candidate)))
            except Exception:
                continue
        try:
            pitch_value = int(round(float(resolved)))
        except Exception:
            continue
        pitch_value = max(0, min(127, pitch_value))
        if idx <= 1:
            pitch_source = "style"
        elif idx == 2:
            pitch_source = "default"
        else:
            pitch_source = "fallback"
        break

    if pitch_value is None:
        logging.warning(
            "insert_style_fill: unable to resolve style note %r; skipping", style_fill_raw
        )
        return 0

    pitch = pitch_value
    pitch = max(0, min(127, pitch))
    if pitch_source != "style" and pitch in avoid_set:
        replacement: Optional[int] = None
        for candidate in range(pitch, 128):
            if candidate not in avoid_set:
                replacement = candidate
                break
        if replacement is None:
            logging.warning(
                "insert_style_fill: all pitches avoided for %r; skipping", style_fill_raw
            )
            return 0
        pitch = replacement
    seed_bpm = float(bpm) if bpm is not None else 120.0
    if not math.isfinite(seed_bpm) or seed_bpm <= 0.0:
        seed_bpm = 120.0
    _sanitize_tempi(pm_out)
    _ensure_tempo_and_ticks(pm_out, seed_bpm, pm_out.time_signature_changes)
    stats_ref = getattr(pm_out, "_sparkle_stats", None)
    beat_times: List[float]
    cached_beats: Optional[List[float]] = None
    if stats_ref:
        raw = stats_ref.get("beat_times")
        if raw:
            cached_beats = [float(bt) for bt in raw]
    if cached_beats:
        beat_times = cached_beats
    else:
        try:
            beat_times = pm_out.get_beats()
        except (AttributeError, IndexError, ValueError):
            step = 60.0 / seed_bpm
            end = units[-1][1] if units else step
            n = int(math.ceil(end / step)) + 1
            beat_times = [i * step for i in range(n)]
    if len(beat_times) < 2:
        step = 60.0 / seed_bpm
        beat_times = [0.0, step]

    def beat_to_time(b: float) -> float:
        idx = int(math.floor(b))
        frac = b - idx
        if idx >= len(beat_times) - 1:
            last = beat_times[-1] - beat_times[-2]
            return beat_times[-1] + (b - (len(beat_times) - 1)) * last
        return beat_times[idx] + frac * (beat_times[idx + 1] - beat_times[idx])

    def time_to_beat(t: float) -> float:
        idx = bisect.bisect_right(beat_times, t) - 1
        if idx < 0:
            return 0.0
        if idx >= len(beat_times) - 1:
            last = beat_times[-1] - beat_times[-2]
            return (len(beat_times) - 1) + (t - beat_times[-1]) / last
        span = beat_times[idx + 1] - beat_times[idx]
        return idx + (t - beat_times[idx]) / span

    if avoid_pitches is None and avoid_set and pitch not in avoid_set:
        avoid_overlap = {pitch}
    else:
        avoid_overlap = set(avoid_set)
        avoid_overlap.add(pitch)

    count = 0
    used: Set[int] = set()
    filled_tracker: Set[int] = set(filled_bars or [])
    inserted_spans: List[Tuple[float, float, float]] = []

    max_bar_idx = len(units) - 1
    unit_starts = [start for start, _ in units]
    bar_note_index: Dict[int, List[Tuple[int, float, float, float, float]]] = {}
    for note_obj in phrase_inst.notes:
        try:
            note_start = float(getattr(note_obj, "start", 0.0))
            note_end = float(getattr(note_obj, "end", note_start))
        except (TypeError, ValueError):
            continue
        if not math.isfinite(note_start):
            continue
        if not math.isfinite(note_end):
            note_end = note_start
        note_pitch = _resolve_pitch_token(note_obj, mapping)
        if note_pitch is None:
            continue
        note_start_b = time_to_beat(note_start)
        note_end_b = time_to_beat(note_end)
        data = (note_pitch, note_start, note_end, note_start_b, note_end_b)
        if max_bar_idx < 0:
            continue
        start_idx = bisect.bisect_right(unit_starts, note_start) - 1
        if start_idx < 0:
            start_idx = 0
        for bar in range(start_idx, max_bar_idx + 1):
            unit_start, unit_end = units[bar]
            if note_end <= unit_start - EPS:
                break
            if note_start < unit_end + EPS and note_end > unit_start - EPS:
                bar_note_index.setdefault(bar, []).append(data)
            if note_end <= unit_end + EPS:
                break

    def iter_notes_for_bar(bar_idx: int) -> Iterable[Tuple[int, float, float, float, float]]:
        if not bar_note_index:
            return []  # type: ignore[return-value]
        seen: Set[Tuple[int, float, float]] = set()
        collected: List[Tuple[int, float, float, float, float]] = []
        for neighbor in (bar_idx - 1, bar_idx, bar_idx + 1):
            if neighbor < 0:
                continue
            if max_bar_idx >= 0 and neighbor > max_bar_idx:
                continue
            for entry in bar_note_index.get(neighbor, []):
                key = (entry[0], entry[1], entry[2])
                if key in seen:
                    continue
                seen.add(key)
                collected.append(entry)
        return collected
    section_unit_count = bar_count if bar_count is not None else len(units)
    section_layout: List[Dict[str, Any]] = []
    if sections:
        raw_sections = list(sections) if not isinstance(sections, list) else sections
        stats_target = stats_ref if isinstance(stats_ref, dict) else None
        layout, _labels = normalize_sections(
            raw_sections,
            bar_count=section_unit_count,
            default_tag=section_default,
            stats=stats_target,
        )
        if any(not isinstance(sec, dict) for sec in raw_sections):
            logging.info("sections(label) was provided; normalized to ranges")
        sections = layout
        section_layout = layout
    if mode == "section_end":
        if len(section_layout) <= 1:
            return 0
        for sec in section_layout:
            if not isinstance(sec, dict):
                # Gracefully ignore malformed section entries that slipped through
                # normalisation (e.g. raw label strings from legacy stats dumps).
                continue
            idx = int(sec.get("end_bar", 0)) - 1
            if idx < 0 or idx >= len(units):
                continue
            if idx in used or idx in filled_tracker:
                continue
            start = units[idx][0]
            start_b = time_to_beat(start)
            length = beat_to_time(start_b + fill_length_beats) - start
            if length <= 0.0:
                continue
            candidate_pitches: List[int] = []
            for delta in (0, 1, -1):
                cand = pitch + delta
                if delta != 0 and cand == pitch:
                    continue
                if cand in candidate_pitches:
                    continue
                if cand < 0 or cand > 127:
                    continue
                if cand in avoid_set and (delta != 0 or avoid_pitches is not None):
                    continue
                candidate_pitches.append(cand)
            chosen_pitch: Optional[int] = None
            for cand in candidate_pitches:

                conflict = False
                for (
                    note_pitch,
                    note_start,
                    note_end,
                    note_start_b,
                    note_end_b,
                ) in iter_notes_for_bar(idx):
                    overlaps = start < note_end + EPS and note_start < start + length - EPS
                    if overlaps and note_pitch == cand:
                        conflict = True
                        break
                    if min_gap_beats > 0.0 and start >= note_start:
                        gap = start_b - note_end_b
                        if gap < min_gap_beats and cand in avoid_overlap:
                            conflict = True
                            break
                if conflict:
                    continue
                for st_t, en_t, st_b in inserted_spans:
                    if start < en_t + EPS and st_t < start + length - EPS:
                        conflict = True
                        break
                    if min_gap_beats > 0.0 and start_b - st_b < min_gap_beats:
                        conflict = True
                        break
                if conflict:
                    continue
                chosen_pitch = cand
                break
            if chosen_pitch is None:
                continue
            phrase_inst.notes.append(
                pretty_midi.Note(
                    velocity=int(mapping.get("phrase_velocity", 96)),
                    pitch=int(chosen_pitch),
                    start=start,
                    end=start + length,
                )
            )
            used.add(idx)
            filled_tracker.add(idx)
            inserted_spans.append((start, start + length, start_b))
            count += 1
            if filled_bars is not None:
                filled_bars.append(idx)
            if stats_ref is not None:
                fills = stats_ref.setdefault("fills", [])  # type: ignore[assignment]
                fills.append(
                    {"bar": idx, "pitch": int(chosen_pitch), "len_beats": float(fill_length_beats)}
                )
    elif mode == "long_rest" and rest_ratio_list:
        i = 0
        n = len(rest_ratio_list)
        while i < n:
            if rest_ratio_list[i] >= rest_th:
                idx = i - 1 if i > 0 else 0
                if idx not in used and idx not in filled_tracker:
                    start = units[idx][0]
                    start_b = time_to_beat(start)
                    length = beat_to_time(start_b + fill_length_beats) - start
                    conflict = False
                    for note_obj in phrase_inst.notes:
                        note_pitch = _resolve_pitch_token(note_obj, mapping)
                        if note_pitch is None:
                            continue
                        if note_pitch in avoid_overlap:
                            if start < note_obj.end + EPS and note_obj.start < start + length - EPS:
                                conflict = True
                                break
                            if min_gap_beats > 0.0:
                                gap = start_b - time_to_beat(note_obj.end)
                                if gap < min_gap_beats and start >= note_obj.start:
                                    conflict = True
                                    break
                    if not conflict:
                        for st_t, en_t, st_b in inserted_spans:
                            if start < en_t + EPS and st_t < start + length - EPS:
                                conflict = True
                                break
                            if min_gap_beats > 0.0 and start_b - st_b < min_gap_beats:
                                conflict = True
                                break
                    if conflict:
                        pass
                    else:
                        phrase_inst.notes.append(
                            pretty_midi.Note(
                                velocity=int(mapping.get("phrase_velocity", 96)),
                                pitch=pitch,
                                start=start,
                                end=start + length,
                            )
                        )
                        used.add(idx)
                        filled_tracker.add(idx)
                        inserted_spans.append((start, start + length, start_b))
                        count += 1
                        if filled_bars is not None:
                            filled_bars.append(idx)
                        if stats_ref is not None:
                            fills = stats_ref.setdefault("fills", [])  # type: ignore[assignment]
                            fills.append(
                                {
                                    "bar": idx,
                                    "pitch": int(pitch),
                                    "len_beats": float(fill_length_beats),
                                }
                            )
                while i < n and rest_ratio_list[i] >= rest_th:
                    i += 1
                continue
            i += 1
    return count


def _normalize_sections_ranges(
    sections: Optional[Sequence[Any]],
    num_bars: Optional[int],
    *,
    source: str = "cli",
) -> List[Dict[str, Any]]:
    """Normalize section specs into sorted ranges."""

    layout, _ = normalize_sections(
        sections,
        bar_count=num_bars,
        default_tag="section",
    )
    for sec in layout:
        sec["source"] = source
    return layout


def _sections_to_labels_infer(
    sections: List[Dict[str, Any]],
    num_bars: Optional[int],
    section_default: str,
) -> List[str]:
    target_units = num_bars
    if target_units is None:
        target_units = max((int(sec.get("end_bar", 0)) for sec in sections), default=0)
    _, labels = normalize_sections(
        sections,
        bar_count=target_units,
        default_tag=section_default,
    )
    if num_bars is not None and len(labels) < num_bars:
        labels.extend([section_default] * (num_bars - len(labels)))
    if num_bars is not None and len(labels) > num_bars:
        return labels[:num_bars]
    return labels


def _labels_to_sections(
    labels: List[str],
    sources: List[str],
) -> List[Dict[str, Any]]:
    if not labels:
        return []
    out: List[Dict[str, Any]] = []
    start = 0
    cur_label = str(labels[0]) if labels[0] is not None else "sec0"
    cur_source = sources[0] if sources else "auto"
    for idx in range(1, len(labels) + 1):
        if idx == len(labels) or labels[idx] != cur_label or sources[idx] != cur_source:
            out.append(
                {
                    "start_bar": start,
                    "end_bar": idx,
                    "tag": str(cur_label),
                    "source": cur_source,
                    "explicit_end": True,
                }
            )
            if idx < len(labels):
                start = idx
                cur_label = str(labels[idx]) if labels[idx] is not None else f"sec{idx}"
                cur_source = sources[idx]
    return out


def _merge_sections(
    cli_sections: Sequence[Any],
    guide_sections: Sequence[Any],
    num_bars: Optional[int],
) -> List[Dict[str, Any]]:
    cli_norm = _normalize_sections_ranges(cli_sections, num_bars, source="cli")
    guide_norm = _normalize_sections_ranges(guide_sections, num_bars, source="guide")
    if not cli_norm and not guide_norm:
        return []

    max_end = num_bars or 0
    for sec in cli_norm + guide_norm:
        if sec.get("end_bar") is not None:
            max_end = max(max_end, int(sec["end_bar"]))
    if max_end <= 0:
        return []

    guide_boundaries = sorted({sec["start_bar"] for sec in guide_norm})
    cli_boundaries = sorted({sec["start_bar"] for sec in cli_norm})

    cli_labels: List[Optional[str]] = [None] * max_end
    cli_sources: List[Optional[str]] = [None] * max_end
    for sec in cli_norm:
        start = max(0, min(max_end, int(sec["start_bar"])))
        if sec.get("explicit_end"):
            end = int(sec["end_bar"])
        else:
            next_candidates = [b for b in cli_boundaries if b > start]
            next_candidates.extend(b for b in guide_boundaries if b > start)
            candidate = min(next_candidates) if next_candidates else max_end
            end = min(candidate, int(sec.get("end_bar", max_end)))
        end = max(start + 1, min(max_end, end))
        for b in range(start, end):
            cli_labels[b] = str(sec.get("tag"))
            cli_sources[b] = "cli"

    guide_labels: List[Optional[str]] = [None] * max_end
    for sec in guide_norm:
        start = max(0, min(max_end, int(sec["start_bar"])))
        end = max(start + 1, min(max_end, int(sec.get("end_bar", max_end))))
        for b in range(start, end):
            guide_labels[b] = str(sec.get("tag"))

    last_tag: Optional[str] = None
    for b in range(max_end):
        if guide_labels[b] is not None:
            last_tag = guide_labels[b]
        elif last_tag is not None:
            guide_labels[b] = last_tag

    labels: List[str] = []
    sources: List[str] = []
    for b in range(max_end):
        if cli_labels[b] is not None:
            labels.append(str(cli_labels[b]))
            sources.append(cli_sources[b] or "cli")
        elif guide_labels[b] is not None:
            labels.append(str(guide_labels[b]))
            sources.append("guide")
        else:
            labels.append(f"sec{b}")
            sources.append("auto")

    return _labels_to_sections(labels, sources)


def _format_sections_for_log(sections: List[Dict[str, Any]]) -> str:
    parts: List[str] = []
    for sec in sections:
        start = int(sec.get("start_bar", 0))
        end = int(sec.get("end_bar", start))
        tag = str(sec.get("tag", ""))
        parts.append(f"[{start:02d}\u2013{end:02d}) {tag}")
    return " | ".join(parts)


def insert_style_layer(
    pm_out: "pretty_midi.PrettyMIDI",
    mode: str,
    units: List[Tuple[float, float]],
    picker: Optional[PoolPicker],
    *,
    sections: Optional[List[str]] = None,
    every: int = 4,
    length_beats: float = 0.5,
    bpm: float = 120.0,
    mapping: Optional[Dict[str, Any]] = None,
) -> int:
    if mode == "off" or picker is None or not units:
        return 0
    phrase_inst = None
    for inst in pm_out.instruments:
        if inst.name == PHRASE_INST_NAME:
            phrase_inst = inst
            break
    if phrase_inst is None:
        return 0
    seed_bpm = float(bpm) if bpm is not None else 120.0
    if not math.isfinite(seed_bpm) or seed_bpm <= 0.0:
        seed_bpm = 120.0
    _sanitize_tempi(pm_out)
    _ensure_tempo_and_ticks(pm_out, seed_bpm, pm_out.time_signature_changes)
    stats_ref = getattr(pm_out, "_sparkle_stats", None)
    beat_times: List[float]
    cached_beats: Optional[List[float]] = None
    if stats_ref:
        raw = stats_ref.get("beat_times")
        if raw:
            cached_beats = [float(bt) for bt in raw]
    if cached_beats:
        beat_times = cached_beats
    else:
        try:
            beat_times = pm_out.get_beats()
        except (AttributeError, IndexError, ValueError):
            step = 60.0 / seed_bpm
            end = units[-1][1]
            n = int(math.ceil(end / step)) + 1
            beat_times = [i * step for i in range(n)]

    def beat_to_time(b: float) -> float:
        idx = int(math.floor(b))
        frac = b - idx
        if idx >= len(beat_times) - 1:
            last = beat_times[-1] - beat_times[-2]
            return beat_times[-1] + (b - (len(beat_times) - 1)) * last
        return beat_times[idx] + frac * (beat_times[idx + 1] - beat_times[idx])

    bars: List[int]
    if mode == "every":
        bars = list(range(0, len(units), max(1, every)))
    else:  # transitions
        bars = []
        if sections:
            prev = sections[0]
            for i, sec in enumerate(sections[1:], 1):
                if sec != prev:
                    bars.append(i)
                prev = sec
    count = 0
    for b_idx in bars:
        if b_idx >= len(units):
            continue
        start = units[b_idx][0]
        start_b = b_idx  # approximate
        length = beat_to_time(start_b + length_beats) - start
        raw_pitch = picker.pick()
        pitch_val = resolve_phrase_alias(raw_pitch, mapping)
        if pitch_val is None:
            logging.warning(
                "insert_style_layer: skipping bar %d unresolved pitch %r", b_idx, raw_pitch
            )
            continue
        try:
            pitch = int(round(float(pitch_val)))
        except Exception:
            logging.warning(
                "insert_style_layer: skipping bar %d invalid pitch %r", b_idx, raw_pitch
            )
            continue
        pitch = max(0, min(127, pitch))
        velocity = 100
        phrase_inst.notes.append(
            pretty_midi.Note(
                velocity=int(velocity),
                pitch=int(pitch),
                start=float(start),
                end=float(start + length),
            )
        )
        count += 1
    return count


def finalize_phrase_track(
    out_pm: "pretty_midi.PrettyMIDI",
    args: Optional[argparse.Namespace],
    stats: Optional[Dict],
    mapping: Dict,
    *,
    section_lfo: Optional[SectionLFO] = None,
    lfo_targets: Tuple[str, ...] = (),
    downbeats: Optional[List[float]] = None,
    guide_units: Optional[List[Tuple[float, float]]] = None,
    guide_units_time: Optional[List[Tuple[float, float]]] = None,
    guide_notes: Optional[Dict[int, int]] = None,
    rest_ratios: Optional[List[float]] = None,
    onset_counts: Optional[List[int]] = None,
    chord_inst: Optional["pretty_midi.Instrument"] = None,
    phrase_inst: Optional["pretty_midi.Instrument"] = None,
    beat_to_time: Optional[Callable[[float], float]] = None,
    time_to_beat: Optional[Callable[[float], float]] = None,
    pulse_subdiv_beats: float = 1.0,
    phrase_vel: int = 0,
    phrase_merge_gap: float = 0.0,
    release_sec: float = 0.0,
    min_phrase_len_sec: float = 0.0,
    stop_min_gap_beats: float = 0.0,
    stop_velocity: int = 64,
    damp_dst: Optional[str] = None,
    damp_cc_num: int = 11,
    guide_cc: Optional[List[Tuple[float, int]]] = None,
    bpm: Optional[float] = None,
    section_overrides: Optional[List[Dict]] = None,
    fill_map: Optional[Dict[int, Tuple[int, float, float]]] = None,
    rest_silence_send_stop: bool = False,
    quantize_strength: Union[float, List[float]] = 0.0,
    write_markers: bool = False,
    marker_encoding: str = "raw",
    section_labels: Optional[List[str]] = None,
    section_default: str = "verse",
    chord_merge_gap: float = 0.01,
    clone_meta_only: bool = False,
    meta_src: str = "input",
    chords: Optional[List[ChordSpan]] = None,
) -> Dict[str, Any]:
    """Finalize phrase output by applying fills, STOPs, quantization, and reports.

    ``marker_encoding`` controls how section marker labels are sanitised before they
    are written to the MIDI file.
    """

    stats_enabled = stats is not None

    # --- (A) stats の最低限初期化（codex側の要点を先に適用） ---
    if stats_enabled:
        stats.setdefault("bar_phrase_notes", {})
        stats.setdefault("bar_velocities", {})
        if downbeats and "downbeats" not in stats:
            stats["downbeats"] = list(downbeats)

    # --- (B) セクション入力の正規化・マージ（main側のロジックを続けて適用） ---
    downbeat_ref = (
        downbeats
        if downbeats is not None
        else (stats.get("downbeats") if stats_enabled else None)
    )
    num_bars = len(downbeat_ref) - 1 if downbeat_ref else None

    guide_section_input = section_labels
    cli_sections = section_overrides or []
    merged_sections: List[Dict[str, Any]] = []
    if cli_sections and guide_section_input:
        merged_sections = _merge_sections(cli_sections, guide_section_input, num_bars)
    elif cli_sections:
        merged_sections = _normalize_sections_ranges(cli_sections, num_bars, source="cli")
    elif guide_section_input:
        merged_sections = _normalize_sections_ranges(guide_section_input, num_bars, source="guide")

    if num_bars is None and merged_sections:
        num_bars = max((sec["end_bar"] for sec in merged_sections), default=0)

    if merged_sections:
        section_labels = _sections_to_labels_infer(merged_sections, num_bars, section_default)
    elif isinstance(guide_section_input, list):
        section_labels = [
            str(tag) if tag is not None else section_default for tag in guide_section_input
        ]

    if stats_enabled:
        stats["sections"] = section_labels or []

    if args and getattr(args, "section_verbose", False) and merged_sections:
        logging.info("section table: %s", _format_sections_for_log(merged_sections))

    # --- (以下、元の後続処理) ---
    fill_count = stats.get("fill_count", 0) if stats_enabled else 0
    fill_count += _apply_fills(
        phrase_inst,
        fill_map,
        beat_to_time,
        time_to_beat,
        downbeats,
        pulse_subdiv_beats,
        phrase_vel,
        phrase_merge_gap,
        release_sec,
        min_phrase_len_sec,
        section_lfo,
        lfo_targets,
        stats,
    )
    _inject_stops(
        phrase_inst,
        rest_silence_send_stop,
        guide_units,
        guide_notes,
        beat_to_time,
        mapping,
        pulse_subdiv_beats,
        stop_min_gap_beats,
        stop_velocity,
    )

    _apply_quantize_safe(
        out_pm,
        phrase_inst,
        quantize_strength,
        beat_to_time,
        time_to_beat,
        pulse_subdiv_beats,
        downbeats,
        chords,
    )

    bar_count = max(0, len(downbeats) - 1) if downbeats else 0
    normalized_sections: List[Dict[str, Any]] = []
    sections_candidate: Optional[Sequence[Any]] = None
    for candidate in (
        section_overrides,
        mapping.get("sections"),
        stats.get("sections_layout") if stats_enabled else None,
        stats.get("section_labels") if stats_enabled else None,
        stats.get("sections") if stats_enabled else None,
        section_labels,
    ):
        if isinstance(candidate, list):
            sections_candidate = candidate
            break
    raw_sections = sections_candidate or []
    if stats_enabled and stats.get("_section_verbose") and raw_sections:
        logging.info("section normalize input=%s", raw_sections)
    normalized_sections, section_labels_by_bar = normalize_sections(
        raw_sections,
        bar_count=bar_count,
        default_tag=section_default,
        stats=stats if stats_enabled else None,
        verbose=bool(stats_enabled and stats.get("_section_verbose")),
    )
    if stats_enabled and stats.get("_section_verbose") and normalized_sections:
        logging.info("section normalize output=%s", normalized_sections)
    if stats_enabled:
        stats["sections_layout"] = [dict(sec) for sec in normalized_sections]
        stats["section_labels"] = list(section_labels_by_bar)
        # Maintain legacy key for downstream consumers while transitioning.
        stats["sections"] = list(section_labels_by_bar)
        stats["bar_count"] = max(bar_count, int(stats.get("bar_count", bar_count)))

    _write_markers(
        out_pm,
        write_markers,
        normalized_sections,
        section_default,
        downbeats,
        marker_encoding,
    )

    auto_fill_mode = getattr(args, "auto_fill", "off") if args else "off"
    if auto_fill_mode != "off" and guide_units_time:
        avoid: Optional[Set[int]] = None
        if getattr(args, "fill_avoid_pitches", None):
            toks = [t.strip() for t in args.fill_avoid_pitches.split(",") if t.strip()]
            avoid = set()
            for tok in toks:
                val = parse_note_token(tok, mapping=mapping)
                if val is None:
                    raise SystemExit("fill-avoid-pitches cannot include 'rest'")
                avoid.add(val)

        filled_bars = stats.setdefault("fill_bars", []) if stats_enabled else None

        inserted = insert_style_fill(
            out_pm,
            auto_fill_mode,
            guide_units_time,
            mapping,
            sections=normalized_sections,          # ← ここだけを使う
            rest_ratio_list=rest_ratios,
            rest_th=getattr(args, "guide_rest_silence_th", None) or 0.75,
            fill_length_beats=getattr(args, "fill_length_beats", 0.25),
            bpm=bpm if bpm is not None else 120.0,
            min_gap_beats=getattr(args, "fill_min_gap_beats", 0.0),
            avoid_pitches=avoid,
            filled_bars=filled_bars,
            bar_count=bar_count,
            section_default=section_default,
        )

        fill_count += inserted

    cc_stats = _emit_damp_cc(out_pm, guide_cc, damp_dst, damp_cc_num, chord_inst, phrase_inst)

    if stats_enabled:
        stats["fill_count"] = fill_count

    if stats_enabled and guide_notes is not None:
        stats["guide_keys"] = [guide_notes.get(i) for i in sorted(guide_notes.keys())]
        if rest_ratios is not None and onset_counts is not None and guide_cc:
            sample: List[Dict[str, Any]] = []
            for i in range(min(4, len(guide_cc))):
                sample.append(
                    {
                        "bar": i,
                        "onset": onset_counts[i] if i < len(onset_counts) else 0,
                        "rest": rest_ratios[i] if i < len(rest_ratios) else 0.0,
                        "cc": guide_cc[i][1],
                    }
                )
            stats["guide_sample"] = sample
            th = getattr(args, "guide_rest_silence_th", None) if args else None
            if th is not None:
                stats["rest_silence"] = sum(1 for r in rest_ratios if r >= th)
        if cc_stats:
            stats["damp_stats"] = cc_stats
        stats["auto_fill"] = {
            "mode": auto_fill_mode,
            "count": fill_count,
            "length_beats": getattr(args, "fill_length_beats", 0.25) if args else 0.25,
        }
        density_hist: Dict[str, int] = {}
        for label in (stats.get("bar_density") or {}).values():
            if label:
                density_hist[str(label)] = density_hist.get(str(label), 0) + 1
        section_sample: List[str] = []
        section_stat = stats.get("section_labels") or stats.get("sections")
        if isinstance(section_stat, list):
            section_sample = [str(s) for s in section_stat[:4]]
        sections_norm_sample: List[Dict[str, Any]] = []
        norm_stat = stats.get("sections_norm")
        if isinstance(norm_stat, list):
            for sec in norm_stat[:2]:
                if isinstance(sec, dict):
                    sections_norm_sample.append(
                        {
                            "start": int(sec.get("start_bar", 0)),
                            "end": int(sec.get("end_bar", 0)),
                            "tag": str(sec.get("tag", "")),
                        }
                    )
        bar_total = int(stats.get("bar_count", len(downbeats or [])))
        quicklook = {
            "bpm": float(bpm) if bpm is not None and math.isfinite(bpm) else None,
            "bar_count": bar_total,
            "fill_count": fill_count,
            "density_hist": density_hist,
            "sections": section_sample,
            "sections_norm": sections_norm_sample,
        }
        stats["quicklook"] = quicklook

    if (
        stats_enabled
        and args is not None
        and getattr(args, "debug_csv", None)
        and rest_ratios is not None
        and onset_counts is not None
    ):
        with open(args.debug_csv, "w", newline="") as fp:
            writer = csv.writer(fp)
            writer.writerow(
                ["bar", "onset_count", "rest_ratio", "phrase_note", "cc_value", "section"]
            )
            cc_map = {i: v for i, (_, v) in enumerate(guide_cc)} if guide_cc else {}
            sect = stats.get("section_labels") or stats.get("sections") or []
            for i in range(len(onset_counts)):
                pn = stats.get("bar_phrase_notes", {}).get(i)
                writer.writerow(
                    [
                        i,
                        onset_counts[i],
                        rest_ratios[i],
                        pn if pn is not None else "",
                        cc_map.get(i, ""),
                        sect[i] if i < len(sect) else getattr(args, "section_default", section_default),
                    ]
                )

    if (
        stats_enabled
        and args is not None
        and getattr(args, "bar_summary", None)
        and rest_ratios is not None
        and onset_counts is not None
    ):
        with open(args.bar_summary, "w", newline="") as fp:
            writer = csv.writer(fp)
            writer.writerow(
                [
                    "bar",
                    "section",
                    "phrase_note",
                    "pulses_emitted",
                    "onsets",
                    "rest_ratio",
                    "avg_vel",
                    "fill_flag",
                    "cc_value",
                ]
            )
            sect = stats.get("section_labels") or stats.get("sections") or []
            bar_vel = stats.get("bar_velocities", {})
            fill_bars = set(stats.get("fill_bars", []))
            cc_map = {i: v for i, (_, v) in enumerate(guide_cc)} if guide_cc else {}
            for i in range(len(onset_counts)):
                pn = stats.get("bar_phrase_notes", {}).get(i)
                pulses = len(stats.get("bar_pulses", {}).get(i, []))
                vel_list = bar_vel.get(i, [])
                avg_vel = sum(vel_list) / len(vel_list) if vel_list else ""
                writer.writerow(
                    [
                        i,
                        sect[i] if i < len(sect) else getattr(args, "section_default", section_default),
                        pn if pn is not None else "",
                        pulses,
                        onset_counts[i],
                        rest_ratios[i],
                        avg_vel,
                        1 if i in fill_bars else 0,
                        cc_map.get(i, ""),
                    ]
                )

    if stats_enabled and args is not None and getattr(args, "report_json", None):
        p = Path(args.report_json)
        p.parent.mkdir(parents=True, exist_ok=True)
        p.write_text(json.dumps(stats, indent=2, sort_keys=True))

    return {"fill_count": fill_count, "cc_stats": cc_stats}


def validate_section_lfo_cfg(cfg: Dict) -> Dict:
    if not isinstance(cfg, dict):
        raise SystemExit("section_lfo must be object")
    if int(cfg.get("period", 0)) <= 0:
        raise SystemExit("section_lfo.period must be >0")
    shape = cfg.get("shape", "linear")
    if shape not in ("linear", "sine", "triangle"):
        raise SystemExit("section_lfo.shape invalid")
    vel = cfg.get("vel")
    if vel is not None:
        if not (isinstance(vel, list) and len(vel) == 2):
            raise SystemExit("section_lfo.vel must be [min,max]")
        if min(vel) <= 0:
            raise SystemExit("section_lfo.vel must be >0")
    fill = cfg.get("fill")
    if fill is not None:
        if not (isinstance(fill, list) and len(fill) == 2):
            raise SystemExit("section_lfo.fill must be [min,max]")
        if not (0.0 <= fill[0] <= 1.0 and 0.0 <= fill[1] <= 1.0):
            raise SystemExit("section_lfo.fill range 0..1")
    return cfg


def validate_stable_guard_cfg(cfg: Dict) -> Dict:
    if not isinstance(cfg, dict):
        raise SystemExit("stable_chord_guard must be object")
    if int(cfg.get("min_hold_beats", 0)) < 0:
        raise SystemExit("min_hold_beats must be >=0")
    strat = cfg.get("strategy", "skip")
    if strat not in ("skip", "alternate"):
        raise SystemExit("strategy must be skip or alternate")
    return cfg


def validate_vocal_adapt_cfg(cfg: Dict) -> Dict:
    if not isinstance(cfg, dict):
        raise SystemExit("vocal_adapt must be object")
    if "dense_onset" not in cfg:
        raise SystemExit("dense_onset required")
    if "dense_ratio" in cfg:
        dr = float(cfg["dense_ratio"])
        if not (0.0 <= dr <= 1.0):
            raise SystemExit("dense_ratio must be 0..1")
    if "smooth_bars" in cfg and int(cfg["smooth_bars"]) < 0:
        raise SystemExit("smooth_bars must be >=0")
    return cfg


def validate_style_inject_cfg(cfg: Dict, mapping: Optional[Dict[str, Any]] = None) -> Dict:
    if not isinstance(cfg, dict):
        raise SystemExit("style_inject must be object")
    if int(cfg.get("period", 0)) < 1:
        raise SystemExit("style_inject.period must be >=1")
    note = cfg.get("note")
    if note is None:
        raise SystemExit("style_inject.note 0..127 required")
    resolved_note = _resolve_pitch_token(note, mapping)
    if resolved_note is None:
        parsed = parse_note_token(note, mapping=mapping, warn_unknown=True)
        if parsed is None:
            raise SystemExit("style_inject.note must be MIDI note token")
        resolved_note = parsed
    cfg["note"] = validate_midi_note(int(resolved_note))
    if float(cfg.get("duration_beats", 0)) <= 0:
        raise SystemExit("style_inject.duration_beats must be >0")
    if "min_gap_beats" in cfg and float(cfg["min_gap_beats"]) < 0:
        raise SystemExit("style_inject.min_gap_beats must be >=0")
    if "avoid_pitches" in cfg:
        if not isinstance(cfg["avoid_pitches"], list):
            raise SystemExit("style_inject.avoid_pitches must be list")
        resolved: List[int] = []
        for n in cfg["avoid_pitches"]:
            resolved_note = _resolve_pitch_token(n, mapping)
            if resolved_note is None:
                parsed = parse_note_token(n, mapping=mapping, warn_unknown=True)
                if parsed is None:
                    raise SystemExit(
                        "style_inject.avoid_pitches entries must be MIDI note tokens"
                    )
                resolved_note = parsed
            resolved.append(validate_midi_note(int(resolved_note)))
        cfg["avoid_pitches"] = resolved
    return cfg


def vocal_features_from_midi(path: str) -> Tuple[List[int], List[float]]:
    vpm = pretty_midi.PrettyMIDI(path)
    vb = vpm.get_downbeats()
    if not vb:
        return [], []
    onsets = [0] * len(vb)
    voiced = [0.0] * len(vb)
    end_time = (
        vpm.get_end_time()
        if hasattr(vpm, "get_end_time")
        else max((n.end for inst in vpm.instruments for n in inst.notes), default=0.0)
    )
    bar_dur = [
        (vb[i + 1] - vb[i]) if i + 1 < len(vb) else (end_time - vb[i]) for i in range(len(vb))
    ]
    for inst in vpm.instruments:
        for n in inst.notes:
            idx = bisect.bisect_right(vb, n.start) - 1
            if 0 <= idx < len(onsets):
                onsets[idx] += 1
                end = min(n.end, vb[idx + 1] if idx + 1 < len(vb) else vpm.get_end_time())
                voiced[idx] += max(0.0, end - n.start)
    ratios = [voiced[i] / bar_dur[i] if bar_dur[i] > 0 else 0.0 for i in range(len(onsets))]
    return onsets, ratios


def vocal_onsets_from_midi(path: str) -> List[int]:
    onsets, _ = vocal_features_from_midi(path)
    return onsets


@dataclass
class ChordSpan:
    start: float
    end: float
    root_pc: int  # 0-11
    quality: str  # 'maj' or 'min' (extendable)


def _apply_fills(
    phrase_inst: Optional["pretty_midi.Instrument"],
    fill_map: Optional[Dict[int, Tuple[int, float, float]]],
    beat_to_time: Optional[Callable[[float], float]],
    time_to_beat: Optional[Callable[[float], float]],
    downbeats: Optional[List[float]],
    pulse_subdiv_beats: float,
    phrase_vel: int,
    phrase_merge_gap: float,
    release_sec: float,
    min_phrase_len_sec: float,
    section_lfo: Optional[SectionLFO],
    lfo_targets: Tuple[str, ...],
    stats: Optional[Dict[str, Any]],
) -> int:
    """Insert configured fill hits at section ends and return the added count."""

    if (
        not fill_map
        or phrase_inst is None
        or beat_to_time is None
        or time_to_beat is None
        or downbeats is None
    ):
        return 0

    stats_enabled = stats is not None
    fill_count = 0
    for bar_idx, pitch in sorted(fill_map.items()):
        if pitch is None or bar_idx + 1 >= len(downbeats):
            continue
        dur_beats = pulse_subdiv_beats
        vscale = 1.0
        note = pitch
        if isinstance(pitch, tuple):
            note = pitch[0]
            if len(pitch) > 1 and pitch[1] is not None:
                dur_beats = float(pitch[1])
            if len(pitch) > 2 and pitch[2] is not None:
                vscale = float(pitch[2])
        start_b = time_to_beat(downbeats[bar_idx + 1]) - dur_beats
        end_b = time_to_beat(downbeats[bar_idx + 1])
        start_t = beat_to_time(start_b)
        end_t = beat_to_time(end_b)
        vel = phrase_vel
        if section_lfo and "fill" in lfo_targets:
            try:
                vel = max(1, min(127, int(round(vel * section_lfo.vel_scale(bar_idx)))))
                if stats_enabled:
                    stats.setdefault("lfo_pos", {})[bar_idx] = section_lfo._pos(bar_idx)
            except Exception:
                pass
        vel = max(1, min(127, int(round(vel * vscale))))
        _append_phrase(
            phrase_inst,
            int(note),
            start_t,
            end_t,
            vel,
            phrase_merge_gap,
            release_sec,
            min_phrase_len_sec,
        )
        fill_count += 1
    return fill_count


def _inject_stops(
    phrase_inst: Optional["pretty_midi.Instrument"],
    rest_silence_send_stop: bool,
    guide_units: Optional[List[Tuple[float, float]]],
    guide_notes: Optional[Dict[int, int]],
    beat_to_time: Optional[Callable[[float], float]],
    mapping: Dict,
    pulse_subdiv_beats: float,
    stop_min_gap_beats: float,
    stop_velocity: int,
) -> None:
    """Inject STOP key hits after long guide rests when enabled."""

    if (
        not rest_silence_send_stop
        or not guide_units
        or guide_notes is None
        or beat_to_time is None
        or phrase_inst is None
    ):
        return

    stop_pitch = mapping.get("style_stop") if isinstance(mapping, dict) else None
    if stop_pitch is None:
        return

    last_b = -1e9
    for idx, (sb, _) in enumerate(guide_units):
        if guide_notes.get(idx) is None and (sb - last_b) >= stop_min_gap_beats - EPS:
            st = beat_to_time(sb)
            en = beat_to_time(sb + min(0.1, pulse_subdiv_beats))
            phrase_inst.notes.append(
                pretty_midi.Note(
                    velocity=int(stop_velocity),
                    pitch=int(stop_pitch),
                    start=st,
                    end=en,
                )
            )
            last_b = sb


def _apply_quantize_safe(
    out_pm: "pretty_midi.PrettyMIDI",
    phrase_inst: Optional["pretty_midi.Instrument"],
    quantize_strength: Union[float, List[float]],
    beat_to_time: Optional[Callable[[float], float]],
    time_to_beat: Optional[Callable[[float], float]],
    pulse_subdiv_beats: float,
    downbeats: Optional[List[float]],
    chords: Optional[List[ChordSpan]],
) -> None:
    """Apply quantisation and clip notes back to bar/chord bounds."""

    if (
        phrase_inst is None
        or beat_to_time is None
        or time_to_beat is None
        or downbeats is None
        or not phrase_inst.notes
    ):
        return

    qs_list = quantize_strength if isinstance(quantize_strength, list) else None
    qs_val = float(quantize_strength) if not isinstance(quantize_strength, list) else 0.0
    do_quant = (qs_list and any(x > 0 for x in qs_list)) or (
        qs_list is None and qs_val > 0.0
    )
    if do_quant:
        for idx, note in enumerate(phrase_inst.notes):
            sb = time_to_beat(note.start)
            eb = time_to_beat(note.end)
            grid_s = round(sb / pulse_subdiv_beats) * pulse_subdiv_beats
            grid_e = round(eb / pulse_subdiv_beats) * pulse_subdiv_beats
            if qs_list:
                if pulse_subdiv_beats > 0:
                    start_idx = int(round(sb / pulse_subdiv_beats))
                    end_idx = int(round(eb / pulse_subdiv_beats))
                else:
                    start_idx = end_idx = 0
                strength_s = qs_list[start_idx % len(qs_list)]
                strength_e = qs_list[end_idx % len(qs_list)]
            else:
                strength_s = strength_e = qs_val
            sb = sb + (grid_s - sb) * strength_s
            eb = eb + (grid_e - eb) * strength_e
            note.start = beat_to_time(sb)
            note.end = beat_to_time(eb)

    chord_spans = chords or []
    chord_starts = [span.start for span in chord_spans]
    try:
        end_time = float(out_pm.get_end_time())
    except Exception:
        end_time = downbeats[-1] if downbeats else 0.0
    for note in phrase_inst.notes:
        bar_idx = max(0, bisect.bisect_right(downbeats, note.start) - 1)
        bar_start = downbeats[bar_idx] if bar_idx < len(downbeats) else 0.0
        if bar_idx + 1 < len(downbeats):
            bar_end = downbeats[bar_idx + 1]
        else:
            bar_end = end_time
        clip_start = bar_start
        clip_end = bar_end
        if chord_starts:
            c_idx = bisect.bisect_right(chord_starts, note.start) - 1
            if 0 <= c_idx < len(chord_spans):
                span = chord_spans[c_idx]
                clip_start = max(clip_start, span.start)
                clip_end = min(clip_end, span.end)
        note.start = max(note.start, clip_start)
        note.end = min(note.end, clip_end)
        if note.end <= note.start + EPS:
            note.end = min(clip_end, max(note.start + EPS, clip_start + EPS))


def _encode_marker_label(label: str, mode: str) -> str:
    if mode == "raw":
        return label
    normalized = unicodedata.normalize("NFC", label)
    label_up = normalized.upper()
    if mode == "ascii":
        encoded_chars: List[str] = []
        for ch in label_up:
            code = ord(ch)
            if 32 <= code < 127:
                encoded_chars.append(ch)
            else:
                encoded_chars.append("?")
        return "".join(encoded_chars)
    if mode == "escape":
        encoded: List[str] = []
        for ch in label_up:
            code = ord(ch)
            if 32 <= code < 127:
                encoded.append(ch)
            else:
                encoded.append(f"\\u{code:04x}")
        return "".join(encoded)
    return label_up


def _write_markers(
    out_pm: "pretty_midi.PrettyMIDI",
    write_markers: bool,
    sections: Optional[List[Dict[str, Any]]],
    section_default: str,
    downbeats: Optional[List[float]],
    marker_encoding: str,
) -> None:
    """Emit section markers when requested via CLI flags."""

    if not write_markers or downbeats is None:
        return
    mode = (marker_encoding or "raw").strip().lower()
    if mode not in {"raw", "ascii", "escape"}:
        raise SystemExit(f"unknown marker-encoding: {marker_encoding}")
    bar_count = max(0, len(downbeats) - 1)
    _, labels = normalize_sections(
        sections or [],
        bar_count=bar_count,
        default_tag=section_default,
    )
    for i, t in enumerate(downbeats):
        if labels:
            label = labels[i] if i < len(labels) else labels[-1]
        else:
            label = section_default
        encoded = _encode_marker_label(label, mode)
        try:
            out_pm.markers.append(pretty_midi.Marker(encoded, t))
        except Exception:
            pass


def _emit_damp_cc(
    out_pm: "pretty_midi.PrettyMIDI",
    guide_cc: Optional[List[Tuple[float, int]]],
    damp_dst: Optional[str],
    damp_cc_num: int,
    chord_inst: Optional["pretty_midi.Instrument"],
    phrase_inst: Optional["pretty_midi.Instrument"],
) -> Optional[Dict[str, Any]]:
    """Emit damping CC automation and return simple statistics."""

    if not guide_cc or damp_dst is None:
        return None

    if damp_dst == "phrase":
        inst = next((i for i in out_pm.instruments if i.name == PHRASE_INST_NAME), None)
        if inst is None:
            inst = pretty_midi.Instrument(program=0, name=PHRASE_INST_NAME)
            out_pm.instruments.append(inst)
    elif damp_dst == "chord":
        inst = next((i for i in out_pm.instruments if i.name == CHORD_INST_NAME), None)
        if inst is None:
            inst = chord_inst
            if inst is not None and inst not in out_pm.instruments:
                out_pm.instruments.append(inst)
    else:
        inst = pretty_midi.Instrument(program=0, name=DAMP_INST_NAME)
        out_pm.instruments.append(inst)

    if inst is None:
        return None

    for t, v in guide_cc:
        inst.control_changes.append(
            pretty_midi.ControlChange(number=int(damp_cc_num), value=int(v), time=t)
        )
    vals = [v for _, v in guide_cc]
    if not vals:
        return None
    return {
        "min": min(vals),
        "max": max(vals),
        "mean": sum(vals) / len(vals),
        "count": len(vals),
    }


def parse_chord_symbol(symbol: str) -> Tuple[int, str]:
    """Parse a chord symbol like ``G:maj`` -> ``(7, "maj")``.

    Normalises common quality aliases (maj/M/major, min/m/minor) and supports
    mixed-width accidentals for the root token.
    """

    if not symbol:
        raise ValueError("Chord symbol cannot be empty")
    parts = symbol.split(":")
    if len(parts) != 2:
        raise ValueError(f"Chord symbol '{symbol}' must be in Root:Quality format")
    raw_root, raw_quality = parts
    root = (
        raw_root.strip()
        .replace("＃", "#")
        .replace("♯", "#")
        .replace("♭", "b")
        .replace("ｂ", "b")
    )
    quality_raw = raw_quality.strip()
    if not root:
        raise ValueError(f"Chord symbol '{symbol}' missing root")
    if not quality_raw:
        raise ValueError(f"Chord symbol '{symbol}' missing quality")

    # Normalise casing while preserving accidentals (e.g., Bb, C#)
    if len(root) >= 1:
        leading = root[0].upper()
        trailing = root[1:]
        if trailing:
            trailing = trailing.replace("＃", "#").replace("♯", "#").replace("♭", "b").replace("ｂ", "b")
            trailing = trailing.lower()
        root = leading + trailing

    canonical_quality = _canonicalize_quality(quality_raw, error_type=ValueError)
    quality_base = canonical_quality.split("/", 1)[0]

    # Accept shorthand like "Em" (root token includes trailing 'm').
    if root not in PITCH_CLASS and quality_base == "min" and root.endswith("m"):
        candidate = root[:-1]
        if candidate:
            candidate = candidate[0].upper() + candidate[1:]
        if candidate in PITCH_CLASS:
            root = candidate

    pc = PITCH_CLASS.get(root)
    if pc is None:
        raise ValueError(f"Unknown chord root '{root}' in symbol '{symbol}'")
    return pc, canonical_quality


def parse_time_sig(default_num=4, default_den=4) -> Tuple[int, int]:
    # pretty_midi doesn't store TS per track reliably; keep configurable if needed
    return default_num, default_den


def parse_chords_ts_arg(spec: Optional[str]) -> List[Tuple[int, int, int]]:
    if not spec:
        return []
    hint_map: Dict[int, Tuple[int, int]] = {}
    tokens: List[str] = []
    text = spec.strip()
    if text.startswith("["):
        try:
            parsed = json.loads(text)
        except Exception as exc:
            logging.warning("--chords-ts JSON parse failed: %s", exc)
            return []
        if isinstance(parsed, list):
            for item in parsed:
                if isinstance(item, str):
                    tokens.append(item.strip())
                else:
                    logging.warning("--chords-ts ignoring non-string entry %r", item)
        else:
            logging.warning("--chords-ts JSON must be an array of strings")
            return []
    else:
        tokens = [tok.strip() for tok in text.split(",") if tok.strip()]

    for idx, token in enumerate(tokens):
        if not token:
            continue
        meter_txt, bar_txt = token, "0"
        if "@" in token:
            meter_txt, bar_txt = token.split("@", 1)
        meter_txt = meter_txt.strip()
        bar_txt = bar_txt.strip()
        if not meter_txt or "/" not in meter_txt:
            logging.warning(
                "--chords-ts entry %d ('%s') must be NUM/DEN@bar; skipping", idx, token
            )
            continue
        num_txt, den_txt = meter_txt.split("/", 1)
        try:
            num = int(num_txt)
            den = int(den_txt)
        except Exception as exc:
            logging.warning(
                "--chords-ts entry %d ('%s') has non-integer meter (%s); skipping",
                idx,
                token,
                exc,
            )
            continue
        if num <= 0 or den <= 0:
            logging.warning(
                "--chords-ts entry %d ('%s') requires positive meter; skipping", idx, token
            )
            continue
        try:
            bar = int(bar_txt) if bar_txt else 0
        except Exception as exc:
            logging.warning(
                "--chords-ts entry %d ('%s') has invalid bar index (%s); skipping",
                idx,
                token,
                exc,
            )
            continue
        if bar < 0:
            logging.warning(
                "--chords-ts entry %d ('%s') must use non-negative bar index; skipping",
                idx,
                token,
            )
            continue
        hint_map[bar] = (num, den)
    return [(bar, vals[0], vals[1]) for bar, vals in sorted(hint_map.items())]


def parse_pulse(s: str) -> float:
    """
    Parse a subdivision string like '1/8' -> 0.5 beats (if a beat is a quarter note).
    We define '1/8' as eighth-notes = 0.5 quarter-beats.
    """
    s = s.strip()
    if "/" in s:
        num, den = s.split("/", 1)
        num = int(num)
        den = int(den)
        if num != 1:
            raise ValueError("Use forms like 1/8, 1/16, 1/4.")
        # relative to quarter-note = 1 beat
        return 4.0 / den
    else:
        # numeric beats directly
        return float(s)


def triad_pitches(root_pc: int, quality: str, octave: int, mapping: Dict) -> List[int]:
    """Return MIDI numbers for a simple triad in the given octave based on mapping intervals."""
    intervals = mapping.get("triad_intervals", {}).get(quality, [0, 4, 7])  # default maj
    base_c = (octave + 1) * 12  # C-octave base
    return [base_c + ((root_pc + iv) % 12) for iv in intervals]


def place_in_range(
    pitches: List[int], lo: int, hi: int, *, voicing_mode: str = "stacked"
) -> List[int]:
    res: List[int] = []
    prev: Optional[int] = None
    if voicing_mode == "closed":
        for p in pitches:
            guard = MAX_ITERS
            while p < lo:
                if guard == 0:
                    logging.warning(
                        "place_in_range: max iterations while raising closed voicing note"
                    )
                    break
                guard -= 1
                p += 12
            guard = MAX_ITERS
            while p > hi:
                if guard == 0:
                    logging.warning(
                        "place_in_range: max iterations while lowering closed voicing note"
                    )
                    break
                guard -= 1
                p -= 12
            res.append(p)
        res.sort()
        changed = True
        change_guard = MAX_ITERS
        while changed:
            if change_guard == 0:
                logging.warning(
                    "place_in_range: max iterations while normalizing closed voicing"
                )
                break
            change_guard -= 1
            changed = False
            res.sort()
            for i in range(1, len(res)):
                gap_guard = MAX_ITERS
                while res[i] - res[i - 1] > 12 and res[i] - 12 >= lo:
                    if gap_guard == 0:
                        logging.warning(
                            "place_in_range: max iterations while tightening closed gaps"
                        )
                        break
                    gap_guard -= 1
                    res[i] -= 12
                    changed = True
        for i in range(len(res)):
            lower_guard = MAX_ITERS
            while res[i] > hi and res[i] - 12 >= lo:
                if lower_guard == 0:
                    logging.warning(
                        "place_in_range: max iterations while lowering closed note into range"
                    )
                    break
                lower_guard -= 1
                res[i] -= 12
        res.sort()
        return res

    for p in pitches:
        guard = MAX_ITERS
        while p < lo:
            if guard == 0:
                logging.warning(
                    "place_in_range: max iterations while raising stacked voicing note"
                )
                break
            guard -= 1
            p += 12
        guard = MAX_ITERS
        while p > hi:
            if guard == 0:
                logging.warning(
                    "place_in_range: max iterations while lowering stacked voicing note"
                )
                break
            guard -= 1
            p -= 12
        if prev is not None:
            order_guard = MAX_ITERS
            while p <= prev:
                if order_guard == 0:
                    logging.warning(
                        "place_in_range: max iterations while enforcing ascending order"
                    )
                    break
                order_guard -= 1
                p += 12
        prev = p
        res.append(p)
    if res and res[-1] > hi:
        adjust_guard = MAX_ITERS
        while any(p > hi for p in res) and all(p - 12 >= lo for p in res):
            if adjust_guard == 0:
                logging.warning(
                    "place_in_range: max iterations while lowering stacked chord into range"
                )
                break
            adjust_guard -= 1
            res = [p - 12 for p in res]
        if any(p > hi for p in res):
            logging.warning("place_in_range: notes fall outside range %s-%s", lo, hi)
    return res


def smooth_triad(prev: Optional[List[int]], curr: List[int], lo: int, hi: int) -> List[int]:
    if not prev:
        return curr
    best = curr
    prev_sorted = sorted(prev)
    combos = []
    for offs in itertools.product([-12, 0, 12], repeat=len(curr)):
        cand = [p + o for p, o in zip(curr, offs)]
        if all(lo <= n <= hi for n in cand):
            combos.append(cand)
    if not combos:
        return curr

    def cost(c: List[int]) -> int:
        return sum(abs(a - b) for a, b in zip(sorted(c), prev_sorted))

    best = min(combos, key=cost)
    return best


def load_mapping(path: Optional[Path]) -> Dict:
    default = {
        "phrase_note": 36,  # Default left-hand "Common" phrase key (C2)
        "phrase_velocity": 96,
        "phrase_length_beats": 0.25,
        "phrase_hold": "off",
        "phrase_merge_gap": 0.02,
        "chord_merge_gap": 0.01,
        "chord_octave": 4,  # Place chord tones around C4-B4 by default
        "chord_velocity": 90,
        "triad_intervals": {"maj": [0, 4, 7], "min": [0, 3, 7]},
        "cycle_phrase_notes": [],  # e.g., [24, 26] to alternate per bar
        "cycle_start_bar": 0,
        "cycle_mode": "bar",
        "chord_input_range": None,
        "voicing_mode": "stacked",
        "top_note_max": None,
        "phrase_channel": None,
        "chord_channel": None,
        "cycle_stride": 1,
        "merge_reset_at": "none",
        "accent": None,
        "silent_qualities": [],
        "clone_meta_only": False,
        "strict": False,
    }
    if path is None:
        return default
    if yaml is None:
        raise SystemExit("PyYAML is required to read mapping files. pip install pyyaml")
    data = yaml.safe_load(Path(path).read_text())
    default.update(data or {})
    areas = default.get("areas", {})
    aliases: Dict[str, int] = {}
    for area in ("common", "style"):
        anchors = areas.get(area, {}).get("anchors", {})
        for name, val in anchors.items():
            try:
                aliases[str(name)] = int(val)
            except Exception:
                continue
    default["note_aliases"] = aliases
    rng = default.get("chord_input_range")
    if rng is not None:
        try:
            lo = int(rng.get("lo"))
            hi = int(rng.get("hi"))
        except Exception:
            raise SystemExit("chord_input_range must have integer lo/hi")
        if not (0 <= lo <= 127 and 0 <= hi <= 127 and lo <= hi):
            raise SystemExit("chord_input_range lo/hi must be 0..127 and lo<=hi")
        default["chord_input_range"] = {"lo": lo, "hi": hi}
    top = default.get("top_note_max")
    if top is not None:
        try:
            top_i = int(top)
        except Exception:
            raise SystemExit("top_note_max must be int")
        if not (0 <= top_i <= 127):
            raise SystemExit("top_note_max must be 0..127")
        default["top_note_max"] = top_i
    for key in ("phrase_channel", "chord_channel"):
        ch = default.get(key)
        if ch is not None:
            try:
                ch_i = int(ch)
            except Exception:
                raise SystemExit(f"{key} must be int 0..15")
            if not (0 <= ch_i <= 15):
                raise SystemExit(f"{key} must be 0..15")
            default[key] = ch_i
    cs = default.get("cycle_stride", 1)
    try:
        cs_i = int(cs)
    except Exception:
        raise SystemExit("cycle_stride must be int >=1")
    if cs_i <= 0:
        raise SystemExit("cycle_stride must be int >=1")
    default["cycle_stride"] = cs_i
    mra = str(default.get("merge_reset_at", "none")).lower()
    if mra not in ("none", "bar", "chord"):
        raise SystemExit("merge_reset_at must be none, bar, or chord")
    default["merge_reset_at"] = mra
    sq = default.get("silent_qualities")
    if sq is None:
        default["silent_qualities"] = []
    elif not isinstance(sq, list):
        raise SystemExit("silent_qualities must be list")
    default["strict"] = bool(default.get("strict", False))
    ph = default.get("phrase_hold", "off")
    if ph not in ("off", "bar", "chord"):
        raise SystemExit("phrase_hold must be off, bar, or chord")
    default["phrase_hold"] = ph
    for key in ("phrase_merge_gap", "chord_merge_gap"):
        try:
            val = float(default.get(key, 0.0))
        except Exception:
            raise SystemExit(f"{key} must be float")
        if val < 0.0:
            val = 0.0
        default[key] = val
    return default


def apply_section_preset(mapping: Dict, preset_name: Optional[str]) -> None:
    if not preset_name:
        return
    preset = SECTION_PRESETS.get(preset_name)
    if not preset:
        raise SystemExit(f"unknown section preset: {preset_name}")
    sections = mapping.get("sections") or []
    tag_map = {s.get("tag"): s for s in sections if isinstance(s, dict)}
    for tag, cfg in preset.items():
        sec = tag_map.get(tag)
        if not sec:
            continue
        for k, v in cfg.items():
            if k not in sec:
                if k == "phrase_pool":
                    sec[k] = [parse_note_token(t, warn_unknown=True) for t in v]
                else:
                    sec[k] = v


def generate_mapping_template(full: bool) -> str:
    """Return a YAML mapping template string."""
    if full:
        return (
            dedent(
                """
            phrase_note: 36
            phrase_velocity: 96
            phrase_length_beats: 0.25
            phrase_hold: off  # off, bar, chord
            phrase_merge_gap: 0.02  # seconds
            chord_merge_gap: 0.01  # seconds
            chord_octave: 4
            chord_velocity: 90
            triad_intervals:
              maj: [0,4,7]
              min: [0,3,7]
            cycle_phrase_notes: []  # e.g., [24, rest, 26] to alternate per bar (小節ごとに切替)
            cycle_start_bar: 0
            cycle_mode: bar  # or 'chord'
            cycle_stride: 1  # number of bars/chords before advancing cycle
            merge_reset_at: none  # none, bar, chord
            voicing_mode: stacked  # or 'closed'
            top_note_max: null  # e.g., 72 to cap highest chord tone
            phrase_channel: null  # MIDI channel for phrase notes
            chord_channel: null  # MIDI channel for chord notes
            accent: []  # velocity multipliers per pulse
            skip_phrase_in_rests: false
            clone_meta_only: false
            silent_qualities: []
            swing: 0.0  # 0..1 swing feel
            swing_unit: "1/8"  # subdivision for swing
            chord_input_range: {lo: 48, hi: 72}
        """
            )
            .lstrip()
            .rstrip()
            + "\n"
        )
    else:
        return (
            dedent(
                """
            phrase_note: 36
            cycle_phrase_notes: []  # e.g., [24, rest, 26] to alternate per bar (小節ごとに切替)
            phrase_hold: off
            phrase_merge_gap: 0.02
            chord_merge_gap: 0.01
            cycle_start_bar: 0
            cycle_mode: bar  # or 'chord'
            cycle_stride: 1
            merge_reset_at: none
            voicing_mode: stacked  # or 'closed'
            top_note_max: null
            phrase_channel: null
            chord_channel: null
            accent: []
            skip_phrase_in_rests: false
            clone_meta_only: false
            silent_qualities: []
            swing: 0.0
            swing_unit: "1/8"
            chord_input_range: {lo: 48, hi: 72}
        """
            )
            .lstrip()
            .rstrip()
            + "\n"
        )

class ChordCsvError(SystemExit, ValueError):
    """Raised when a chord CSV cannot be parsed."""


@dataclass
class _CompactChordRow:
    line_no: int
    start_bar: int
    symbol: str
    start_beat: Fraction = Fraction(0)
    end_bar: Optional[int] = None
    raw_symbol: str = ""
    length_beats: Optional[Fraction] = None


_QUALITY_TOKEN_MAP: Dict[str, str] = {
    "maj": "maj",
    "major": "maj",
    "m": "min",
    "min": "min",
    "minor": "min",
    "maj7": "maj7",
    "m7": "m7",
    "min7": "m7",
    "m7b5": "m7b5",
    "half-diminished": "m7b5",
    "halfdim": "m7b5",
    "ø": "m7b5",
    "ø7": "m7b5",
    "dim": "dim",
    "dim7": "dim7",
    "diminished": "dim",
    "diminished7": "dim7",
    "aug": "aug",
    "augmented": "aug",
    "sus2": "sus2",
    "sus4": "sus4",
    "7sus4": "7sus4",
    "add9": "add9",
    "7": "7",
}

_QUALITY_SUFFIX_MAP: Dict[str, str] = {
    "m7b5": "m7b5",
    "dim7": "dim7",
    "maj7": "maj7",
    "min7": "m7",
    "m7": "m7",
    "7sus4": "7sus4",
    "sus4": "sus4",
    "sus2": "sus2",
    "add9": "add9",
    "dim": "dim",
    "aug": "aug",
    "minor": "min",
    "major": "maj",
    "min": "min",
    "maj": "maj",
    "7": "7",
    "m": "min",
}

_QUALITY_SUFFIXES = tuple(sorted(_QUALITY_SUFFIX_MAP.keys(), key=len, reverse=True))

_ACCIDENTAL_CHARS = {"#", "♯", "＃", "b", "♭", "ｂ"}


def _canonicalize_quality(raw: str, *, error_type: Type[Exception]) -> str:
    text = raw.strip()
    if not text:
        raise error_type("quality cannot be empty")
    if "/" in text:
        base, slash_part = text.split("/", 1)
        slash = "/" + slash_part.strip()
    else:
        base, slash = text, ""
    base = base.strip()
    if not base:
        raise error_type("quality cannot be empty")
    if base == "M":
        canonical = "maj"
    elif base == "m":
        canonical = "min"
    elif base in {"+", "aug+"}:
        canonical = "aug"
    elif base == "-":
        canonical = "min"
    elif base in {"ø", "Ø", "ø7", "Ø7"}:
        canonical = "m7b5"
    elif base in {"°", "o"}:
        canonical = "dim"
    else:
        base_lower = base.lower()
        canonical = _QUALITY_TOKEN_MAP.get(base_lower, base)
    return f"{canonical}{slash}"


def _guess_root_display(token: str, fallback: str) -> str:
    stripped = token.strip()
    if not stripped:
        return fallback
    if ":" in stripped:
        head = stripped.split(":", 1)[0].strip()
        return head or fallback
    first = stripped[0]
    if first.upper() not in "ABCDEFG":
        return fallback
    root = first
    if len(stripped) >= 2 and stripped[1] in _ACCIDENTAL_CHARS:
        root += stripped[1]
    return root


def _normalize_compact_chord(token: str) -> str:
    """Return a ``Root:Quality`` symbol for a compact chord token."""

    if not token:
        raise ChordCsvError("empty chord token")
    normalized = (
        token.strip()
        .replace("＃", "#")
        .replace("♯", "#")
        .replace("♭", "b")
        .replace("ｂ", "b")
    )
    if not normalized:
        raise ChordCsvError("empty chord token")
    normalized = normalized.lstrip("\ufeff")
    if ":" in normalized:
        root_txt, qual_txt = normalized.split(":", 1)
        root_txt = root_txt.strip()
        qual_txt = qual_txt.strip()
        if not root_txt or not qual_txt:
            raise ChordCsvError(f"invalid chord token '{token}'")
        quality = _canonicalize_quality(qual_txt, error_type=ChordCsvError)
        return f"{root_txt}:{quality}"

    slash_suffix = ""
    if "/" in normalized:
        base, bass = normalized.split("/", 1)
        normalized = base
        slash_suffix = f"/{bass.strip()}" if bass.strip() else ""

    body = normalized
    quality = "maj"
    if body.endswith("M"):
        body = body[:-1]
        quality = "maj"
    elif body.endswith("+"):
        body = body[:-1]
        quality = "aug"
    elif body.endswith("-"):
        body = body[:-1]
        quality = "min"
    else:
        lowered = body.lower()
        for suffix in _QUALITY_SUFFIXES:
            if lowered.endswith(suffix):
                body = body[: -len(suffix)] if suffix else body
                quality = _QUALITY_SUFFIX_MAP[suffix]
                break
    body = body.strip()
    if not body:
        raise ChordCsvError(f"invalid chord token '{token}'")
    return f"{body}:{quality}{slash_suffix}" if slash_suffix else f"{body}:{quality}"


def _parse_fraction_token(text: str, *, path: Path, line_no: int) -> Fraction:
    cleaned = text.strip()
    if not cleaned:
        raise ChordCsvError(f"{path} line {line_no}: beat value cannot be empty")
    cleaned = cleaned.replace(" ", "")
    try:
        frac = Fraction(cleaned)
    except ValueError as exc:
        raise ChordCsvError(
            f"{path} line {line_no}: beat '{text}' must be integer, float, or fraction"
        ) from exc
    if frac < 0:
        raise ChordCsvError(f"{path} line {line_no}: beat must be >= 0 (got {text})")
    return frac


def _parse_bar_chord_rows(
    rows: Iterable[Sequence[str]],
    *,
    start_line: int,
    path: Path,
    header: Optional[Sequence[str]] = None,
) -> List[_CompactChordRow]:
    """Parse compact chord rows into structured entries."""

    allowed = {"bar", "chord", "bar_start", "bar_end", "beat", "beats"}
    if header:
        header = [cell.strip().lower() for cell in header]
        if header:
            header[0] = header[0].lstrip("\ufeff")
        unexpected = [col for col in header if col and col not in allowed]
        if unexpected:
            raise ChordCsvError(
                f"{path}: unsupported column(s) {unexpected}; expected subset of "
                f"{sorted(allowed)}"
            )
        columns = list(header)
    else:
        columns = ["bar", "chord"]
        for raw_row in rows:
            cells = [cell.strip() for cell in raw_row]
            if not any(cells):
                continue
            if len(cells) >= 3 and cells[2]:
                columns = ["bar", "chord", "beats"]
            break

    if not columns or "chord" not in columns:
        raise ChordCsvError(f"{path}: chord CSV must include a 'chord' column")

    parsed: List[_CompactChordRow] = []
    last_pos: Optional[Tuple[int, Fraction]] = None
    for offset, raw_row in enumerate(rows):
        line_no = start_line + offset
        if not raw_row:
            continue
        cells = [cell.strip() for cell in raw_row]
        if not any(cells):
            continue
        cells[0] = cells[0].lstrip("\ufeff")
        if len(cells) < len(columns):
            cells = cells + [""] * (len(columns) - len(cells))
        if len(cells) > len(columns):
            extras = cells[len(columns) :]
            if any(extras):
                logging.warning(
                    "%s line %d: skipping row with unexpected extra columns %s",
                    path,
                    line_no,
                    extras,
                )
                continue
            cells = cells[: len(columns)]

        row_map = dict(zip(columns, cells))
        chord_txt = row_map.get("chord", "")
        if not chord_txt:
            raise ChordCsvError(f"{path} line {line_no}: missing chord symbol")
        symbol = _normalize_compact_chord(chord_txt)

        bar_token = row_map.get("bar_start") or row_map.get("bar")
        if not bar_token:
            raise ChordCsvError(f"{path} line {line_no}: missing bar index")
        try:
            bar_idx = int(bar_token)
        except ValueError as exc:
            raise ChordCsvError(
                f"{path} line {line_no}: bar '{bar_token}' must be an integer"
            ) from exc
        if bar_idx < 0:
            raise ChordCsvError(
                f"{path} line {line_no}: bar must be >= 0 (got {bar_idx})"
            )

        beat_token = row_map.get("beat")
        start_beat = Fraction(0)
        if beat_token:
            start_beat = _parse_fraction_token(beat_token, path=path, line_no=line_no)

        end_token = row_map.get("bar_end")
        end_bar: Optional[int] = None
        if end_token:
            try:
                end_bar = int(end_token)
            except ValueError as exc:
                raise ChordCsvError(
                    f"{path} line {line_no}: bar_end '{end_token}' must be an integer"
                ) from exc
            if end_bar < 0:
                raise ChordCsvError(
                    f"{path} line {line_no}: bar_end must be >= 0 (got {end_bar})"
                )
            if end_bar <= bar_idx:
                raise ChordCsvError(
                    f"{path} line {line_no}: bar_end {end_bar} must be greater than bar {bar_idx}"
                )

        pos = (bar_idx, start_beat)
        if last_pos is not None:
            if pos == last_pos:
                raise ChordCsvError(
                    f"{path} line {line_no}: duplicate bar/beat position {bar_idx}"
                )
            if pos < last_pos:
                raise ChordCsvError(
                    f"{path} line {line_no}: bars must be ascending (previous {last_pos[0]})"
                )
        last_pos = pos

        beats_len_token = row_map.get("beats")
        length_beats: Optional[Fraction] = None
        if beats_len_token:
            try:
                length_beats = _parse_fraction_token(
                    beats_len_token, path=path, line_no=line_no
                )
            except ChordCsvError as exc:
                logging.warning(str(exc))
                continue

        parsed.append(
            _CompactChordRow(
                line_no=line_no,
                start_bar=bar_idx,
                symbol=symbol,
                start_beat=start_beat,
                end_bar=end_bar,
                raw_symbol=chord_txt.strip(),
                length_beats=length_beats,
            )
        )

    return parsed


class _BarTimeline:
    """Helper generating bar boundary times from mixed timing inputs."""

    def __init__(
        self,
        *,
        path: Path,
        bar_times: Optional[List[float]],
        beat_times: Optional[List[float]],
        meter_map: Optional[List[Tuple[float, int, int]]],
        meter_hints: Optional[List[Tuple[int, int, int]]],
        bpm_hint: Optional[float],
        default_meter: Tuple[int, int],
    ) -> None:
        self._path = path
        num, den = default_meter
        self._default_meter = (max(1, int(num)), max(1, int(den)))
        bpm_value = bpm_hint if bpm_hint and math.isfinite(bpm_hint) and bpm_hint > 0 else 120.0
        self._seconds_per_quarter = 60.0 / bpm_value

        self._beat_times: List[float] = []
        if beat_times:
            seq = [float(t) for t in beat_times if math.isfinite(float(t))]
            seq.sort()
            filtered: List[float] = []
            for t in seq:
                if not filtered or t > filtered[-1] + EPS:
                    filtered.append(t)
            if len(filtered) >= 2:
                self._beat_times = filtered
        self._beat_len = len(self._beat_times)

        self._meter_seq: List[Tuple[float, int, int]] = []
        self._meter_times: List[float] = []
        if meter_map:
            cleaned: List[Tuple[float, int, int]] = []
            for entry in meter_map:
                mt, mnum, mden = entry
                if mden == 0:
                    raise ChordCsvError(f"{path}: meter denominator cannot be zero")
                cleaned.append((float(mt), int(mnum), int(mden)))
            cleaned.sort(key=lambda item: item[0])
            self._meter_seq = cleaned
            self._meter_times = [mt for mt, _, _ in cleaned]

        self._meter_hints: List[Tuple[int, int, int]] = []
        self._meter_hint_bars: List[int] = []
        if meter_hints:
            hints: List[Tuple[int, int, int]] = []
            for bar, mnum, mden in meter_hints:
                if mden == 0:
                    raise ChordCsvError(f"{path}: meter hint denominator cannot be zero")
                if mnum <= 0:
                    raise ChordCsvError(f"{path}: meter hint numerator must be >0 (bar {bar})")
                hints.append((int(bar), int(mnum), int(mden)))
            hints.sort(key=lambda item: item[0])
            self._meter_hints = hints
            self._meter_hint_bars = [bar for bar, _, _ in hints]

        initial: List[float] = []
        if bar_times:
            for idx, t in enumerate(bar_times):
                try:
                    ft = float(t)
                except Exception as exc:
                    raise ChordCsvError(
                        f"{path}: bar_times entry {idx} ('{t}') must be numeric"
                    ) from exc
                if not initial or ft > initial[-1] + EPS:
                    initial.append(ft)
        self._explicit_boundaries = bool(initial)
        if not initial:
            initial = [0.0]
        if not bar_times:
            self._explicit_boundaries = False
        self._boundaries = initial

    def _beat_to_time(self, beat_pos: float) -> float:
        if self._beat_len < 2:
            return beat_pos * self._seconds_per_quarter
        idx = int(math.floor(beat_pos))
        if idx < 0:
            return self._beat_times[0]
        if idx >= self._beat_len - 1:
            last = self._beat_times[-1] - self._beat_times[-2]
            if last <= 0.0:
                last = self._seconds_per_quarter
            return self._beat_times[-1] + (beat_pos - (self._beat_len - 1)) * last
        frac = beat_pos - idx
        return self._beat_times[idx] + frac * (self._beat_times[idx + 1] - self._beat_times[idx])

    def _time_to_beat(self, time_pos: float) -> float:
        if self._beat_len < 2:
            if self._seconds_per_quarter <= 0.0:
                return 0.0
            return time_pos / self._seconds_per_quarter
        idx = bisect.bisect_right(self._beat_times, time_pos) - 1
        if idx < 0:
            return 0.0
        if idx >= self._beat_len - 1:
            last = self._beat_times[-1] - self._beat_times[-2]
            if last <= 0.0:
                last = self._seconds_per_quarter
            return (self._beat_len - 1) + (time_pos - self._beat_times[-1]) / last
        span = self._beat_times[idx + 1] - self._beat_times[idx]
        if span <= 0.0:
            return float(idx)
        return idx + (time_pos - self._beat_times[idx]) / span

    def _meter_for(self, bar_index: int, start_time: float) -> Tuple[int, int]:
        if self._meter_seq:
            num, den = get_meter_at(self._meter_seq, start_time, times=self._meter_times)
            return int(num), int(den)
        if self._meter_hints:
            idx = bisect.bisect_right(self._meter_hint_bars, bar_index) - 1
            if idx < 0:
                idx = 0
            _, num, den = self._meter_hints[idx]
            return num, den
        return self._default_meter

    def _bar_duration(self, bar_index: int, start_time: float, num: int, den: int) -> float:
        if den <= 0:
            raise ChordCsvError(f"{self._path}: meter denominator must be >0 (bar {bar_index})")
        if num <= 0:
            raise ChordCsvError(f"{self._path}: meter numerator must be >0 (bar {bar_index})")
        beats_per_bar = num * (4.0 / den)
        if beats_per_bar <= 0.0:
            raise ChordCsvError(f"{self._path}: meter {num}/{den} yields non-positive bar")
        if self._beat_len >= 2:
            start_beats = self._time_to_beat(start_time)
            end_time = self._beat_to_time(start_beats + beats_per_bar)
            duration = end_time - start_time
            if duration <= 0.0:
                duration = beats_per_bar * self._seconds_per_quarter
        else:
            duration = beats_per_bar * self._seconds_per_quarter
        return duration

    def ensure(self, target: int) -> None:
        if target < len(self._boundaries):
            return
        while len(self._boundaries) <= target:
            bar_index = len(self._boundaries) - 1
            start_time = self._boundaries[-1]
            num, den = self._meter_for(bar_index, start_time)
            bar_seconds = self._bar_duration(bar_index, start_time, num, den)
            if bar_seconds <= 0.0:
                raise ChordCsvError(
                    f"{self._path}: non-positive bar duration at bar {bar_index}"
                )
            self._boundaries.append(start_time + bar_seconds)

    def start_time(self, bar_index: int) -> float:
        if bar_index < 0:
            raise ChordCsvError(f"{self._path}: bar index must be >=0 (got {bar_index})")
        self.ensure(bar_index + 1)
        return self._boundaries[bar_index]

    def end_time(self, bar_index: int) -> float:
        if bar_index < 0:
            raise ChordCsvError(f"{self._path}: bar index must be >=0 (got {bar_index})")
        self.ensure(bar_index + 1)
        return self._boundaries[bar_index + 1]

    def meter_for(self, bar_index: int, start_time: float) -> Tuple[int, int]:
        return self._meter_for(bar_index, start_time)

    def uses_explicit_bar_times(self) -> bool:
        return self._explicit_boundaries

def read_chords_csv(
    path: Path,
    *,
    bar_times: Optional[List[float]] = None,
    beat_times: Optional[List[float]] = None,
    meter_map: Optional[List[Tuple[float, int, int]]] = None,
    meter_hints: Optional[List[Tuple[int, int, int]]] = None,
    bpm_hint: Optional[float] = None,
    default_meter: Tuple[int, int] = (4, 4),
    strict: bool = False,
    sections: Optional[Sequence[Mapping[str, Any]]] = None,
    song_end_bar: Optional[int] = None,
) -> List["ChordSpan"]:
    """Load chord spans from CSV supporting explicit and compact layouts.

    Supported schemas:

    * ``start,end,root,quality`` (or ``start,end,chord``) with explicit second offsets.
    * ``start,chord`` or ``start,root,quality`` rows (header optional) with implicit ends.
    * ``bar,chord`` rows (header optional) for per-bar chords.
    * ``bar_start,bar_end,chord`` and ``bar,beat,chord`` compact rows.

    Compact timelines prioritise provided ``bar_times`` (downbeats), then supplied
    ``beat_times`` (PrettyMIDI beat grid), followed by meter hints or the MIDI
    ``meter_map``. As a final fallback the ``bpm_hint`` with ``default_meter`` seeds a
    uniform grid. Errors raise :class:`ChordCsvError` with actionable messages. Set
    ``strict=True`` to require explicit spans to be strictly ascending.
    """

    raw_text = path.read_text(encoding="utf-8")
    if not raw_text.strip():
        return []
    raw_text = raw_text.replace("，", ",")
    raw_text = raw_text.lstrip("\ufeff")

    def _guard(
        func: Callable[..., List["ChordSpan"]], *args, **kwargs
    ) -> List["ChordSpan"]:
        try:
            return func(*args, **kwargs)
        except ChordCsvError:
            raise

    def _sections_end_cap(src: Optional[Sequence[Mapping[str, Any]]]) -> Optional[int]:
        if not src:
            return None
        best: Optional[int] = None
        for item in src:
            if not isinstance(item, Mapping):
                continue
            end_bar = item.get("end_bar")
            if end_bar is None:
                continue
            try:
                idx = int(end_bar)
            except Exception:
                continue
            if idx < 0:
                continue
            best = idx if best is None else max(best, idx)
        return best

    section_cap: Optional[int] = None
    sec_from_sections = _sections_end_cap(sections)
    if sec_from_sections is not None:
        section_cap = sec_from_sections
    if song_end_bar is not None:
        try:
            song_end_bar_int = int(song_end_bar)
        except Exception:
            song_end_bar_int = None
        else:
            if song_end_bar_int is not None and song_end_bar_int >= 0:
                section_cap = (
                    song_end_bar_int
                    if section_cap is None
                    else max(section_cap, song_end_bar_int)
                )

    reader = csv.reader(io.StringIO(raw_text))
    rows_with_line: List[Tuple[int, List[str]]] = [
        (line_no, list(row)) for line_no, row in enumerate(reader, start=1)
    ]
    if not rows_with_line:
        return []

    recognised = {
        "start",
        "end",
        "root",
        "quality",
        "chord",
        "bar",
        "beat",
        "bar_start",
        "bar_end",
    }

    header_cells: Optional[List[str]] = None
    header_lower: Optional[List[str]] = None
    header_line: Optional[int] = None
    data_index = 0
    for idx, (line_no, raw_row) in enumerate(rows_with_line):
        cells = [cell.strip() for cell in raw_row]
        if not any(cells):
            continue
        lower = [cell.strip().lower() for cell in raw_row]
        if lower:
            lower[0] = lower[0].lstrip("\ufeff")
        if any(token in recognised for token in lower if token):
            header_cells = cells
            header_lower = lower
            header_line = line_no
            data_index = idx + 1
            break
        data_index = idx
        break

    if data_index >= len(rows_with_line):
        return []

    def _safe_float(token: str, *, line: int, field: str) -> float:
        try:
            value = float(token)
        except Exception as exc:
            raise ChordCsvError(
                f"{path} line {line}: {field} '{token}' must be a number"
            ) from exc
        if not math.isfinite(value):
            raise ChordCsvError(f"{path} line {line}: {field} '{token}' is not finite")
        return value

    def _fallback_bar_seconds() -> float:
        num, den = default_meter
        den = max(1, int(den))
        num = max(1, int(num))
        beats_per_bar = num * (4.0 / den)
        bpm_val = bpm_hint if bpm_hint and math.isfinite(bpm_hint) and bpm_hint > 0 else 120.0
        seconds = beats_per_bar * (60.0 / bpm_val)
        if not math.isfinite(seconds) or seconds <= 0.0:
            return 4.0 * (60.0 / 120.0)
        return seconds

    def _parse_explicit(
        header_map: Dict[str, int],
        data_rows: Sequence[Tuple[int, List[str]]],
    ) -> List[ChordSpan]:
        start_idx = header_map["start"]
        end_idx = header_map["end"]
        chord_idx = header_map.get("chord")
        root_idx = header_map.get("root")
        qual_idx = header_map.get("quality")
        max_idx = max(idx for idx in (start_idx, end_idx, chord_idx or 0, root_idx or 0, qual_idx or 0))
        spans: List[ChordSpan] = []
        prev_end: Optional[float] = None
        for line_no, raw_row in data_rows:
            cells = [cell.strip() for cell in raw_row]
            if not any(cells):
                continue
            if len(cells) <= max_idx:
                cells.extend([""] * (max_idx + 1 - len(cells)))
            start_txt = cells[start_idx].lstrip("\ufeff")
            end_txt = cells[end_idx]
            start_val = _safe_float(start_txt, line=line_no, field="start")
            end_val = _safe_float(end_txt, line=line_no, field="end")
            if end_val <= start_val + EPS:
                raise ChordCsvError(
                    f"{path} line {line_no}: chord duration must be positive"
                )
            if strict and prev_end is not None and start_val < prev_end - EPS:
                raise ChordCsvError(
                    f"{path} line {line_no}: start {start_val} must be >= previous end {prev_end}"
                )
            prev_end = end_val

            parse_token: Optional[str] = None
            if chord_idx is not None and chord_idx < len(cells):
                raw_symbol = cells[chord_idx]
            else:
                if root_idx is None or qual_idx is None:
                    raise ChordCsvError(
                        f"{path} line {line_no}: chord columns missing (need 'chord' or 'root'+'quality')"
                    )
                root_txt = cells[root_idx]
                qual_txt = cells[qual_idx]
                if not root_txt or not qual_txt:
                    raise ChordCsvError(
                        f"{path} line {line_no}: root/quality cannot be empty"
                    )
                raw_symbol = f"{root_txt}:{qual_txt}"

            symbol_attr = raw_symbol.strip()
            parse_token = symbol_attr
            try:
                root_pc, quality = parse_chord_symbol(parse_token)
            except ValueError as exc:
                if ":" not in symbol_attr:
                    try:
                        parse_token = _normalize_compact_chord(symbol_attr)
                        root_pc, quality = parse_chord_symbol(parse_token)
                    except (ChordCsvError, ValueError) as inner_exc:
                        raise ChordCsvError(f"{path} line {line_no}: {inner_exc}") from inner_exc
                else:
                    raise ChordCsvError(f"{path} line {line_no}: {exc}") from exc

            span = ChordSpan(start_val, end_val, root_pc, quality)
            setattr(span, "symbol", symbol_attr)
            setattr(span, "root_name", _guess_root_display(symbol_attr, symbol_attr.split(":", 1)[0]))
            spans.append(span)
        return spans

    def _parse_start_rows(
        start_idx: int,
        symbol_fn: Callable[[List[str]], str],
        data_rows: Sequence[Tuple[int, List[str]]],
    ) -> List[ChordSpan]:
        entries: List[Tuple[int, float, str]] = []
        for line_no, raw_row in data_rows:
            cells = [cell.strip() for cell in raw_row]
            if not any(cells):
                continue
            if len(cells) <= start_idx:
                cells.extend([""] * (start_idx + 1 - len(cells)))
            start_txt = cells[start_idx].lstrip("\ufeff")
            start_val = _safe_float(start_txt, line=line_no, field="start")
            raw_symbol = symbol_fn(cells)
            if not raw_symbol:
                raise ChordCsvError(f"{path} line {line_no}: missing chord symbol")
            entries.append((line_no, start_val, raw_symbol))
        if not entries:
            return []
        entries.sort(key=lambda item: item[1])
        spans: List[ChordSpan] = []
        fallback = _fallback_bar_seconds()
        for idx, (line_no, start_val, raw_symbol) in enumerate(entries):
            end_val = entries[idx + 1][1] if idx + 1 < len(entries) else start_val + fallback
            if end_val <= start_val + EPS:
                raise ChordCsvError(
                    f"{path} line {line_no}: start times must be strictly increasing"
                )
            symbol_attr = raw_symbol.strip()
            parse_token = symbol_attr
            try:
                root_pc, quality = parse_chord_symbol(parse_token)
            except ValueError as exc:
                if ":" not in symbol_attr:
                    try:
                        parse_token = _normalize_compact_chord(symbol_attr)
                        root_pc, quality = parse_chord_symbol(parse_token)
                    except (ChordCsvError, ValueError) as inner_exc:
                        raise SystemExit(f"{path} line {line_no}: {inner_exc}") from inner_exc
                else:
                    raise SystemExit(f"{path} line {line_no}: {exc}") from exc
            span = ChordSpan(start_val, end_val, root_pc, quality)
            setattr(span, "symbol", symbol_attr)
            setattr(span, "root_name", _guess_root_display(symbol_attr, symbol_attr.split(":", 1)[0]))
            spans.append(span)
        return spans

    def _compact_to_spans(
        rows: List[_CompactChordRow], section_end_bar: Optional[int] = None
    ) -> List[ChordSpan]:
        if not rows:
            return []
        timeline = _BarTimeline(
            path=path,
            bar_times=bar_times,
            beat_times=beat_times,
            meter_map=meter_map,
            meter_hints=meter_hints,
            bpm_hint=bpm_hint,
            default_meter=default_meter,
        )

        starts: List[float] = []
        for row in rows:
            start_time = timeline.start_time(row.start_bar)
            num, den = timeline.meter_for(row.start_bar, start_time)
            bar_duration = timeline.end_time(row.start_bar) - start_time
            if row.start_beat:
                beat_val = float(row.start_beat)
                if beat_val < 0:
                    raise ChordCsvError(
                        f"{path} line {row.line_no}: beat must be >= 0 (got {beat_val})"
                    )
                if beat_val >= num:
                    raise ChordCsvError(
                        f"{path} line {row.line_no}: beat {beat_val} must be < meter numerator {num}"
                    )
                if bar_duration <= 0.0:
                    raise ChordCsvError(
                        f"{path} line {row.line_no}: bar duration is non-positive"
                    )
                start_time += (beat_val / float(num)) * bar_duration
            starts.append(start_time)

        spans: List[ChordSpan] = []
        cap_time: Optional[float] = None
        if section_end_bar is not None:
            try:
                cap_time = timeline.start_time(int(section_end_bar))
            except (ValueError, ChordCsvError) as exc:
                logging.warning("%s: invalid section end bar %s (%s)", path, section_end_bar, exc)
                cap_time = None
        for idx, row in enumerate(rows):
            start_time = starts[idx]
            end_time: float
            bar_start_abs = timeline.start_time(row.start_bar)
            bar_duration = timeline.end_time(row.start_bar) - bar_start_abs
            if row.end_bar is not None:
                end_time = timeline.start_time(row.end_bar)
            elif idx + 1 < len(starts):
                end_time = starts[idx + 1]
            else:
                end_time = timeline.end_time(row.start_bar)
                if row.start_beat is not None and timeline.uses_explicit_bar_times():
                    bar_start = timeline.start_time(row.start_bar)
                    offset = max(0.0, start_time - bar_start)
                    next_bar_start = timeline.start_time(row.start_bar + 1)
                    end_time = next_bar_start + offset
            if row.length_beats is not None and row.end_bar is None:
                try:
                    num, den = timeline.meter_for(row.start_bar, start_time)
                except ChordCsvError:
                    num, den = 4, 4
                beats_per_bar = float(num) if num else 1.0
                if beats_per_bar <= 0:
                    beats_per_bar = 1.0
                if bar_duration <= 0.0:
                    duration_candidate = 0.0
                else:
                    duration_candidate = float(row.length_beats) * (bar_duration / beats_per_bar)
                candidate_end = start_time + duration_candidate
                if candidate_end > start_time + EPS:
                    end_time = min(end_time, candidate_end)
                else:
                    logging.warning(
                        "%s line %d: beats duration produced non-positive span; skipping", path, row.line_no
                    )
                    continue
            if end_time <= start_time + EPS:
                raise ChordCsvError(
                    f"{path} line {row.line_no}: chord duration must be positive"
                )
            if cap_time is not None and end_time > cap_time + EPS:
                if start_time >= cap_time - EPS:
                    logging.warning(
                        "%s line %d: chord start beyond section end; skipping", path, row.line_no
                    )
                    continue
                logging.warning(
                    "%s line %d: chord truncated at section end", path, row.line_no
                )
                end_time = cap_time
            try:
                root_pc, quality = parse_chord_symbol(row.symbol)
            except ValueError as exc:
                raise ChordCsvError(
                    f"{path} line {row.line_no}: token {idx} ({row.symbol!r}) {exc}"
                ) from exc
            span = ChordSpan(start_time, end_time, root_pc, quality)
            display = row.raw_symbol or row.symbol
            setattr(span, "symbol", display)
            setattr(span, "root_name", _guess_root_display(display, display.split(":", 1)[0]))
            spans.append(span)
        return spans

    if header_lower:
        header_map = {name: idx for idx, name in enumerate(header_lower) if name}
        data_rows = rows_with_line[data_index:]
        if "start" in header_map and "end" in header_map:
            return _parse_explicit(header_map, data_rows)
        if "start" in header_map and ("chord" in header_map or {"root", "quality"} <= header_map.keys()):
            def _symbol_from_row(cells: List[str]) -> str:
                if "chord" in header_map:
                    return cells[header_map["chord"]]
                root_idx = header_map["root"]
                qual_idx = header_map["quality"]
                if root_idx >= len(cells) or qual_idx >= len(cells):
                    return ""
                root_txt = cells[root_idx]
                qual_txt = cells[qual_idx]
                return f"{root_txt}:{qual_txt}"

            return _parse_start_rows(header_map["start"], _symbol_from_row, data_rows)
        if "bar" in header_map or "bar_start" in header_map:
            compact_rows = _parse_bar_chord_rows(
                [row for _, row in data_rows],
                start_line=(header_line or 0) + 1,
                path=path,
                header=header_cells,
            )
            return _guard(_compact_to_spans, compact_rows, section_cap)
        raise ChordCsvError(
            f"{path}: unsupported chord CSV header {header_cells}"
        )

    first_line_no, first_row = rows_with_line[data_index]
    first_cells = [cell.strip() for cell in first_row]
    if not first_cells or len(first_cells) < 2:
        raise ChordCsvError(f"{path} line {first_line_no}: expected at least two columns")
    if re.fullmatch(r"^[+-]?\d+$", first_cells[0].lstrip("\ufeff")):
        compact_rows = _parse_bar_chord_rows(
            [row for _, row in rows_with_line[data_index:]],
            start_line=first_line_no,
            path=path,
        )
        return _guard(_compact_to_spans, compact_rows, section_cap)

    def _symbol_plain(cells: List[str]) -> str:
        if len(cells) < 2:
            return ""
        return cells[1]

    return _parse_start_rows(0, _symbol_plain, rows_with_line[data_index:])


def infer_chords_by_bar(pm: "pretty_midi.PrettyMIDI", ts_num=4, ts_den=4) -> List["ChordSpan"]:
    # Build a simplistic bar grid from downbeats. If absent, estimate from tempo.
    downbeats = pm.get_downbeats()
    if len(downbeats) < 2:
        beats = pm.get_beats()
        if len(beats) < 2:
            raise ValueError(
                "Cannot infer beats/downbeats from this MIDI; please provide a chord CSV."
            )
        bar_beats = ts_num * (4.0 / ts_den)
        step = max(1, int(round(bar_beats)))
        downbeats = beats[::step]

    spans: List[ChordSpan] = []
    # Aggregate pitch-class histograms per bar
    for i in range(len(downbeats)):
        start = downbeats[i]
        end = downbeats[i + 1] if i + 1 < len(downbeats) else pm.get_end_time()
        if end - start <= 0.0:
            continue
        pc_weights = [0.0] * 12
        for inst in pm.instruments:
            if inst.is_drum:
                continue
            for n in inst.notes:
                ns = max(n.start, start)
                ne = min(n.end, end)
                if ne <= ns:
                    continue
                dur = ne - ns
                pc_weights[n.pitch % 12] += dur * (n.velocity / 127.0)
        # choose a root candidate
        root_pc = max(range(12), key=lambda pc: pc_weights[pc]) if any(pc_weights) else 0

        # score maj vs min by template match (0,4,7) vs (0,3,7)
        def score(intervals):
            return sum(pc_weights[(root_pc + iv) % 12] for iv in intervals)

        maj_s = score([0, 4, 7])
        min_s = score([0, 3, 7])
        quality = "maj" if maj_s >= min_s else "min"
        spans.append(ChordSpan(start, end, root_pc, quality))
    return spans


def ensure_tempo(pm: "pretty_midi.PrettyMIDI", fallback_bpm: Optional[float]) -> float:
    tempi = pm.get_tempo_changes()[1]
    if len(tempi):
        return float(tempi[0])
    if fallback_bpm is None:
        return 120.0
    return float(fallback_bpm)


def beats_to_seconds(beats: float, bpm: float) -> float:
    # beats are quarter-notes
    return (60.0 / bpm) * beats


def build_sparkle_midi(
    pm_in: "pretty_midi.PrettyMIDI",
    chords: List["ChordSpan"],
    mapping: Dict,
    pulse_subdiv_beats: float,
    cycle_mode: str,
    humanize_ms: float,
    humanize_vel: int,
    vel_curve: str,
    bpm: float,
    swing: float,
    swing_unit_beats: float,
    *,
    phrase_channel: Optional[int] = None,
    chord_channel: Optional[int] = None,
    cycle_stride: int = 1,
    accent: Optional[List[float]] = None,
    accent_map: Optional[Dict[str, List[float]]] = None,
    skip_phrase_in_rests: bool = False,
    silent_qualities: Optional[List[str]] = None,
    clone_meta_only: bool = False,
    stats: Optional[Dict] = None,
    merge_reset_at: str = "none",
    # extras from codex branch
    section_lfo: Optional[SectionLFO] = None,
    stable_guard: Optional[StableChordGuard] = None,
    fill_policy: str = "section",
    vocal_adapt: Optional[VocalAdaptive] = None,
    vocal_ducking: float = 0.0,
    lfo_targets: Tuple[str, ...] = ("phrase",),
    section_pool_weights: Optional[Dict[str, Dict[int, float]]] = None,
    rng: Optional[random.Random] = None,
    guide_onsets: Optional[List[int]] = None,
    guide_onset_th: int = 0,
    guide_style_note: Optional[int] = None,
    # extras from main branch
    guide_notes: Optional[Dict[int, int]] = None,
    guide_quant: str = "bar",
    guide_units: Optional[List[Tuple[float, float]]] = None,
    rest_silence_hold_off: bool = False,
    phrase_change_lead_beats: float = 0.0,
    phrase_pool: Optional[Dict[str, Any]] = None,
    phrase_pick: str = "roundrobin",
    no_repeat_window: int = 1,
    rest_silence_send_stop: bool = False,
    stop_min_gap_beats: float = 0.0,
    stop_velocity: int = 64,
    section_profiles: Optional[Dict[str, Dict]] = None,
    sections: Optional[Sequence[Any]] = None,
    section_default: str = "verse",
    section_verbose: bool = False,
    style_layer_mode: str = "off",
    style_layer_every: int = 4,
    style_layer_len_beats: float = 0.5,
    style_phrase_pool: Optional[Dict[str, Any]] = None,
    trend_window: int = 0,
    trend_th: float = 0.0,
    quantize_strength: Union[float, List[float]] = 0.0,
    rng_pool: Optional[random.Random] = None,
    rng_human: Optional[random.Random] = None,
    write_markers: bool = False,
    marker_encoding: str = "raw",
    onset_list: Optional[List[int]] = None,
    rest_list: Optional[List[float]] = None,
    density_rules: Optional[List[Dict[str, Any]]] = None,
    swing_shape: str = "offbeat",
) -> "pretty_midi.PrettyMIDI":
    """Render Sparkle-compatible MIDI with optional statistics payload.

    When ``stats`` is supplied a schema version of ``1.1`` is recorded alongside
    ``bar_pulse_grid`` (meter-derived reference grid), ``bar_pulses`` (grid mirror
    for legacy consumers), and ``bar_triggers`` (actual emitted trigger pulses,
    also mirrored to ``bar_trigger_pulses``/``bar_trigger_pulses_compat``).
    """
    rng = rng_human or rng
    if rng is None:
        rng = random.Random(0) if _SPARKLE_DETERMINISTIC else random.Random()

    def _merge_end_hint(
        current: Optional[float], candidate: Optional[float]
    ) -> Optional[float]:
        if candidate is None:
            return current
        if current is None:
            return candidate
        return max(current, candidate)

    def _trim_downbeat_grid(grid: List[float], end_time: Optional[float]) -> List[float]:
        if not grid or end_time is None or not math.isfinite(end_time):
            return grid
        target = max(end_time, grid[0])
        trimmed: List[float] = []
        for t in grid:
            if t <= target + EPS:
                trimmed.append(t)
            else:
                break
        if not trimmed:
            trimmed = [grid[0]]
        if trimmed[-1] < target - EPS:
            trimmed.append(target)
        else:
            trimmed[-1] = target
        return trimmed

    song_end_hint: Optional[float] = None
    try:
        pm_input_end = float(pm_in.get_end_time())
    except Exception:
        pm_input_end = None
    if chords:
        chord_end = max((c.end for c in chords), default=None)
        song_end_hint = _merge_end_hint(song_end_hint, chord_end)

    def _duck(bar_idx: int, vel: int) -> int:
        if vocal_ducking > 0 and vocal_adapt and vocal_adapt.dense_phrase is not None:
            if vocal_adapt.phrase_for_bar(bar_idx) == vocal_adapt.dense_phrase:
                return max(1, int(round(vel * (1.0 - vocal_ducking))))
        return vel

    def _copy_time_signatures_meta(
        src_pm: "pretty_midi.PrettyMIDI", dest_pm: "pretty_midi.PrettyMIDI"
    ) -> None:
        ts_src = getattr(src_pm, "time_signature_changes", []) or []
        dest_pm.time_signature_changes = []
        ts_cls = getattr(pretty_midi, "TimeSignature", None)
        for ts in ts_src:
            clone = None
            if ts_cls is not None:
                try:
                    clone = ts_cls(ts.numerator, ts.denominator, ts.time)
                except Exception:
                    clone = None
            if clone is None:
                try:
                    clone = ts.__class__(ts.numerator, ts.denominator, ts.time)
                except Exception:
                    clone = types.SimpleNamespace(
                        numerator=getattr(ts, "numerator", 4),
                        denominator=getattr(ts, "denominator", 4),
                        time=getattr(ts, "time", 0.0),
                    )
            dest_pm.time_signature_changes.append(clone)

    def _copy_tempi_meta(
        src_pm: "pretty_midi.PrettyMIDI", dest_pm: "pretty_midi.PrettyMIDI"
    ) -> str:
        used_private = False
        try:
            times, tempos = src_pm.get_tempo_changes()
        except Exception:
            times, tempos = [], []

        def _safe_list(seq: Any) -> List[Any]:
            if seq is None:
                return []
            if isinstance(seq, list):
                return list(seq)
            tolist = getattr(seq, "tolist", None)
            if callable(tolist):
                try:
                    return list(tolist())
                except Exception:
                    pass
            try:
                return list(seq)
            except Exception:
                return [seq]

        time_list = _safe_list(times)
        tempo_list = _safe_list(tempos)
        if hasattr(dest_pm, "_tempo_changes"):
            dest_pm._tempo_changes = []  # type: ignore[attr-defined]
        if hasattr(dest_pm, "_tick_scales"):
            dest_pm._tick_scales = []  # type: ignore[attr-defined]
        if hasattr(dest_pm, "_tick_to_time"):
            dest_pm._tick_to_time = []  # type: ignore[attr-defined]
        if hasattr(dest_pm, "_add_tempo_change"):
            for t, tempo in zip(time_list, tempo_list):
                try:
                    dest_pm._add_tempo_change(tempo, t)  # type: ignore[attr-defined]
                except Exception:
                    pass
        elif tempo_list:
            dest_pm.initial_tempo = tempo_list[0]

        tempo_changes = getattr(src_pm, "_tempo_changes", None)
        if tempo_changes is not None and hasattr(dest_pm, "_tempo_changes"):
            used_private = True
            normalized: List[Tuple[float, float]] = []
            for tc in tempo_changes:
                tempo_val: Optional[float] = None
                time_val: Optional[float] = None
                if hasattr(tc, "tempo") and hasattr(tc, "time"):
                    tempo_val = getattr(tc, "tempo", None)
                    time_val = getattr(tc, "time", None)
                elif isinstance(tc, (list, tuple)) and len(tc) >= 2:
                    tempo_val = tc[0]
                    time_val = tc[1]
                if tempo_val is None or time_val is None:
                    continue
                try:
                    tempo_val = float(tempo_val)
                except Exception:
                    tempo_val = float("nan")
                try:
                    time_val = float(time_val)
                except Exception:
                    time_val = 0.0
                normalized.append((tempo_val, time_val))
            try:
                tempo_cls = pretty_midi.containers.TempoChange  # type: ignore[attr-defined]
            except Exception:
                tempo_cls = None
            if tempo_cls is not None:
                dest_pm._tempo_changes = [  # type: ignore[attr-defined]
                    tempo_cls(tempo, time) for tempo, time in normalized
                ]
            else:
                dest_pm._tempo_changes = [  # type: ignore[attr-defined]
                    (tempo, time) for tempo, time in normalized
                ]

        tick_scales = getattr(src_pm, "_tick_scales", None)
        if tick_scales is not None and hasattr(dest_pm, "_tick_scales"):
            used_private = True
            dest_pm._tick_scales = list(tick_scales)  # type: ignore[attr-defined]

        tick_to_time = getattr(src_pm, "_tick_to_time", None)
        if tick_to_time is not None and hasattr(dest_pm, "_tick_to_time"):
            used_private = True
            dest_pm._tick_to_time = list(tick_to_time)  # type: ignore[attr-defined]

        if used_private:
            # Normalise tempo caches after copying private metadata so later tick
            # reseeding works from a consistent baseline.
            _sanitize_tempi(dest_pm)

        return "private" if used_private else "public"

    def _new_pretty_midi_with_meta(
        src_pm: "pretty_midi.PrettyMIDI",
    ) -> Tuple["pretty_midi.PrettyMIDI", str]:
        try:
            dest_pm = pretty_midi.PrettyMIDI()
        except TypeError:
            dest_pm = pretty_midi.PrettyMIDI(None)
        _copy_time_signatures_meta(src_pm, dest_pm)
        # _copy_tempi_meta sanitises tempo caches before we reseed tick tables with
        # _ensure_tempo_and_ticks, keeping legacy PrettyMIDI internals in sync.
        meta_kind = _copy_tempi_meta(src_pm, dest_pm)
        return dest_pm, meta_kind

    if clone_meta_only:
        # Deep copies of PrettyMIDI were removed for memory savings; rebuild metadata instead.
        out, meta_src = _new_pretty_midi_with_meta(pm_in)
    else:
        out, meta_src = _new_pretty_midi_with_meta(pm_in)

    seed_bpm = float(bpm) if bpm is not None else 120.0
    if not math.isfinite(seed_bpm) or seed_bpm <= 0.0:
        seed_bpm = 120.0
    _ensure_tempo_and_ticks(out, seed_bpm, out.time_signature_changes)
    meta_private = getattr(out, "_sparkle_meta_seed_fallback", False)
    if stats is not None:
        setattr(out, "_sparkle_stats", stats)
        if meta_private:
            stats["meta_seeded"] = "private_fallback"

    chord_inst = pretty_midi.Instrument(program=0, name=CHORD_INST_NAME)
    phrase_inst = pretty_midi.Instrument(program=0, name=PHRASE_INST_NAME)
    if chord_channel is not None:
        chord_inst.midi_channel = chord_channel
    if phrase_channel is not None:
        phrase_inst.midi_channel = phrase_channel

    chord_oct = int(mapping.get("chord_octave", 4))
    chord_vel = int(mapping.get("chord_velocity", 90))
    phrase_note = int(mapping.get("phrase_note", 36))
    phrase_vel = int(mapping.get("phrase_velocity", 96))
    phrase_len_beats = float(mapping.get("phrase_length_beats", 0.25))
    if phrase_len_beats <= 0 or pulse_subdiv_beats <= 0:
        raise SystemExit("phrase_length_beats and pulse_subdiv_beats must be positive")
    phrase_hold = str(mapping.get("phrase_hold", "off"))
    phrase_merge_gap = max(0.0, float(mapping.get("phrase_merge_gap", 0.02)))
    chord_merge_gap = max(0.0, float(mapping.get("chord_merge_gap", 0.01)))
    release_sec = max(0.0, float(mapping.get("phrase_release_ms", 0.0))) / 1000.0
    min_phrase_len_sec = max(0.0, float(mapping.get("min_phrase_len_ms", 0.0))) / 1000.0
    held_vel_mode = str(mapping.get("held_vel_mode", "first"))
    cycle_notes: List[Optional[int]] = list(mapping.get("cycle_phrase_notes", []) or [])
    cycle_start_bar = int(mapping.get("cycle_start_bar", 0))
    if cycle_notes:
        L = len(cycle_notes)
        cycle_start_bar = ((cycle_start_bar % L) + L) % L
    if merge_reset_at == "none" and phrase_hold in ("bar", "chord"):
        merge_reset_at = phrase_hold
    chord_range = mapping.get("chord_input_range")
    voicing_mode = mapping.get("voicing_mode", "stacked")
    top_note_max = mapping.get("top_note_max")
    strict = bool(mapping.get("strict", False))

    beat_times = pm_in.get_beats()
    if len(beat_times) < 2:
        raise SystemExit("Could not determine beats from MIDI")
    if stats is not None:
        stats["beat_times"] = [float(bt) for bt in beat_times]

    @lru_cache(maxsize=None)
    def beat_to_time(b: float) -> float:
        idx = int(math.floor(b))
        frac = b - idx
        if idx >= len(beat_times) - 1:
            last = beat_times[-1] - beat_times[-2]
            return beat_times[-1] + (b - (len(beat_times) - 1)) * last
        return beat_times[idx] + frac * (beat_times[idx + 1] - beat_times[idx])

    @lru_cache(maxsize=None)
    def time_to_beat(t: float) -> float:
        idx = bisect.bisect_right(beat_times, t) - 1
        if idx < 0:
            return 0.0
        if idx >= len(beat_times) - 1:
            last = beat_times[-1] - beat_times[-2]
            return (len(beat_times) - 1) + (t - beat_times[-1]) / last
        span = beat_times[idx + 1] - beat_times[idx]
        return idx + (t - beat_times[idx]) / span

    if guide_units:
        guide_end = max((beat_to_time(end) for _, end in guide_units), default=None)
        song_end_hint = _merge_end_hint(song_end_hint, guide_end)
    if song_end_hint is None:
        song_end_hint = pm_input_end

    unit_starts: List[float] = [u[0] for u in guide_units] if guide_units else []

    def maybe_merge_gap(inst, pitch, start_t, *, bar_start=None, chord_start=None):
        """Return merge gap or -1.0 to force new note at reset boundary."""
        mg = (
            phrase_merge_gap
            if phrase_hold != "off" or merge_reset_at != "none"
            else -1.0
        )
        if mg >= 0 and inst.notes and inst.notes[-1].pitch == pitch:
            gap = start_t - inst.notes[-1].end
            if (
                merge_reset_at != "none"
                and gap <= phrase_merge_gap + EPS
            ):
                if (
                    merge_reset_at == "bar"
                    and bar_start is not None
                    and abs(start_t - bar_start) <= EPS
                ):
                    return -1.0
                if (
                    merge_reset_at == "chord"
                    and chord_start is not None
                    and abs(start_t - chord_start) <= EPS
                ):
                    return -1.0
        return mg

    ts_changes = pm_in.time_signature_changes
    meter_map: List[Tuple[float, int, int]] = []
    estimated_4_4 = False
    if ts_changes:
        for ts in ts_changes:
            meter_map.append((ts.time, ts.numerator, ts.denominator))
    else:
        meter_map.append((0.0, 4, 4))
        estimated_4_4 = True
    if len(meter_map) > 1:
        meter_map.sort(key=lambda x: x[0])
    downbeats = resolve_downbeats(
        pm_in,
        meter_map,
        beat_times,
        beat_to_time,
        time_to_beat,
    )
    downbeats = _trim_downbeat_grid(downbeats, song_end_hint)
    meter_times = [mt for mt, _, _ in meter_map]
    if cycle_notes and (len(downbeats) - 1) < 2 and cycle_mode == "bar":
        logging.info("cycle disabled; using fixed phrase_note=%d", phrase_note)
        cycle_notes = []
        if stats is not None:
            stats["cycle_disabled"] = True

    if stats is not None:
        stats.setdefault("warnings", [])
        stats["schema_version"] = "1.1"
        stats["schema"] = "1.1"
        stats["downbeats"] = list(downbeats)
        if song_end_hint is not None and math.isfinite(song_end_hint):
            stats["song_end_hint"] = float(song_end_hint)
        if downbeats:
            stats["downbeats_last"] = float(downbeats[-1])
        # Dict[bar_index, List[(bar_relative_beats, absolute_time_seconds)]]
        # capturing the meter-derived reference grid per bar. Stored as floats to
        # ease JSON export without further casting. ``bar_triggers`` records the
        # actual trigger placements when phrases are emitted so analytics can
        # distinguish between the theoretical grid and realised pulses.

        bar_triggers_obj = stats.get("bar_triggers")
        if isinstance(bar_triggers_obj, dict):
            bar_triggers_obj.clear()
        else:
            bar_triggers_obj = {}
        stats["bar_triggers"] = bar_triggers_obj
        stats["bar_trigger_pulses"] = bar_triggers_obj
        stats["bar_trigger_pulses_compat"] = bar_triggers_obj

        bar_pulse_grid_obj = stats.get("bar_pulse_grid")
        if isinstance(bar_pulse_grid_obj, dict):
            bar_pulse_grid_obj.clear()
        else:
            bar_pulse_grid_obj = {}
        stats["bar_pulse_grid"] = bar_pulse_grid_obj

        bar_pulses_obj = stats.get("bar_pulses")
        if isinstance(bar_pulses_obj, dict):
            bar_pulses_obj.clear()
        else:
            bar_pulses_obj = {}
        stats["bar_pulses"] = bar_pulses_obj
        stats["bar_phrase_notes"] = {}
        stats["bar_velocities"] = {}
        stats["triads"] = []
        stats["meters"] = meter_map
        stats["bar_reason"] = {}
        stats["lfo_pos"] = {}
        stats["guard_hold_beats"] = {}
        stats["fill_sources"] = {}
        stats["merge_events"] = []
        stats["fill_conflicts"] = []
        if estimated_4_4:
            stats["estimated_4_4"] = True
    if any(den == 8 and num % 3 == 0 for _, num, den in meter_map):
        if not math.isclose(swing_unit_beats, 1 / 12, abs_tol=EPS):
            logging.info("suggest --swing-unit 1/12 for ternary feel")

    num_bars = len(downbeats) - 1
    section_labels_override: Optional[List[str]] = None
    if sections:
        normalized_sections_cli, labels_override = normalize_sections(
            sections,
            bar_count=num_bars,
            default_tag=section_default,
            stats=stats,
        )
        sections = normalized_sections_cli
        section_labels_override = labels_override
    density_map: Optional[Dict[int, str]] = {} if stats is not None else None
    sections_map = mapping.get("sections")
    if sections_map:
        tag_map: Optional[Dict[int, str]] = {} if stats is not None else None
        for sec in sections_map:
            dens = sec.get("density")
            start = int(sec.get("start_bar", 0))
            end = int(sec.get("end_bar", num_bars))
            if dens in ("low", "med", "high"):
                for b in range(max(0, start), min(num_bars, end)):
                    if density_map is not None:
                        density_map[b] = dens
            tag = sec.get("tag")
            if tag:
                for b in range(max(0, start), min(num_bars, end)):
                    if tag_map is not None:
                        tag_map[b] = tag
        if stats is not None and tag_map is not None:
            stats["section_tags"] = tag_map
    if stats is not None:
        stats["bar_density"] = density_map or {}
        stats["bar_count"] = num_bars
        stats["swing_unit"] = swing_unit_beats
        if section_lfo:
            stats["accent_scales"] = {b: section_lfo.vel_scale(b) for b in range(num_bars)}
    # precompute pulses per bar for velocity curves
    bar_info: Dict[int, Tuple[float, float, float, float, int]] = {}
    for i, start in enumerate(downbeats[:-1]):
        end = downbeats[i + 1]
        sb = time_to_beat(start)
        eb = time_to_beat(end)
        count = int(math.ceil((eb - sb) / pulse_subdiv_beats))
        bar_info[i] = (start, end, sb, eb, count)
    bar_counts = {i: info[4] for i, info in bar_info.items()}
    bar_accent_cache: Dict[int, List[float]] = {}

    def accent_for_bar(bi: int) -> Optional[List[float]]:
        if bi in accent_by_bar:
            return accent_by_bar[bi]
        if accent is None:
            return None
        arr = bar_accent_cache.get(bi)
        if arr is None:
            n = bar_counts.get(bi, len(accent))
            if n % len(accent) == 0:
                arr = accent * (n // len(accent))
            else:
                arr = stretch_accent(accent, n)
            bar_accent_cache[bi] = arr
        return arr

    bar_qualities: List[Optional[str]] = [None] * num_bars
    if chords:
        for i in range(num_bars):
            start, end, _, _, _ = bar_info[i]
            qs = [c.quality for c in chords if c.start <= start + EPS and c.end >= end - EPS]
            if len(qs) == 1:
                bar_qualities[i] = qs[0]

    # From add-guide-midi-phrase-selection-and-damping branch
    accent_by_bar: Dict[int, List[float]] = {}
    accent_scale_by_bar: Dict[int, float] = {}
    if accent_map:
        for i, t in enumerate(downbeats):
            num, den = get_meter_at(meter_map, t, times=meter_times)
            key = f"{num}/{den}"
            lst = accent_map.get(key)
            if lst:
                accent_by_bar[i] = lst

    damp_scale_by_bar: Dict[int, Tuple[int, int]] = {}
    bar_pool_pickers: Dict[int, PoolPicker] = {}
    section_labels: List[str] = []
    if sections:
        section_labels = section_labels_override or [section_default] * len(downbeats)
        if section_labels:
            section_labels = section_labels[: len(downbeats)] + [
                section_default
            ] * max(0, len(downbeats) - len(section_labels))
        else:
            section_labels = [section_default] * len(downbeats)
    elif stats is not None:
        labels_from_stats = stats.get("section_labels") or stats.get("sections")
        if isinstance(labels_from_stats, list):
            section_labels = list(labels_from_stats)
        else:
            section_labels = [section_default] * len(downbeats)
    else:
        section_labels = [section_default] * len(downbeats)
    if section_profiles:
        for i, tag in enumerate(section_labels):
            prof = section_profiles.get(tag)
            if not prof:
                continue
            if "accent" in prof:
                accent_by_bar[i] = prof["accent"]
            if "accent_scale" in prof:
                try:
                    accent_scale_by_bar[i] = float(prof["accent_scale"])
                except Exception:
                    pass
            if "damp_scale" in prof:
                ds = prof["damp_scale"]
                if isinstance(ds, list) and len(ds) == 2:
                    damp_scale_by_bar[i] = (int(ds[0]), int(ds[1]))
            if "phrase_pool" in prof:
                notes = prof.get("phrase_pool", {}).get("notes", [])
                weights = prof.get("phrase_pool", {}).get("weights", [1] * len(notes))
                pool = []
                for n, w in zip(notes, weights):
                    nt = parse_note_token(n)
                    if nt is not None:
                        pool.append((nt, float(w)))
                if pool:
                    bar_pool_pickers[i] = PoolPicker(pool, phrase_pick, rng=rng_pool)
            if "phrase_pick" in prof:
                bar_pool_pickers[i] = PoolPicker(
                    bar_pool_pickers[i].pool if i in bar_pool_pickers else [],
                    prof["phrase_pick"],
                    rng=rng_pool,
                )
            if prof.get("no_immediate_repeat"):
                no_repeat_window = max(no_repeat_window, 1)
    density_override: Dict[int, int] = {}
    if density_rules is None:
        density_rules = [
            {"rest_ratio": 0.5, "note": 24},
            {"onset_count": 3, "note": 36},
        ]
    if rest_list is not None and onset_list is not None:
        for i, (r, o) in enumerate(zip(rest_list, onset_list)):
            for rule in density_rules:
                note = None
                if "rest_ratio" in rule and r >= rule["rest_ratio"]:
                    note = parse_note_token(rule["note"])
                elif "onset_count" in rule and o >= rule["onset_count"]:
                    note = parse_note_token(rule["note"])
                if note is not None:
                    density_override[i] = note
                    break
    if section_verbose and section_labels:
        logging.info("sections: %s", section_labels)

    # From main branch: phrase scheduling support
    # Build phrase plan and fill map (supports both 2- and 3-value returns)
    phrase_plan: List[Optional[int]] = []
    fill_map: Dict[int, int] = {}
    fill_src: Dict[int, str] = {}
    plan_active = bool(cycle_notes)
    if cycle_mode == "bar":
        sec_list = mapping.get("sections")
        # ensure num_bars covers any chord tail that may extend last bar
        if chords:
            last_idx = max(max(0, bisect.bisect_right(downbeats, c.end - EPS) - 1) for c in chords)
            num_bars = max(num_bars, last_idx + 1)
            if len(bar_qualities) < num_bars:
                bar_qualities.extend([None] * (num_bars - len(bar_qualities)))
        style_inject = mapping.get("style_inject")
        if not (fill_policy == "style" or (lfo_targets and "fill" in lfo_targets)):
            style_inject = None
        res = schedule_phrase_keys(
            num_bars,
            cycle_notes,
            sec_list,
            mapping.get("style_fill"),
            cycle_start_bar=cycle_start_bar,
            cycle_stride=cycle_stride,
            lfo=section_lfo,
            style_inject=style_inject,
            fill_policy=fill_policy,
            pulse_subdiv=pulse_subdiv_beats,
            markov=mapping.get("markov"),
            bar_qualities=bar_qualities,
            section_pool_weights=section_pool_weights,
            rng=rng,
            stats=stats,
        )
        if isinstance(res, tuple) and len(res) == 3:
            phrase_plan, fill_map, fill_src = res  # type: ignore
        else:
            phrase_plan, fill_map = res  # type: ignore
            fill_src = {}
        if sec_list or mapping.get("style_fill") is not None or mapping.get("markov") is not None:
            if any(p is not None for p in phrase_plan):
                plan_active = True
        bar_sources: Optional[List[str]] = ["cycle"] * len(phrase_plan) if stats is not None else None
        if stats is not None:
            stats["bar_phrase_notes_list"] = list(phrase_plan)
            stats["fill_bars"] = list(fill_map.keys())
        if sec_list and bar_sources is not None:
            for sec in sec_list:
                pool = sec.get("pool")
                if pool:
                    start = int(sec.get("start_bar", 0))
                    end = int(sec.get("end_bar", num_bars))
                    for b in range(max(0, start), min(num_bars, end)):
                        bar_sources[b] = "section"
        if vocal_adapt and phrase_plan and bar_sources is not None:
            for i in range(len(phrase_plan)):
                alt = vocal_adapt.phrase_for_bar(i)
                if alt is not None:
                    phrase_plan[i] = alt
                    bar_sources[i] = (
                        f"{bar_sources[i]}+vocal" if bar_sources[i] != "vocal" else "vocal"
                    )
        if guide_onsets and guide_style_note is not None:
            for idx, cnt in enumerate(guide_onsets):
                if cnt >= guide_onset_th:
                    tgt = idx - 1
                    if tgt >= 0 and tgt not in fill_map:
                        fill_map[tgt] = (guide_style_note, pulse_subdiv_beats, 1.0)  # type: ignore
                        fill_src[tgt] = "style"
                        if stats is not None:
                            stats["fill_bars"].append(tgt)
                    break
        if stats is not None and bar_sources is not None:
            labels_for_reason = section_labels if section_labels else []
            for i, pn in enumerate(phrase_plan):
                src = bar_sources[i]
                if labels_for_reason:
                    tag = labels_for_reason[i] if i < len(labels_for_reason) else labels_for_reason[-1]
                    if tag:
                        prefix = f"section:{tag}"
                        src = f"{prefix}|{src}" if src else prefix
                stats["bar_reason"][i] = {"source": src, "note": pn}
            stats["fill_sources"].update(fill_src)

    # Precompute pulse timestamps per bar (meter-derived grid; swing shifts timing only)
    if stats is not None:
        bar_grid = stats.setdefault("bar_pulse_grid", {})
        bar_triggers = stats.setdefault("bar_triggers", {})
        bar_pulses_dict = stats.setdefault("bar_pulses", {})
        bar_grid.clear()
        bar_triggers.clear()
        bar_pulses_dict.clear()
        for i, (start, next_start) in enumerate(zip(downbeats[:-1], downbeats[1:])):
            num, den = get_meter_at(meter_map, start, times=meter_times)
            sb = time_to_beat(start)
            eb = time_to_beat(next_start)
<<<<<<< HEAD
            bar_len_beats = _beats_per_bar(num, den) if den else 0.0
            total = max(1, pulses_per_bar(num, den, pulse_subdiv_beats))
            if bar_len_beats <= 0.0 or total <= 0 or eb <= sb:
                pulse = (0.0, float(start))
=======
            bar_beats_actual = eb - sb
            bar_beats_nominal = num * (4.0 / den) if den else 0.0
            total = max(1, pulses_per_bar(num, den, pulse_subdiv_beats))
            if bar_beats_nominal <= 0.0 or total <= 0 or bar_beats_actual <= 0.0:
                pulse = (float(sb), float(beat_to_time(sb)))
>>>>>>> 9b5d5215
                grid_list = [pulse]
                bar_grid[i] = grid_list
                bar_pulses_dict[i] = list(grid_list)
                continue
<<<<<<< HEAD
            offsets = [k * pulse_subdiv_beats for k in range(total)]
=======
            if bar_beats_actual > 0.0 and math.isclose(
                bar_beats_actual,
                bar_beats_nominal,
                rel_tol=1e-6,
                abs_tol=1e-9,
            ):
                end_beat = sb + bar_beats_actual
            else:
                end_beat = sb + bar_beats_nominal
            step = pulse_subdiv_beats if pulse_subdiv_beats > 0 else bar_beats_nominal / total
>>>>>>> 9b5d5215
            grid: List[Tuple[float, float]] = []
            for k, off in enumerate(offsets):
                beat_pos = sb + off
                if beat_pos > eb + EPS:
                    break
                t_pos = beat_to_time(beat_pos)
                if t_pos >= next_start - EPS:
                    break
                swing_off = 0.0
                if swing > 0.0 and math.isclose(pulse_subdiv_beats, swing_unit_beats, abs_tol=EPS):
                    swing_step = swing * pulse_subdiv_beats
                    if swing_shape == "offbeat":
                        if k % 2 == 1:
                            swing_off = swing_step
                    elif swing_shape == "even":
                        if k % 2 == 1:
                            swing_off = -swing_step
                    else:
                        if k % 3 == 1:
<<<<<<< HEAD
                            swing_off = swing_step
                beat_val = sb + off + swing_off
                beat_val = clip_to_bar(beat_val, sb, sb + bar_len_beats)
                time_val = beat_to_time(beat_val)
                grid.append((float(beat_val - sb), float(time_val)))
=======
                            shift = swing_step
                    pos += shift
                pos = clip_to_bar(pos, sb, end_beat)
                grid.append((float(pos), float(beat_to_time(pos))))
>>>>>>> 9b5d5215
            if not grid:
                grid = [(0.0, float(start))]
            grid_list = list(grid)
            bar_grid[i] = grid_list
            bar_pulses_dict[i] = list(grid_list)

    # Velocity curve helper
    bar_progress: Dict[int, int] = {}

    def vel_factor(mode: str, idx: int, total: int) -> float:
        if total <= 1:
            x = 0.0
        else:
            x = idx / (total - 1)
        if mode == "up":
            return x
        if mode == "down":
            return 1.0 - x
        if mode == "sine":
            return math.sin(math.pi * x)
        return 1.0

    # --- Unified phrase note picking (guide → density → cycle/plan → pool) ---
    last_guided: Optional[int] = None
    prev_hold: Optional[int] = None

    pool_picker: Optional[PoolPicker] = None
    if phrase_pool:
        if isinstance(phrase_pool, list):
            phrase_pool = {"pool": phrase_pool}
        if phrase_pool.get("pool"):
            pool_picker = PoolPicker(
                phrase_pool["pool"],
                phrase_pick,
                T=phrase_pool.get("T"),
                no_repeat_window=no_repeat_window,
                rng=rng_pool,
            )

    trend_labels: List[int] = []
    if onset_list is not None:
        trend_labels = [0] * len(onset_list)
        if trend_window > 0 and len(onset_list) > trend_window:
            for i in range(trend_window, len(onset_list)):
                prev = sum(onset_list[i - trend_window : i]) / trend_window
                curr = sum(onset_list[i - trend_window + 1 : i + 1]) / trend_window
                slope = curr - prev
                if slope > trend_th:
                    trend_labels[i] = 1
                elif slope < -trend_th:
                    trend_labels[i] = -1

    def pulses_in_range(start_t: float, end_t: float) -> List[Tuple[int, int]]:
        indices: List[Tuple[int, int]] = []
        b = time_to_beat(start_t)
        eb = time_to_beat(end_t)
        iter_guard = MAX_ITERS
        # Guard to avoid pathological zero-interval loops when swing math stalls.
        while b < eb - EPS:
            t = beat_to_time(b)
            bar_idx = max(0, bisect.bisect_right(downbeats, t) - 1)
            bar_start_b = time_to_beat(downbeats[bar_idx])
            idx = int(math.floor((b - bar_start_b + EPS) / pulse_subdiv_beats))
            indices.append((bar_idx, idx))
            interval = pulse_subdiv_beats
            # Trigger swing adjusts stride spacing for emitted notes, complementing the
            # earlier grid swing so both analytics and playback share the same feel.
            if swing > 0.0 and math.isclose(pulse_subdiv_beats, swing_unit_beats, abs_tol=EPS):
                if swing_shape == "offbeat":
                    interval *= (1 + swing) if idx % 2 == 0 else (1 - swing)
                elif swing_shape == "even":
                    interval *= (1 - swing) if idx % 2 == 0 else (1 + swing)
                else:
                    mod = idx % 3
                    if mod == 0:
                        interval *= 1 + swing
                    elif mod == 1:
                        interval *= 1 - swing
            if interval <= EPS:
                logging.warning(
                    "pulses_in_range: non-positive interval; aborting pulse walk"
                )
                break
            b += interval
            iter_guard -= 1
            if iter_guard <= 0:
                logging.warning(
                    "pulses_in_range: max iterations reached; aborting pulse walk"
                )
                break
        return indices

    # placeholder removed; phrase emission handled below
    # --- merged: accents / section profiles / density overrides / phrase plan ---
    # Accents from meter and explicit accent_map
    accent_by_bar: Dict[int, List[float]] = {}
    accent_scale_by_bar: Dict[int, float] = {}
    if accent_map:

        def meter_at(t: float) -> Tuple[int, int]:
            idx = 0
            for j, (mt, num, den) in enumerate(meter_map):
                if mt <= t:
                    idx = j
                else:
                    break
            return meter_map[idx][1], meter_map[idx][2]

        for i, t in enumerate(downbeats):
            num, den = meter_at(t)
            key = f"{num}/{den}"
            lst = accent_map.get(key)
            if lst:
                accent_by_bar[i] = lst

    # Per-bar damp scaling and per-bar phrase pool pickers (from section profiles)
    damp_scale_by_bar: Dict[int, Tuple[int, int]] = {}
    bar_pool_pickers: Dict[int, PoolPicker] = {}

    # Determine section labels per bar
    section_labels: List[str] = []
    if sections:
        section_labels = section_labels_override or [section_default] * len(downbeats)
        if section_labels:
            section_labels = section_labels[: len(downbeats)] + [
                section_default
            ] * max(0, len(downbeats) - len(section_labels))
        else:
            section_labels = [section_default] * len(downbeats)
    elif stats is not None:
        labels_from_stats = stats.get("section_labels") or stats.get("sections")
        if isinstance(labels_from_stats, list):
            section_labels = list(labels_from_stats)
        else:
            section_labels = [section_default] * len(downbeats)
    else:
        section_labels = [section_default] * len(downbeats)

    # Apply section_profiles overrides
    if section_profiles:
        for i, tag in enumerate(section_labels):
            prof = section_profiles.get(tag)
            if not prof:
                continue
            if "accent" in prof:
                accent_by_bar[i] = prof["accent"]
            if "accent_scale" in prof:
                try:
                    accent_scale_by_bar[i] = float(prof["accent_scale"])
                except Exception:
                    pass
            if "damp_scale" in prof:
                ds = prof["damp_scale"]
                if isinstance(ds, list) and len(ds) == 2:
                    damp_scale_by_bar[i] = (int(ds[0]), int(ds[1]))
            # Phrase pool / picker policy
            if "phrase_pool" in prof:
                notes = prof.get("phrase_pool", {}).get("notes", [])
                weights = prof.get("phrase_pool", {}).get("weights", [1] * len(notes))
                pool: List[Tuple[int, float]] = []
                for n, w in zip(notes, weights):
                    nt = parse_note_token(n)
                    if nt is not None:
                        pool.append((int(nt), float(w)))
                if pool:
                    bar_pool_pickers[i] = PoolPicker(pool, phrase_pick, rng=rng_pool)
            if "phrase_pick" in prof:
                # Rebuild picker with requested mode, reuse pool if available
                existing_pool = bar_pool_pickers[i].pool if i in bar_pool_pickers else []
                bar_pool_pickers[i] = PoolPicker(existing_pool, prof["phrase_pick"], rng=rng_pool)
            if prof.get("no_immediate_repeat"):
                no_repeat_window = max(no_repeat_window, 1)

    # Density-driven overrides (e.g., force phrase keys on busy/silent bars)
    density_override: Dict[int, int] = {}
    if density_rules is None:
        density_rules = [
            {"rest_ratio": 0.5, "note": 24},
            {"onset_count": 3, "note": 36},
        ]
    if rest_list is not None and onset_list is not None:
        for i, (r, o) in enumerate(zip(rest_list, onset_list)):
            for rule in density_rules:
                note = None
                if "rest_ratio" in rule and r >= rule["rest_ratio"]:
                    note = parse_note_token(rule["note"])
                elif "onset_count" in rule and o >= rule["onset_count"]:
                    note = parse_note_token(rule["note"])
                if note is not None:
                    density_override[i] = int(note)
                    break

    if section_verbose and section_labels:
        logging.info("sections: %s", section_labels)
    # phrase_plan and fill_map have already been computed earlier via
    # schedule_phrase_keys (which also handles style inject and LFO fills).
    # Avoid resetting them here so later features can override as expected.

    # --- merged: phrase_pool setup + trend + unified pick_phrase_note ---
    # State for guide/density and pool picking
    last_guided: Optional[int] = None
    prev_hold: Optional[int] = None

    # Optional global pool picker constructed from phrase_pool arg
    pool_picker: Optional[PoolPicker] = None
    if phrase_pool:
        if isinstance(phrase_pool, list):
            phrase_pool = {"pool": phrase_pool}
        if phrase_pool.get("pool"):
            pool_picker = PoolPicker(
                phrase_pool["pool"],
                phrase_pick,
                T=phrase_pool.get("T"),
                no_repeat_window=no_repeat_window,
                rng=rng_pool,
            )

    # Simple trend labels over onset density
    trend_labels: List[int] = []
    if onset_list is not None:
        trend_labels = [0] * len(onset_list)
        if trend_window > 0 and len(onset_list) > trend_window:
            for i in range(trend_window, len(onset_list)):
                prev = sum(onset_list[i - trend_window : i]) / trend_window
                curr = sum(onset_list[i - trend_window + 1 : i + 1]) / trend_window
                slope = curr - prev
                if slope > trend_th:
                    trend_labels[i] = 1
                elif slope < -trend_th:
                    trend_labels[i] = -1

    # State for cycle/plan-based picking (from main branch)
    last_bar_idx = -1
    last_bar_note: Optional[int] = None

    def pick_phrase_note(t: float, chord_idx: int) -> Optional[int]:
        nonlocal last_guided, last_bar_idx, last_bar_note
        bar_idx = max(0, bisect.bisect_right(downbeats, t) - 1)
        pn: Optional[int] = None
        decided = False
        plan_tried = False

        if guide_notes is not None:
            if guide_quant == "bar":
                base = bar_idx
            else:
                base = max(0, bisect.bisect_right(beat_times, t) - 1)
            if base in guide_notes:
                note = guide_notes.get(base)
                decided = True
                if note is not None and note != last_guided:
                    pn = note
                    last_guided = note

        if pn is None and bar_idx in density_override:
            pn = density_override[bar_idx]
            decided = True

        if pn is None and vocal_adapt is not None:
            alt = vocal_adapt.phrase_for_bar(bar_idx)
            if alt is not None:
                pn = alt
                decided = True

        if pn is None:
            picker = bar_pool_pickers.get(bar_idx)
            if picker is not None:
                decided = True
                if trend_labels and bar_idx < len(trend_labels) and trend_labels[bar_idx] != 0:
                    notes = [n for n, _ in picker.pool]
                    pn = max(notes) if trend_labels[bar_idx] > 0 else min(notes)
                else:
                    pn = picker.pick()
            elif pool_picker is not None:
                decided = True
                if trend_labels and bar_idx < len(trend_labels) and trend_labels[bar_idx] != 0:
                    notes = [n for n, _ in pool_picker.pool]
                    pn = max(notes) if trend_labels[bar_idx] > 0 else min(notes)
                else:
                    pn = pool_picker.pick()

        if (
            pn is None
            and plan_active
            and phrase_plan is not None
            and (phrase_plan or cycle_notes)
        ):
            plan_tried = True
            if bar_idx < len(phrase_plan):
                pn = phrase_plan[bar_idx]
            else:
                cand = None
                if cycle_notes:
                    idx = ((bar_idx + cycle_start_bar) // max(1, cycle_stride)) % len(cycle_notes)
                    cand = cycle_notes[idx]
                phrase_plan.append(cand)
                pn = cand

        if pn is None and not (decided or plan_tried):
            pn = phrase_note

        if bar_idx != last_bar_idx:
            last_bar_idx = bar_idx
            if pn is None:
                last_bar_note = pn
                return None
            if plan_active and plan_tried and pn == last_bar_note and cycle_stride <= 1:
                last_bar_note = pn
                return None
            last_bar_note = pn
        return pn

    silent_qualities = set(silent_qualities or [])

    bar_presets = {
        i: (
            DENSITY_PRESETS.get(stats.get("bar_density", {}).get(i, "med"), DENSITY_PRESETS["med"])
            if stats
            else DENSITY_PRESETS["med"]
        )
        for i in range(len(downbeats))
    }
    precomputed_accents = {i: accent_for_bar(i) for i in range(len(downbeats))}
    vf0_by_bar = {i: vel_factor(vel_curve, 0, bar_counts.get(i, 1)) for i in range(len(downbeats))}

    ctx = RuntimeContext(
        rng=rng,
        section_lfo=section_lfo,
        humanize_ms=humanize_ms,
        humanize_vel=humanize_vel,
        beat_to_time=beat_to_time,
        time_to_beat=time_to_beat,
        clip=clip_note_interval,
        maybe_merge_gap=maybe_merge_gap,
        append_phrase=_append_phrase,
        vel_factor=vel_factor,
        accent_by_bar=precomputed_accents,
        bar_counts=bar_counts,
        preset_by_bar=bar_presets,
        accent_scale_by_bar=accent_scale_by_bar,
        vel_curve=vel_curve,
        downbeats=downbeats,
        cycle_mode=cycle_mode,
        phrase_len_beats=phrase_len_beats,
        phrase_inst=phrase_inst,
        pick_phrase_note=pick_phrase_note,
        release_sec=release_sec,
        min_phrase_len_sec=min_phrase_len_sec,
        phrase_vel=phrase_vel,
        duck=_duck,
        lfo_targets=lfo_targets,
        stable_guard=stable_guard,
        stats=stats,
        bar_progress=bar_progress,
        pulse_subdiv_beats=pulse_subdiv_beats,
        swing=swing,
        swing_unit_beats=swing_unit_beats,
        swing_shape=swing_shape,
    )

    prev_triad_voicing: Optional[List[int]] = None
    for c_idx, span in enumerate(chords):
        is_silent = span.quality in silent_qualities or span.quality == "rest"
        triad: List[int] = []
        if not is_silent:
            triad = triad_pitches(span.root_pc, span.quality, chord_oct, mapping)
            if chord_range:
                mode = voicing_mode if voicing_mode != "smooth" else "stacked"
                triad = place_in_range(
                    triad, chord_range["lo"], chord_range["hi"], voicing_mode=mode
                )
                if voicing_mode == "smooth":
                    triad = smooth_triad(prev_triad_voicing, triad, chord_range["lo"], chord_range["hi"])
                    prev_triad_voicing = triad
            if top_note_max is not None:
                while max(triad) > top_note_max and all(n - 12 >= 0 for n in triad):
                    triad = [n - 12 for n in triad]
                if triad and max(triad) > top_note_max:
                    msg = f"top_note_max={top_note_max} cannot be satisfied for triad {triad}"
                    if strict:
                        raise SystemExit(msg)
                    logging.warning(msg)
            s_t, e_t = clip_note_interval(span.start, span.end, eps=EPS)
            c_vel = chord_vel
            if section_lfo and "chord" in lfo_targets:
                bar_idx = max(0, bisect.bisect_right(downbeats, span.start) - 1)
                c_vel = max(1, min(127, int(round(c_vel * section_lfo.vel_scale(bar_idx)))))
                if stats is not None:
                    stats["lfo_pos"][bar_idx] = section_lfo._pos(bar_idx)
            for p in triad:
                chord_inst.notes.append(
                    pretty_midi.Note(velocity=c_vel, pitch=p, start=s_t, end=e_t)
                )
        if stats is not None:
            stats["triads"].append(triad)
        if skip_phrase_in_rests and is_silent:
            continue

        sb = time_to_beat(span.start)
        eb = time_to_beat(span.end)
        if phrase_hold == "chord":
            pn = pick_phrase_note(span.start, c_idx)
            if pn is not None:
                bar_idx = max(0, bisect.bisect_right(downbeats, span.start) - 1)
                total = bar_counts.get(bar_idx, 1)
                vf = vf0_by_bar[bar_idx]
                pulse_idx = pulses_in_range(span.start, span.end)
                preset = bar_presets[bar_idx]
                acc_arr = precomputed_accents.get(bar_idx)
                if acc_arr and pulse_idx:
                    if held_vel_mode == "max":
                        af = max(acc_arr[i % len(acc_arr)] for _, i in pulse_idx) * preset["accent"]
                    elif held_vel_mode == "mean":
                        af = (
                            sum(acc_arr[i % len(acc_arr)] for _, i in pulse_idx) / len(pulse_idx)
                        ) * preset["accent"]
                    else:
                        af = acc_arr[pulse_idx[0][1] % len(acc_arr)] * preset["accent"]
                else:
                    af = (acc_arr[0] if acc_arr else 1.0) * preset["accent"]
                base_vel = max(1, min(127, int(round(phrase_vel * vf * af))))
                base_vel = _duck(bar_idx, base_vel)
                if section_lfo and "phrase" in lfo_targets:
                    base_vel = max(
                        1, min(127, int(round(base_vel * section_lfo.vel_scale(bar_idx))))
                    )
                    if stats is not None:
                        stats["lfo_pos"][bar_idx] = section_lfo._pos(bar_idx)
                if humanize_vel > 0:
                    base_vel = max(
                        1,
                        min(127, int(round(base_vel + rng.uniform(-humanize_vel, humanize_vel)))),
                    )
                if humanize_ms > 0.0:
                    delta_s = rng.uniform(-humanize_ms, humanize_ms) / 1000.0
                    delta_e = rng.uniform(-humanize_ms, humanize_ms) / 1000.0
                else:
                    delta_s = delta_e = 0.0
                start_t = span.start + delta_s
                if cycle_mode == "bar":
                    start_t = max(downbeats[bar_idx], span.start, start_t)
                else:
                    start_t = max(span.start, start_t)
                end_t = min(span.end, span.end + delta_e)
                start_t, end_t = clip_note_interval(start_t, end_t, eps=EPS)
                if rest_silence_hold_off and guide_units and guide_notes is not None:
                    sb = time_to_beat(start_t)
                    uidx = bisect.bisect_right(unit_starts, sb) - 1
                    if 0 <= uidx < len(unit_starts) - 1 and guide_notes.get(uidx + 1) is None:
                        end_t = min(end_t, beat_to_time(unit_starts[uidx + 1]))
                mg = maybe_merge_gap(
                    phrase_inst, pn, start_t, bar_start=downbeats[bar_idx], chord_start=span.start
                )
                _append_phrase(
                    phrase_inst,
                    pn,
                    start_t,
                    end_t,
                    base_vel,
                    mg,
                    release_sec,
                    min_phrase_len_sec,
                    stats,
                )
                if stats is not None:
                    end_bar = max(0, bisect.bisect_right(downbeats, span.end - EPS) - 1)
                    for bi in range(bar_idx, end_bar + 1):
                        if bi not in stats["bar_phrase_notes"]:
                            stats["bar_phrase_notes"][bi] = pn
                        stats["bar_velocities"].setdefault(bi, []).append(base_vel)
        elif phrase_hold == "bar":
            bar_idx = max(0, bisect.bisect_right(downbeats, span.start) - 1)
            while bar_idx < len(downbeats) and downbeats[bar_idx] < span.end:
                bar_start = downbeats[bar_idx]
                bar_end = (
                    downbeats[bar_idx + 1] if bar_idx + 1 < len(downbeats) else pm_in.get_end_time()
                )
                start = max(span.start, bar_start)
                end = min(span.end, bar_end)
                pn = pick_phrase_note(start, c_idx)
                if pn is not None:
                    total = bar_counts.get(bar_idx, 1)
                    vf = vf0_by_bar[bar_idx]
                    pulse_idx = pulses_in_range(start, end)
                    preset = bar_presets[bar_idx]
                    acc_arr = precomputed_accents.get(bar_idx)
                    if acc_arr and pulse_idx:
                        if held_vel_mode == "max":
                            af = (
                                max(acc_arr[i % len(acc_arr)] for _, i in pulse_idx)
                                * preset["accent"]
                            )
                        elif held_vel_mode == "mean":
                            af = (
                                sum(acc_arr[i % len(acc_arr)] for _, i in pulse_idx)
                                / len(pulse_idx)
                            ) * preset["accent"]
                        else:
                            af = acc_arr[pulse_idx[0][1] % len(acc_arr)] * preset["accent"]
                    else:
                        af = (acc_arr[0] if acc_arr else 1.0) * preset["accent"]
                    base_vel = max(1, min(127, int(round(phrase_vel * vf * af))))
                    base_vel = _duck(bar_idx, base_vel)
                    if section_lfo:
                        base_vel = max(
                            1, min(127, int(round(base_vel * section_lfo.vel_scale(bar_idx))))
                        )
                    if humanize_vel > 0:
                        base_vel = max(
                            1,
                            min(
                                127,
                                int(round(base_vel + rng.uniform(-humanize_vel, humanize_vel))),
                            ),
                        )
                    if humanize_ms > 0.0:
                        delta_s = rng.uniform(-humanize_ms, humanize_ms) / 1000.0
                        delta_e = rng.uniform(-humanize_ms, humanize_ms) / 1000.0
                    else:
                        delta_s = delta_e = 0.0
                    start_t = start + delta_s
                    if cycle_mode == "bar":
                        start_t = max(bar_start, span.start, start_t)
                    else:
                        start_t = max(span.start, start_t)
                    end_t = min(end, end + delta_e)
                    start_t, end_t = clip_note_interval(start_t, end_t, eps=EPS)
                    if rest_silence_hold_off and guide_units and guide_notes is not None:
                        sb = time_to_beat(start_t)
                        uidx = bisect.bisect_right(unit_starts, sb) - 1
                        if 0 <= uidx < len(unit_starts) - 1 and guide_notes.get(uidx + 1) is None:
                            end_t = min(end_t, beat_to_time(unit_starts[uidx + 1]))
                    mg = maybe_merge_gap(
                        phrase_inst, pn, start_t, bar_start=bar_start, chord_start=span.start
                    )
                    _append_phrase(
                        phrase_inst,
                        pn,
                        start_t,
                        end_t,
                        base_vel,
                        mg,
                        release_sec,
                        min_phrase_len_sec,
                        stats,
                    )
                    if stats is not None and bar_idx not in stats["bar_phrase_notes"]:
                        stats["bar_phrase_notes"][bar_idx] = pn
                    if stats is not None:
                        stats["bar_velocities"].setdefault(bar_idx, []).append(base_vel)
                bar_idx += 1
        else:
            _emit_phrases_for_span(span, c_idx, ctx)

    if phrase_change_lead_beats > 0 and phrase_plan:
        lead_len = min(pulse_subdiv_beats, phrase_change_lead_beats)
        for i in range(1, len(phrase_plan)):
            cur = phrase_plan[i]
            prev = phrase_plan[i - 1]
            if cur is not None and prev is not None and cur != prev:
                start_b = time_to_beat(downbeats[i]) - lead_len
                start_t = beat_to_time(start_b)
                end_t = downbeats[i]
                _append_phrase(
                    phrase_inst,
                    cur,
                    start_t,
                    end_t,
                    phrase_vel,
                    -1.0,
                    release_sec,
                    min_phrase_len_sec,
                )
    finalize_phrase_track(
        out,
        None,
        stats,
        mapping,
        section_lfo=section_lfo,
        lfo_targets=lfo_targets,
        downbeats=downbeats,
        guide_units=guide_units,
        guide_units_time=None,
        guide_notes=guide_notes,
        rest_ratios=None,
        onset_counts=None,
        chord_inst=chord_inst,
        phrase_inst=phrase_inst,
        beat_to_time=beat_to_time,
        time_to_beat=time_to_beat,
        pulse_subdiv_beats=pulse_subdiv_beats,
        phrase_vel=phrase_vel,
        phrase_merge_gap=phrase_merge_gap,
        release_sec=release_sec,
        min_phrase_len_sec=min_phrase_len_sec,
        stop_min_gap_beats=stop_min_gap_beats,
        stop_velocity=stop_velocity,
        damp_dst=None,
        damp_cc_num=0,
        guide_cc=None,
        bpm=bpm,
        section_overrides=sections,
        fill_map=fill_map,
        rest_silence_send_stop=rest_silence_send_stop,
        quantize_strength=quantize_strength,
        write_markers=write_markers,
        marker_encoding=marker_encoding,
        section_labels=section_labels,
        section_default=section_default,
        chord_merge_gap=chord_merge_gap,
        clone_meta_only=clone_meta_only,
        meta_src=meta_src,
        chords=chords,
    )

    _legato_merge_chords(chord_inst, chord_merge_gap)
    out.instruments.append(chord_inst)
    out.instruments.append(phrase_inst)
    sections_for_clamp = locals().get("normalized_sections")
    fallback_end = song_end_hint if song_end_hint is not None else pm_input_end
    song_end_time, notes_clipped = finalize_song_length(
        out, downbeats, sections_for_clamp, fallback_end
    )
    if clone_meta_only and logging.getLogger().isEnabledFor(logging.INFO):
        logging.info("clone_meta_only tempo/time-signature via %s API", meta_src)
    if stats is not None:
        stats["pulse_count"] = len(phrase_inst.notes)
        stats["bar_count"] = max(0, len(downbeats) - 1)
        if song_end_hint is not None and math.isfinite(song_end_hint):
            stats["song_end_hint"] = float(song_end_hint)
        if downbeats:
            stats["downbeats_last"] = float(downbeats[-1])
        if song_end_time is not None and math.isfinite(song_end_time):
            stats["song_end_time"] = float(song_end_time)
        else:
            stats["song_end_time"] = None
        stats["notes_clipped"] = stats.get("notes_clipped", 0) + notes_clipped
    _sanitize_tempi(out)
    _ensure_tempo_and_ticks(out, seed_bpm, out.time_signature_changes)
    if stats is not None:
        try:
            stats["out_end_time"] = float(out.get_end_time())
        except Exception:
            stats["out_end_time"] = None
    return out


_BUILD_SPARKLE_MIDI_IMPL = build_sparkle_midi


def main():
    ap = argparse.ArgumentParser(
        description="Convert generic MIDI to UJAM Sparkle-friendly MIDI (chords + common pulse)."
    )
    ap.add_argument("input_midi", type=str, help="Input MIDI file")
    ap.add_argument("--out", type=str, required=True, help="Output MIDI file")
    ap.add_argument(
        "--pulse", type=str, default="1/8", help="Pulse subdivision (e.g., 1/8, 1/16, 1/4)"
    )
    ap.add_argument(
        "--bpm",
        type=float,
        default=None,
        help="Fallback BPM if input has no tempo (also used for bar-index chord CSVs)",
    )
    ap.add_argument(
        "--chords",
        type=str,
        default=None,
        help=(
            "Chord CSV/YAML path or inline spec. CSV may use start,end,root,quality; "
            "start,end,chord; start,chord; bar,chord; bar_start,bar_end,chord; or "
            "bar,beat,chord (beat accepts integers/floats/fractions). Headerless two-"
            "column is auto-detected. Inline examples: 0:G:maj,2:D:maj or a JSON list."
        ),
    )
    ap.add_argument(
        "--chords-ts",
        type=str,
        default=None,
        help=(
            "Optional meter hints for compact chord CSV when MIDI lacks time-signature info. "
            "Format: '12/8@0,4/4@20' (denotes num/den active from time-sec)."
        ),
    )
    ap.add_argument(
        "--strict-chords",
        action="store_true",
        help=(
            "Be strict about overlapping/duplicate chord rows (currently the loader already "
            "raises on invalid or overlapping spans; this flag is reserved for future relaxation)."
        ),
    )
    ap.add_argument(
        "--mapping",
        type=str,
        default=None,
        help="YAML for Sparkle mapping (phrase note, chord octave, velocities, triad intervals).",
    )
    ap.add_argument("--section-preset", type=str, default=None, help="Predefined section profile")
    ap.add_argument(
        "--cycle-phrase-notes",
        type=str,
        default=None,
        help="Comma-separated phrase trigger notes to cycle per bar (e.g., 24,26,C1,rest)",
    )
    ap.add_argument(
        "--cycle-start-bar", type=int, default=None, help="Bar offset for cycling (default 0)"
    )
    ap.add_argument("--cycle-mode", choices=["bar", "chord"], default=None, help="Cycle mode")
    ap.add_argument(
        "--cycle-stride",
        type=int,
        default=None,
        help="Number of bars/chords before advancing cycle",
    )
    ap.add_argument(
        "--merge-reset-at",
        choices=["none", "bar", "chord"],
        default=None,
        help="Reset phrase merge at bar or chord boundaries",
    )

    # Phrase/guide/density controls
    ap.add_argument(
        "--phrase-pool",
        type=str,
        default=None,
        help="JSON list or mapping of phrase notes with optional weights",
    )
    ap.add_argument(
        "--phrase-pick",
        choices=["roundrobin", "random", "weighted", "markov"],
        default="roundrobin",
        help="Selection policy for phrase-pool",
    )
    ap.add_argument(
        "--no-repeat-window",
        type=int,
        default=1,
        help="Avoid repeating phrase notes within last K picks (default 1)",
    )
    ap.add_argument("--guide-midi", type=str, default=None, help="Guide MIDI for phrase selection")
    ap.add_argument(
        "--guide-quant",
        choices=["bar", "beat"],
        default="bar",
        help="Quantization unit for guide analysis",
    )
    ap.add_argument(
        "--guide-thresholds",
        type=str,
        default='{"low":24,"mid":26,"high":36}',
        help="JSON mapping for density categories to phrase notes",
    )
    ap.add_argument(
        "--guide-rest-silence-th",
        type=float,
        default=None,
        help="Rest ratio >=th suppresses phrase trigger",
    )
    ap.add_argument(
        "--guide-onset-th",
        type=str,
        default='{"mid":1,"high":3}',
        help="JSON thresholds for onset counts",
    )
    ap.add_argument(
        "--guide-pick",
        choices=["roundrobin", "random", "weighted", "markov"],
        default="roundrobin",
        help="Selection policy when guide thresholds give lists",
    )

    # Auto fill & damping/CC
    ap.add_argument(
        "--auto-fill",
        choices=["off", "section_end", "long_rest"],
        default="off",
        help="Insert style fill once",
    )
    ap.add_argument(
        "--fill-length-beats", type=float, default=0.25, help="Length of style fill in beats"
    )
    ap.add_argument(
        "--fill-min-gap-beats",
        type=float,
        default=0.0,
        help="Minimum gap before inserting another fill",
    )
    ap.add_argument(
        "--fill-avoid-pitches",
        type=str,
        default=None,
        help="Comma-separated pitches to avoid when inserting fills",
    )
    # Unified --damp option (e.g., "vocal:cc=11,channel=1").
    # If provided, it will override individual --damp-* flags below.
    ap.add_argument(
        "--damp", type=str, default=None, help="Unified damping spec, e.g., 'vocal:cc=11,channel=1'"
    )
    ap.add_argument(
        "--damp-cc", type=int, default=None, help="Emit CC from guide rest ratio (default 11)"
    )
    ap.add_argument(
        "--damp-dst",
        choices=["phrase", "chord", "newtrack"],
        default="newtrack",
        help="Destination track for damping CC",
    )
    ap.add_argument(
        "--damp-scale", type=int, nargs=2, default=None, help="Scale damping CC to [lo hi]"
    )
    ap.add_argument(
        "--damp-curve",
        choices=["linear", "exp", "inv"],
        default="linear",
        help="Curve for damping CC mapping",
    )
    ap.add_argument("--damp-gamma", type=float, default=1.6, help="Gamma for exp damping curve")
    ap.add_argument(
        "--damp-smooth-sigma",
        type=float,
        default=0.0,
        help="Gaussian sigma for damping CC smoothing",
    )
    ap.add_argument(
        "--damp-cc-min-interval-beats",
        type=float,
        default=0.0,
        help="Minimum beat interval between damping CC events",
    )
    ap.add_argument(
        "--damp-cc-deadband", type=int, default=0, help="Drop CC if change within this value"
    )
    ap.add_argument(
        "--damp-cc-clip", type=int, nargs=2, default=None, help="Clip damping CC to [lo hi]"
    )

    # Sections & profiles
    ap.add_argument(
        "--sections",
        type=str,
        default=None,
        help=(
            "JSON list: labels [\"A\",\"B\",...] or dicts [{\"start_bar\":0,\"end_bar\":8,\"tag\":\"A\"}]. "
            "Values are normalized into contiguous bar ranges before fill planning (priority: CLI > mapping > guide)."
        ),
    )

    ap.add_argument(
        "--section-profiles", type=str, default=None, help="YAML file of section profiles"
    )
    ap.add_argument(
        "--section-default", type=str, default="verse", help="Default section tag if none"
    )
    ap.add_argument("--section-verbose", action="store_true", help="Log per-bar section tags")

    # Humanize / groove / accents / swing
    ap.add_argument(
        "--humanize-timing-ms", type=float, default=0.0, help="Randomize note timing +/- ms"
    )
    ap.add_argument("--humanize-vel", type=int, default=0, help="Randomize velocity +/- value")
    ap.add_argument(
        "--vel-curve",
        choices=["flat", "up", "down", "sine"],
        default="flat",
        help="Velocity curve within bar",
    )
    ap.add_argument(
        "--quantize-strength", type=float, default=0.0, help="Post-humanize quantize strength 0..1"
    )
    ap.add_argument("--seed", type=int, default=None, help="Random seed for humanization")
    ap.add_argument("--swing", type=float, default=0.0, help="Swing amount 0..1")
    ap.add_argument(
        "--swing-unit",
        type=str,
        default="1/8",
        choices=["1/8", "1/12", "1/16"],
        help="Subdivision for swing",
    )
    ap.add_argument(
        "--swing-shape",
        choices=["offbeat", "even", "triplet-emph"],
        default="offbeat",
        help="Swing placement pattern",
    )
    ap.add_argument("--accent", type=str, default=None, help="JSON velocity multipliers per pulse")

    # Phrase behavior / merging / holds
    ap.add_argument(
        "--skip-phrase-in-rests", action="store_true", help="Suppress phrase notes in rest spans"
    )
    ap.add_argument(
        "--rest-silence-hold-off",
        action="store_true",
        help="Release held phrase when rest-silence unit encountered",
    )
    ap.add_argument(
        "--rest-silence-send-stop",
        action="store_true",
        help="Emit Stop key when entering rest-silence unit",
    )
    ap.add_argument(
        "--stop-min-gap-beats", type=float, default=0.0, help="Minimum beats between Stop keys"
    )
    ap.add_argument("--stop-velocity", type=int, default=64, help="Velocity for Stop key")
    ap.add_argument(
        "--phrase-hold",
        choices=["off", "bar", "chord"],
        default=None,
        help="Hold phrase keys: off, bar, or chord (default: off)",
    )
    ap.add_argument(
        "--phrase-merge-gap",
        type=float,
        default=None,
        help="Merge same-pitch phrase notes if gap <= seconds (default: 0.02)",
    )
    ap.add_argument(
        "--chord-merge-gap",
        type=float,
        default=None,
        help="Merge same-pitch chord notes if gap <= seconds (default: 0.01)",
    )
    ap.add_argument(
        "--phrase-release-ms",
        type=float,
        default=None,
        help="Shorten phrase note ends by ms (default: 0.0)",
    )
    ap.add_argument(
        "--phrase-change-lead-beats",
        type=float,
        default=0.0,
        help="Lead time in beats before phrase change",
    )
    ap.add_argument(
        "--min-phrase-len-ms",
        type=float,
        default=None,
        help="Minimum phrase note length in ms (default: 0.0)",
    )
    ap.add_argument(
        "--held-vel-mode",
        choices=["first", "max", "mean"],
        default=None,
        help="Velocity for held notes: first, max, or mean accent (default: first)",
    )

    # Advanced dynamics/injection/guards
    ap.add_argument(
        "--section-lfo",
        type=str,
        default=None,
        help='JSON periodic arc scaling velocities/fill {"period":4,"vel":[0.9,1.1],"fill":[0,1]}',
    )
    ap.add_argument(
        "--lfo-apply",
        type=str,
        default=None,
        help='JSON list of LFO targets e.g. ["phrase","chord","fill"]',
    )
    ap.add_argument(
        "--fill-policy",
        type=str,
        default="section",
        choices=["section", "lfo", "style", "first", "last"],
        help="Fill conflict resolution policy",
    )
    ap.add_argument(
        "--stable-guard",
        "--stable-chord-guard",
        dest="stable_guard",
        type=str,
        default=None,
        help='JSON stable chord guard {"min_hold_beats":4,"strategy":"alternate"}',
    )
    ap.add_argument("--vocal-adapt", type=str, default=None, help="JSON vocal density adapt")
    ap.add_argument("--vocal-guide", type=str, default=None, help="Vocal MIDI guiding density")
    ap.add_argument("--guide-vocal", type=str, default=None, help="Automatic vocal-aware mode")
    ap.add_argument("--guide-style-every", type=int, default=0, help="Style fill period (unused)")
    ap.add_argument(
        "--guide-chorus-boost", type=float, default=1.0, help="Chorus fill boost (unused)"
    )
    ap.add_argument(
        "--style-inject", type=str, default=None, help="JSON periodic style phrase injection"
    )
    ap.add_argument(
        "--section-pool-weights",
        type=str,
        default=None,
        help="JSON tag->{note:weight} override for section pools",
    )
    ap.add_argument(
        "--vocal-ducking",
        type=float,
        default=0.0,
        help="Scale phrase velocity in dense vocal bars (0-1)",
    )

    # Channels & misc
    ap.add_argument(
        "--phrase-channel",
        type=int,
        default=None,
        help="MIDI channel for phrase notes (0-15, best effort; instruments are split regardless)",
    )
    ap.add_argument(
        "--chord-channel",
        type=int,
        default=None,
        help="MIDI channel for chord notes (0-15, best effort; instruments are split regardless)",
    )
    ap.add_argument(
        "--clone-meta-only",
        action="store_true",
        help="Clone only tempo/time-signature from input (best effort across pretty_midi versions)",
    )

    # Templates & debug/reporting
    ap.add_argument(
        "--write-mapping-template",
        action="store_true",
        help="Print mapping YAML template to stdout",
    )
    ap.add_argument(
        "--write-mapping-template-path",
        type=str,
        default=None,
        help="Write mapping YAML template to PATH",
    )
    ap.add_argument(
        "--template-style", choices=["full", "minimal"], default="full", help="Template style"
    )
    ap.add_argument("--dry-run", action="store_true", help="Do not write output; log summary")
    ap.add_argument("--quiet", action="store_true", help="Reduce log output")
    ap.add_argument("--verbose", action="store_true", help="Increase log output")
    ap.add_argument(
        "--log-level", type=str, default="info", choices=["debug", "info"], help="Logging level"
    )
    ap.add_argument(
        "--debug-json",
        type=str,
        default=None,
        help="Write merged config to PATH (stats: bar_pulse_grid=grid, bar_triggers=hits)",
    )
    ap.add_argument("--debug-md", type=str, default=None, help="Write debug markdown table")
    ap.add_argument("--print-plan", action="store_true", help="Print per-bar phrase plan")
    ap.add_argument(
        "--report-json",
        "--report",
        dest="report_json",
        type=str,
        default=None,
        help="Write stats JSON to PATH",
    )
    ap.add_argument("--report-md", type=str, default=None, help="Write stats markdown to PATH")
    ap.add_argument(
        "--debug-midi-out", type=str, default=None, help="Write phrase-only MIDI to PATH"
    )
    ap.add_argument(
        "--bar-summary", type=str, default=None, help="Write per-bar summary CSV (with --dry-run)"
    )
    ap.add_argument("--debug-csv", type=str, default=None, help="Write per-bar debug CSV")
    ap.add_argument(
        "--legacy-bar-pulses-grid",
        action="store_true",
        help="Mirror meter grid into stats['bar_pulses'] for backward compatibility",
    )
    ap.add_argument(
        "--marker-encoding",
        choices=["raw", "ascii", "escape"],
        default="raw",
        help="Marker label encoding: raw keeps input, ascii strips non-ASCII, escape uses \\uXXXX",
    )

    args, extras = ap.parse_known_args()

    stats: Dict[str, Any] = {}
    legacy_bar_pulses_grid = bool(args.legacy_bar_pulses_grid)
    stats_enabled = bool(
        args.debug_json
        or args.report_md
        or args.debug_md
        or args.bar_summary
        or args.print_plan
        or args.debug_csv
        or args.report_json
        or args.dry_run
    )
    if legacy_bar_pulses_grid:
        stats_enabled = True

    # Back-compat: parse unified --damp if present
    if getattr(args, "damp", None):
        mode, kw = parse_damp_arg(args.damp)
        # Map into individual args when possible
        if "cc" in kw and args.damp_cc is None:
            args.damp_cc = int(kw["cc"])  # type: ignore[attr-defined]
        # destination
        if mode in {"phrase", "chord", "newtrack"} and args.damp_dst is None:
            args.damp_dst = mode  # type: ignore[attr-defined]
        # scale/clip/curve-related
        if "clip" in kw and args.damp_cc_clip is None:
            lo, hi = kw["clip"]
            args.damp_cc_clip = (int(lo), int(hi))  # type: ignore[attr-defined]
        if "deadband" in kw and args.damp_cc_deadband == 0:
            args.damp_cc_deadband = int(kw["deadband"])  # type: ignore[attr-defined]
        if "smooth" in kw and args.damp_smooth_sigma == 0.0:
            args.damp_smooth_sigma = float(kw["smooth"])  # type: ignore[attr-defined]

    if extras and args.write_mapping_template:
        legacy_tpl_args = []
        while extras and not extras[0].startswith("-"):
            legacy_tpl_args.append(extras.pop(0))
        logging.info(
            "--write-mapping-template with arguments is deprecated; use --template-style/--write-mapping-template-path"
        )
    else:
        legacy_tpl_args = None
    if extras:
        ap.error(f"unrecognized arguments: {' '.join(extras)}")

    # Logging
    if args.quiet:
        level = logging.WARNING
    elif args.verbose:
        level = logging.DEBUG
    else:
        level = getattr(logging, args.log_level.upper(), logging.INFO)
    logging.basicConfig(level=level)

    # Seeding: Python, NumPy (if present), and local RNGs
    if args.seed is not None:
        random.seed(args.seed)
        try:
            import numpy as np  # type: ignore

            np.random.seed(args.seed)
        except Exception:
            pass
    rng_pool = (
        random.Random(args.seed)
        if args.seed is not None
        else (random.Random(0) if _SPARKLE_DETERMINISTIC else random.Random())
    )
    rng_human = (
        random.Random(args.seed + 1)
        if args.seed is not None
        else (random.Random(0) if _SPARKLE_DETERMINISTIC else random.Random())
    )
    rng = (
        random.Random(args.seed)
        if args.seed is not None
        else (random.Random(0) if _SPARKLE_DETERMINISTIC else random.Random())
    )

    # Mapping template path printing
    if (
        args.write_mapping_template
        or args.write_mapping_template_path
        or legacy_tpl_args is not None
    ):
        style = args.template_style
        path = args.write_mapping_template_path
        if legacy_tpl_args is not None:
            if legacy_tpl_args and legacy_tpl_args[0] in ("full", "minimal"):
                style = legacy_tpl_args[0]
                legacy_tpl_args = legacy_tpl_args[1:]
            if legacy_tpl_args:
                path = legacy_tpl_args[0]
        content = generate_mapping_template(style == "full")
        if path:
            Path(path).write_text(content)
        else:
            print(content, end="")
        return

    pm = pretty_midi.PrettyMIDI(args.input_midi)

    ts_num, ts_den = parse_time_sig()  # currently fixed 4/4; extend as needed
    chord_ts_hints = parse_chords_ts_arg(args.chords_ts)
    bpm = ensure_tempo(pm, args.bpm)
    pulse_beats = parse_pulse(args.pulse)
    swing_unit_beats = parse_pulse(args.swing_unit)
    if not (0.0 <= args.swing < 1.0):
        raise SystemExit("--swing must be 0.0<=s<1.0")
    swing = min(float(args.swing or 0.0), 0.9)
    if swing > 0.0 and not math.isclose(swing_unit_beats, pulse_beats, abs_tol=EPS):
        logging.info("swing disabled: swing unit %s != pulse %s", args.swing_unit, args.pulse)
        swing = 0.0

    beat_times_chord: List[float] = list(pm.get_beats())
    if len(beat_times_chord) < 2:
        fallback_bpm = bpm if bpm and math.isfinite(bpm) and bpm > 0 else 120.0
        step = 60.0 / fallback_bpm
        beat_times_chord = [0.0, step]

    def beat_to_time_chord(b: float) -> float:
        if not beat_times_chord:
            return 0.0
        idx = int(math.floor(b))
        if idx < 0:
            return beat_times_chord[0]
        if idx >= len(beat_times_chord) - 1:
            last = beat_times_chord[-1] - beat_times_chord[-2]
            return beat_times_chord[-1] + (b - (len(beat_times_chord) - 1)) * last
        frac = b - idx
        return beat_times_chord[idx] + frac * (beat_times_chord[idx + 1] - beat_times_chord[idx])

    def time_to_beat_chord(t: float) -> float:
        idx = bisect.bisect_right(beat_times_chord, t) - 1
        if idx < 0:
            return 0.0
        if idx >= len(beat_times_chord) - 1:
            last = beat_times_chord[-1] - beat_times_chord[-2]
            if last == 0:
                return float(len(beat_times_chord) - 1)
            return (len(beat_times_chord) - 1) + (t - beat_times_chord[-1]) / last
        span = beat_times_chord[idx + 1] - beat_times_chord[idx]
        if span <= 0:
            return float(idx)
        return idx + (t - beat_times_chord[idx]) / span

    meter_map_chord: List[Tuple[float, int, int]] = []
    if pm.time_signature_changes:
        for ts in pm.time_signature_changes:
            meter_map_chord.append((float(ts.time), int(ts.numerator), int(ts.denominator)))
    else:
        meter_map_chord.append((0.0, ts_num, ts_den))
    if len(meter_map_chord) > 1:
        meter_map_chord.sort(key=lambda x: x[0])

    downbeats_chord = resolve_downbeats(
        pm,
        meter_map_chord,
        beat_times_chord,
        beat_to_time_chord,
        time_to_beat_chord,
    )

    mapping = load_mapping(Path(args.mapping) if args.mapping else None)
    global NOTE_ALIASES, NOTE_ALIAS_INV
    NOTE_ALIASES = mapping.get("note_aliases", {})
    NOTE_ALIAS_INV = {v: k for k, v in NOTE_ALIASES.items()}
    cycle_notes_raw = mapping.get("cycle_phrase_notes", [])
    cycle_notes: List[Optional[int]] = []
    for tok in cycle_notes_raw:
        if tok is None:
            cycle_notes.append(None)
        else:
            cycle_notes.append(parse_note_token(tok))
    cycle_start_bar = int(mapping.get("cycle_start_bar", 0))
    cycle_mode = mapping.get("cycle_mode", "bar")
    cycle_stride = int(mapping.get("cycle_stride", 1))
    merge_reset_at = mapping.get("merge_reset_at", "none")
    phrase_channel = mapping.get("phrase_channel")
    chord_channel = mapping.get("chord_channel")
    accent_map_cfg = mapping.get("accent_map")
    accent_map = None
    if accent_map_cfg is not None:
        if not isinstance(accent_map_cfg, dict):
            raise SystemExit("accent_map must be mapping meter->list")
        accent_map = {}
        for m, v in accent_map_cfg.items():
            accent_map[str(m)] = validate_accent(v)
    accent = validate_accent(mapping.get("accent")) if accent_map is None else None
    silent_qualities = mapping.get("silent_qualities", [])
    clone_meta_only = bool(mapping.get("clone_meta_only", False))

    # CLI overrides
    if args.cycle_phrase_notes is not None:
        tokens = [t for t in args.cycle_phrase_notes.split(",") if t.strip()]
        cycle_notes = [parse_note_token(t) for t in tokens]
    if args.cycle_start_bar is not None:
        cycle_start_bar = args.cycle_start_bar
    if args.cycle_mode is not None:
        cycle_mode = args.cycle_mode
    if args.cycle_stride is not None:
        if args.cycle_stride <= 0:
            raise SystemExit("cycle-stride must be >=1")
        cycle_stride = args.cycle_stride
    if args.merge_reset_at is not None:
        merge_reset_at = args.merge_reset_at
    for key, val in (
        ("phrase_channel", args.phrase_channel),
        ("chord_channel", args.chord_channel),
    ):
        if val is not None:
            if not (0 <= val <= 15):
                raise SystemExit(f"{key.replace('_', '-')} must be 0..15")
            if key == "phrase_channel":
                phrase_channel = val
            else:
                chord_channel = val
    if args.accent is not None and accent_map is None:
        accent = parse_accent_arg(args.accent)

    sections = mapping.get("sections")
    if args.sections is not None:
        sections = parse_json_arg("--sections", args.sections, SECTIONS_SCHEMA)
    if sections:
        for sec in sections:
            if not isinstance(sec, dict):
                continue
            pool = sec.get("phrase_pool") or sec.get("pool")
            if pool:
                sec["phrase_pool" if "phrase_pool" in sec else "pool"] = [
                    parse_note_token(t, warn_unknown=True) for t in pool
                ]
            pbq = sec.get("pool_by_quality")
            if isinstance(pbq, dict):
                for q, lst in list(pbq.items()):
                    pbq[q] = [parse_note_token(t, warn_unknown=True) for t in lst]
            density = sec.get("density")
            if density is not None and density not in ("low", "med", "high"):
                raise SystemExit("sections density must be low|med|high")

    mapping["cycle_phrase_notes"] = cycle_notes
    mapping["cycle_start_bar"] = cycle_start_bar
    mapping["cycle_mode"] = cycle_mode
    mapping["sections"] = sections
    apply_section_preset(mapping, args.section_preset)
    mapping["cycle_stride"] = cycle_stride
    mapping["merge_reset_at"] = merge_reset_at
    mapping["phrase_channel"] = phrase_channel
    mapping["chord_channel"] = chord_channel
    mapping["accent_map"] = accent_map
    mapping["accent"] = accent
    mapping["sections"] = sections
    mapping["silent_qualities"] = silent_qualities

    if stats_enabled:
        stats["sections"] = sections or []
        normalize_sections(
            sections,
            bar_count=None,
            default_tag=args.section_default,
            stats=stats,
        )

    section_lfo_cfg = mapping.get("section_lfo")
    if args.section_lfo is not None:
        try:
            section_lfo_cfg = json.loads(args.section_lfo)
        except Exception:
            raise SystemExit('--section-lfo must be JSON e.g. {"period":4}')
    section_lfo_obj = None
    if section_lfo_cfg:
        section_lfo_cfg = validate_section_lfo_cfg(section_lfo_cfg)
        period = int(section_lfo_cfg.get("period", 0))
        vel = section_lfo_cfg.get("vel", [1.0, 1.0])
        fill = section_lfo_cfg.get("fill", [0.0, 0.0])
        section_lfo_obj = SectionLFO(period, vel_range=tuple(vel), fill_range=tuple(fill))
        mapping["section_lfo"] = section_lfo_cfg

    lfo_apply = mapping.get("lfo_apply", ["phrase"])
    if args.lfo_apply is not None:
        try:
            lfo_apply = json.loads(args.lfo_apply)
        except Exception:
            raise SystemExit('--lfo-apply must be JSON list e.g. ["phrase","chord","fill"]')
    mapping["lfo_apply"] = lfo_apply
    mapping["fill_policy"] = args.fill_policy

    stable_cfg = mapping.get("stable_chord_guard")
    if args.stable_guard is not None:
        try:
            stable_cfg = json.loads(args.stable_guard)
        except Exception:
            raise SystemExit('--stable-guard must be JSON e.g. {"min_hold_beats":4}')
    stable_obj = None
    if stable_cfg:
        stable_cfg = validate_stable_guard_cfg(stable_cfg)
        stable_obj = StableChordGuard(
            int(stable_cfg.get("min_hold_beats", 0)), stable_cfg.get("strategy", "skip")
        )
        mapping["stable_chord_guard"] = stable_cfg

    guide_onsets = None
    guide_style_note = NOTE_ALIASES.get("style_fill", 40)

    vocal_cfg = mapping.get("vocal_adapt")
    if args.vocal_adapt is not None:
        try:
            vocal_cfg = json.loads(args.vocal_adapt)
        except Exception:
            raise SystemExit('--vocal-adapt must be JSON e.g. {"dense_onset":4}')
    if args.vocal_guide and vocal_cfg is not None:
        try:
            on, rat = vocal_features_from_midi(args.vocal_guide)
            vocal_cfg["onsets"] = on
            vocal_cfg["ratios"] = rat
        except Exception:
            raise SystemExit("--vocal-guide must be valid MIDI")
    vocal_obj = None
    if args.guide_vocal:
        try:
            on, rat = vocal_features_from_midi(args.guide_vocal)
            guide_onsets = on
            dense_phrase = NOTE_ALIASES.get("open_1_16")
            sparse_phrase = NOTE_ALIASES.get("muted_1_8")
            vocal_obj = VocalAdaptive(
                int(args.guide_onset_th), dense_phrase, sparse_phrase, on, rat
            )
        except Exception:
            raise SystemExit("--guide-vocal must be valid MIDI")
    elif vocal_cfg:
        vocal_cfg = validate_vocal_adapt_cfg(vocal_cfg)
        onsets = vocal_cfg.get("onsets", [])
        ratios = vocal_cfg.get("ratios", [])
        vocal_obj = VocalAdaptive(
            int(vocal_cfg.get("dense_onset", 0)),
            vocal_cfg.get("dense_phrase"),
            vocal_cfg.get("sparse_phrase"),
            onsets,
            ratios,
            vocal_cfg.get("dense_ratio"),
            int(vocal_cfg.get("smooth_bars", 0)),
        )
        mapping["vocal_adapt"] = vocal_cfg

    style_cfg = mapping.get("style_inject")
    if args.style_inject is not None:
        style_cfg = parse_json_arg("--style-inject", args.style_inject, STYLE_INJECT_SCHEMA)
    if style_cfg:
        style_cfg = validate_style_inject_cfg(style_cfg, mapping)
        mapping["style_inject"] = style_cfg

    spw = None
    if args.section_pool_weights:
        try:
            raw = json.loads(args.section_pool_weights)
            spw = {str(k): {int(n): float(w) for n, w in v.items()} for k, v in raw.items()}
        except Exception:
            raise SystemExit('--section-pool-weights must be JSON like {"verse":{"36":1.0}}')

    phrase_hold = mapping.get("phrase_hold", "off")
    phrase_merge_gap = float(mapping.get("phrase_merge_gap", 0.02))
    chord_merge_gap = float(mapping.get("chord_merge_gap", 0.01))
    phrase_release_ms = float(mapping.get("phrase_release_ms", 0.0))
    min_phrase_len_ms = float(mapping.get("min_phrase_len_ms", 0.0))
    held_vel_mode = mapping.get("held_vel_mode", "first")
    if args.phrase_hold is not None:
        phrase_hold = args.phrase_hold
    if args.phrase_merge_gap is not None:
        phrase_merge_gap = args.phrase_merge_gap
    if args.chord_merge_gap is not None:
        chord_merge_gap = args.chord_merge_gap
    if args.phrase_release_ms is not None:
        phrase_release_ms = args.phrase_release_ms
    if args.min_phrase_len_ms is not None:
        min_phrase_len_ms = args.min_phrase_len_ms
    if args.held_vel_mode is not None:
        held_vel_mode = args.held_vel_mode

    phrase_pool = parse_phrase_pool_arg(args.phrase_pool) if args.phrase_pool else None
    phrase_merge_gap = max(0.0, phrase_merge_gap)
    chord_merge_gap = max(0.0, chord_merge_gap)
    phrase_release_ms = max(0.0, phrase_release_ms)
    min_phrase_len_ms = max(0.0, min_phrase_len_ms)
    mapping["phrase_hold"] = phrase_hold
    mapping["phrase_merge_gap"] = phrase_merge_gap
    mapping["chord_merge_gap"] = chord_merge_gap
    mapping["phrase_release_ms"] = phrase_release_ms
    mapping["min_phrase_len_ms"] = min_phrase_len_ms
    mapping["held_vel_mode"] = held_vel_mode
    mapping["seed"] = args.seed
    clone_meta_only = bool(args.clone_meta_only or clone_meta_only)

    if stats_enabled:
        stats["_legacy_bar_pulses_grid"] = legacy_bar_pulses_grid
        stats["_section_verbose"] = bool(args.section_verbose)

    if args.debug_json:
        Path(args.debug_json).write_text(json.dumps(mapping, indent=2))

    # Guide MIDI & damping extraction
    guide_notes = None
    guide_cc = None
    guide_units = None
    rest_ratios = None
    onset_counts = None
    damp_cc_num = args.damp_cc if args.damp_cc is not None else None
    if damp_cc_num is None:
        damp_cc_num = 11
    if not (0 <= damp_cc_num <= 127):
        raise SystemExit("--damp-cc must be 0-127")
    damp_dst = args.damp_dst
    if getattr(args, "damp_on_phrase_track", False):  # hidden/compat
        damp_dst = "phrase"

    if args.guide_midi:
        g_pm = pretty_midi.PrettyMIDI(args.guide_midi)
        thresholds = parse_thresholds_arg(args.guide_thresholds)
        onset_cfg = parse_onset_th_arg(args.guide_onset_th)
        (guide_notes, guide_cc, guide_units_time, rest_ratios, onset_counts, sections) = (
            summarize_guide_midi(
                g_pm,
                args.guide_quant,
                thresholds,
                rest_silence_th=args.guide_rest_silence_th,
                onset_th=onset_cfg,
                note_tokens_allowed=False,
                curve=args.damp_curve,
                gamma=args.damp_gamma,
                smooth_sigma=args.damp_smooth_sigma,
                pick_mode=args.guide_pick,
            )
        )
        guide_cc = thin_cc_events(
            guide_cc,
            min_interval_beats=args.damp_cc_min_interval_beats,
            deadband=args.damp_cc_deadband,
            clip=tuple(args.damp_cc_clip) if args.damp_cc_clip else None,
        )
        if args.damp_scale:
            lo, hi = args.damp_scale
            scaled: List[Tuple[float, int]] = []
            for b, v in guide_cc:
                nv = int(round(lo + (hi - lo) * (v / 127.0)))
                nv = max(0, min(127, nv))
                scaled.append((b, nv))
            guide_cc = scaled
        g_beats = g_pm.get_beats()

        def g_time_to_beat(t: float) -> float:
            idx = bisect.bisect_right(g_beats, t) - 1
            if idx < 0:
                return 0.0
            if idx >= len(g_beats) - 1:
                last = g_beats[-1] - g_beats[-2]
                return (len(g_beats) - 1) + (t - g_beats[-1]) / last
            span = g_beats[idx + 1] - g_beats[idx]
            return idx + (t - g_beats[idx]) / span

        guide_units = [(g_time_to_beat(s), g_time_to_beat(e)) for s, e in guide_units_time]
        if stats_enabled:
            stats["sections"] = sections

    # Chords
    inline_chord_events: Optional[List[InlineChordEvent]] = None
    if args.chords:
        chord_path: Optional[Path]
        parsed_inline: Optional[List[InlineChordEvent]] = None
        try:
            chord_path = Path(args.chords)
            path_exists = chord_path.exists()
        except OSError:
            chord_path = None
            path_exists = False
        if not path_exists:
            parsed_inline = parse_inline_chords(args.chords)
        if path_exists and chord_path is not None:
            if chord_path.suffix in {".yaml", ".yml"}:
                chords = read_chords_yaml(chord_path)
            else:
                # Build meter map from existing TS or CLI hints
                meter_map_cli: List[Tuple[float, int, int]] = [
                    (float(ts.time), int(ts.numerator), int(ts.denominator))
                    for ts in pm.time_signature_changes
                ]
                if not meter_map_cli:
                    chord_ts_hints = _parse_chords_ts_hint(getattr(args, "chords_ts", None))
                    if chord_ts_hints:
                        meter_map_cli = chord_ts_hints
                    else:
                        meter_map_cli = [(0.0, ts_num, ts_den)]
                # Downbeats for compact CSV resolution if available
                try:
                    downbeats_chord = list(pm.get_downbeats())
                except Exception:
                    downbeats_chord = []
                # Prefer flexible reader; fall back to simple signature if needed
                try:
                    chords = read_chords_csv(
                        chord_path,
                        bar_times=downbeats_chord if downbeats_chord else None,
                        beat_times=beat_times_chord,
                        meter_map=meter_map_cli,
                        meter_hints=chord_ts_hints,
                        bpm_hint=bpm,
                        default_meter=(ts_num, ts_den),
                    )
                except TypeError:
                    chords = read_chords_csv(
                        chord_path,
                        bar_times=downbeats_chord if downbeats_chord else None,
                        bpm_hint=bpm,
                        default_meter=(ts_num, ts_den),
                    )
        elif parsed_inline is not None:
            inline_chord_events = parsed_inline
            chords = []
        else:
            raise SystemExit(
                f"--chords path not found or unsupported inline spec: {args.chords}"
            )
    else:
        chords = infer_chords_by_bar(pm, ts_num, ts_den)

    if inline_chord_events is not None:
        beat_times = list(pm.get_beats())
        if len(beat_times) < 2:
            fallback_bpm = bpm if bpm and math.isfinite(bpm) and bpm > 0 else 120.0
            step = 60.0 / fallback_bpm
            beat_times = [0.0, step]

        def beat_to_time_local(b: float) -> float:
            idx = int(math.floor(b))
            frac = b - idx
            if idx >= len(beat_times) - 1:
                last = beat_times[-1] - beat_times[-2]
                if last <= 0.0:
                    return beat_times[-1]
                return beat_times[-1] + (b - (len(beat_times) - 1)) * last
            return beat_times[idx] + frac * (beat_times[idx + 1] - beat_times[idx])

        def time_to_beat_local(t: float) -> float:
            idx = bisect.bisect_right(beat_times, t) - 1
            if idx < 0:
                return 0.0
            if idx >= len(beat_times) - 1:
                last = beat_times[-1] - beat_times[-2]
                if last <= 0.0:
                    return float(len(beat_times) - 1)
                return (len(beat_times) - 1) + (t - beat_times[-1]) / last
            span = beat_times[idx + 1] - beat_times[idx]
            if span <= 0.0:
                return float(idx)
            return idx + (t - beat_times[idx]) / span

        inline_timeline: Optional[_BarTimeline] = None
        events: List[Tuple[float, str]] = []
        for idx, ev in enumerate(inline_chord_events):
            start_beats = ev.start_beats
            if start_beats is None:
                if ev.start_time is not None:
                    start_beats = time_to_beat_local(ev.start_time)
                elif ev.bar is not None:
                    bar_idx = ev.bar
                    if inline_timeline is None:
                        try:
                            inline_timeline = _BarTimeline(
                                path=Path("inline"),
                                bar_times=downbeats_chord,
                                beat_times=beat_times_chord,
                                meter_map=meter_map_chord,
                                meter_hints=chord_ts_hints,
                                bpm_hint=bpm,
                                default_meter=(ts_num, ts_den),
                            )
                        except ChordCsvError as exc:
                            raise SystemExit(f"--chords inline: {exc}") from exc
                    try:
                        start_time = inline_timeline.start_time(bar_idx)
                    except ChordCsvError as exc:
                        raise SystemExit(
                            f"--chords inline element {idx}: {exc}"
                        ) from exc
                    start_beats = time_to_beat_local(start_time)
                else:
                    raise SystemExit(
                        f"--chords inline element {idx} missing timing (start_beats/start/bar)"
                    )
            events.append((start_beats, ev.chord.strip()))

        if not events:
            raise SystemExit("--chords inline: no valid tokens")

        events.sort(key=lambda item: item[0])

        midi_end_beats = time_to_beat_local(pm.get_end_time())
        if not math.isfinite(midi_end_beats):
            midi_end_beats = events[-1][0]

        for idx, (start_beats, symbol) in enumerate(events):
            end_beats = events[idx + 1][0] if idx + 1 < len(events) else midi_end_beats
            if end_beats <= start_beats + EPS:
                raise SystemExit(
                    f"--chords inline events must be strictly increasing (index {idx})"
                )
            start_t = beat_to_time_local(start_beats)
            end_t = beat_to_time_local(end_beats)
            if end_t <= start_t + EPS:
                raise SystemExit(
                    f"--chords inline produced non-positive duration near index {idx}; check beat grid"
                )
            try:
                root_pc, quality = parse_chord_symbol(symbol)
            except ValueError as exc:
                raise SystemExit(f"--chords inline index {idx}: {exc}") from exc
            span = ChordSpan(start_t, end_t, root_pc, quality)
            root_display = symbol.split(":", 1)[0]
            setattr(span, "root_name", _guess_root_display(symbol, root_display))
            setattr(span, "symbol", symbol)
            chords.append(span)

    if args.guide_midi and guide_units_time and chords:
        guide_start = min(start for start, _ in guide_units_time)
        guide_end = max(end for _, end in guide_units_time)
        chord_start = min(span.start for span in chords)
        chord_end = max(span.end for span in chords)
        if chord_start > guide_start + EPS or chord_end < guide_end - EPS:
            msg = (
                "Chord timeline does not fully cover guide MIDI span "
                f"(guide {guide_start:.3f}-{guide_end:.3f}s, chords {chord_start:.3f}-{chord_end:.3f}s)"
            )
            if args.strict_chords:
                raise SystemExit(msg)
            logging.warning(msg)

    section_overrides = None
    if args.sections:
        try:
            section_overrides = json.loads(args.sections)
        except Exception:
            raise SystemExit("--sections must be JSON")
    section_profiles = None
    if args.section_profiles:
        if yaml is None:
            raise SystemExit("PyYAML required for --section-profiles")
        section_profiles = yaml.safe_load(Path(args.section_profiles).read_text()) or {}
    density_rules = None

    seed_beats_exc = False
    try:
        beats_hint = list(pm.get_beats())
    except ValueError:
        beats_hint = []
        seed_beats_exc = True
    except Exception:
        beats_hint = []
        seed_beats_exc = True
    try:
        pm_end_time = float(pm.get_end_time())
    except Exception:
        pm_end_time = 0.0

    seed_needed = pm_end_time <= 0.0 or seed_beats_exc or len(beats_hint) < 2
    if seed_needed:
        try:
            seed_bpm = float(bpm)
        except Exception:
            seed_bpm = 120.0
        if not math.isfinite(seed_bpm) or seed_bpm <= 0.0:
            seed_bpm = 120.0
        seconds_per_bar = 0.0
        if math.isfinite(seed_bpm) and seed_bpm > 0.0 and ts_num > 0:
            seconds_per_bar = (60.0 / seed_bpm) * ts_num

        candidates: List[float] = []
        if pm_end_time > 0.0:
            candidates.append(pm_end_time)

        chord_end = 0.0
        if chords:
            try:
                chord_end = max(float(getattr(ch, "end", 0.0)) for ch in chords)
            except Exception:
                chord_end = 0.0
            if chord_end > 0.0:
                candidates.append(chord_end)

        if seconds_per_bar > 0.0:
            if chord_end > 0.0:
                bars_est = int(math.ceil(chord_end / seconds_per_bar))
                if bars_est > 0:
                    candidates.append(bars_est * seconds_per_bar)
            elif chords:
                candidates.append(len(chords) * seconds_per_bar)
            elif not candidates:
                candidates.append(seconds_per_bar)

        computed_end_sec = max((c for c in candidates if c > 0.0), default=0.0)
        if computed_end_sec <= 0.0:
            computed_end_sec = 4.0
            logging.warning(
                "Seeding input grid fallback with default duration %.1fs",
                computed_end_sec,
            )

        logging.info(
            "Seeding input grid fallback: tempo=%.2f BPM, end_sec=%.2f",
            seed_bpm,
            computed_end_sec,
        )
        _seed_input_grid(pm, seed_bpm, computed_end_sec)

    has_phrase_pool = bool(phrase_pool and phrase_pool.get("pool"))
    has_cycle_notes = bool(cycle_notes)
    has_markov = bool(mapping.get("markov"))
    if (
        not has_phrase_pool
        and not has_markov
        and not has_cycle_notes
        and args.phrase_pool is None
        and args.cycle_phrase_notes is None
    ):
        fallback_note = int(mapping.get("phrase_note", 36))
        phrase_pool = {"pool": [(fallback_note, 1.0)]}
        logging.info(
            "No phrase plan supplied; defaulting to steady phrase_note=%d via CLI failsafe",
            fallback_note,
        )

    out_pm = build_sparkle_midi(
        pm,
        chords,
        mapping,
        pulse_beats,
        cycle_mode,
        args.humanize_timing_ms,
        args.humanize_vel,
        args.vel_curve,
        bpm,
        swing=swing,
        swing_unit_beats=swing_unit_beats,
        phrase_channel=phrase_channel,
        chord_channel=chord_channel,
        cycle_stride=cycle_stride,
        accent=accent,
        accent_map=mapping.get("accent_map"),
        skip_phrase_in_rests=args.skip_phrase_in_rests,
        silent_qualities=silent_qualities,
        clone_meta_only=clone_meta_only,
        stats=stats if stats_enabled else None,
        merge_reset_at=merge_reset_at,
        guide_notes=guide_notes,
        guide_quant=args.guide_quant,
        guide_units=guide_units,
        rest_silence_hold_off=args.rest_silence_hold_off,
        phrase_change_lead_beats=args.phrase_change_lead_beats,
        phrase_pool=phrase_pool,
        phrase_pick=args.phrase_pick,
        no_repeat_window=args.no_repeat_window,
        rest_silence_send_stop=args.rest_silence_send_stop,
        stop_min_gap_beats=args.stop_min_gap_beats,
        stop_velocity=args.stop_velocity,
        section_profiles=section_profiles,
        sections=section_overrides,
        section_default=args.section_default,
        section_verbose=args.section_verbose,
        quantize_strength=args.quantize_strength,
        rng_pool=rng_pool,
        rng_human=rng_human,
        write_markers=getattr(args, "write_markers", False),
        marker_encoding=getattr(args, "marker_encoding", "raw"),
        onset_list=onset_counts,
        rest_list=rest_ratios,
        density_rules=density_rules,
        swing_shape=args.swing_shape,
        section_lfo=section_lfo_obj,
        stable_guard=stable_obj,
        fill_policy=args.fill_policy,
        vocal_adapt=vocal_obj,
        vocal_ducking=args.vocal_ducking,
        lfo_targets=tuple(lfo_apply),
        section_pool_weights=spw,
        rng=rng,
        guide_onsets=guide_onsets,
        guide_onset_th=parse_int_or(args.guide_onset_th, 4),
        guide_style_note=guide_style_note,
    )

    # Emit vocal-based damping CC if requested via unified --damp option.
    if getattr(args, "damp", None):
        try:
            mode, kw = parse_damp_arg(args.damp)
        except Exception:
            mode, kw = "none", {}
        if mode == "vocal":
            emit_damping(
                out_pm,
                mode="vocal",
                cc=max(0, min(int(kw.get("cc", 11)), 127)),
                channel=max(0, min(int(kw.get("channel", 0)), 15)),
                vocal_ratios=(vocal_cfg or {}).get("ratios", []),
                downbeats=stats.get("downbeats") or out_pm.get_downbeats(),
            )

    # Map guide beats to out_pm time for CC and unit reporting
    if guide_units:
        out_beats = out_pm.get_beats()

        def out_beat_to_time(b: float) -> float:
            idx = int(math.floor(b))
            frac = b - idx
            if idx >= len(out_beats) - 1:
                last = out_beats[-1] - out_beats[-2]
                return out_beats[-1] + (b - (len(out_beats) - 1)) * last
            return out_beats[idx] + frac * (out_beats[idx + 1] - out_beats[idx])

        guide_units_time = [(out_beat_to_time(s), out_beat_to_time(e)) for s, e in guide_units]
        guide_cc = [(out_beat_to_time(b), v) for b, v in guide_cc]
    else:
        guide_units_time = None

    chord_inst = next((i for i in out_pm.instruments if i.name == CHORD_INST_NAME), None)
    phrase_inst = next((i for i in out_pm.instruments if i.name == PHRASE_INST_NAME), None)
    downbeats_ref: Optional[List[float]]
    if stats_enabled and stats.get("downbeats"):
        downbeats_ref = stats["downbeats"]
    else:
        try:
            downbeats_ref = out_pm.get_downbeats()
        except Exception:
            downbeats_ref = None

    finalize_phrase_track(
        out_pm,
        args,
        stats if stats_enabled else None,
        mapping,
        section_lfo=section_lfo_obj,
        lfo_targets=tuple(lfo_apply),
        downbeats=downbeats_ref,
        guide_units=guide_units,
        guide_units_time=guide_units_time,
        guide_notes=guide_notes,
        rest_ratios=rest_ratios,
        onset_counts=onset_counts,
        chord_inst=chord_inst,
        phrase_inst=phrase_inst,
        beat_to_time=None,
        time_to_beat=None,
        pulse_subdiv_beats=pulse_beats,
        phrase_vel=int(mapping.get("phrase_velocity", 96)),
        phrase_merge_gap=phrase_merge_gap,
        release_sec=phrase_release_ms / 1000.0,
        min_phrase_len_sec=min_phrase_len_ms / 1000.0,
        stop_min_gap_beats=args.stop_min_gap_beats,
        stop_velocity=args.stop_velocity,
        damp_dst=damp_dst,
        damp_cc_num=damp_cc_num,
        guide_cc=guide_cc,
        bpm=bpm,
        section_overrides=section_overrides,
        fill_map=None,
        rest_silence_send_stop=False,
        quantize_strength=0.0,
        write_markers=False,
        section_labels=(
            (stats.get("section_labels") or stats.get("sections")) if stats_enabled else None
        ),
        section_default=args.section_default,
        chord_merge_gap=mapping.get("chord_merge_gap", 0.01),
        clone_meta_only=clone_meta_only,
        meta_src="cli",
        chords=chords,
    )

    if args.dry_run:
        phrase_inst = None
        for inst in out_pm.instruments:
            if inst.name == PHRASE_INST_NAME:
                phrase_inst = inst
                break
        bar_pulses = stats.get("bar_pulses", {}) or {}
        B = len(bar_pulses)
        P = sum(len(p) for p in bar_pulses.values())
        T = len(phrase_inst.notes) if phrase_inst else 0
        logging.info("bars=%d pulses(theoretical)=%d triggers(emitted)=%d", B, P, T)
        logging.info(
            "phrase_hold=%s phrase_merge_gap=%.3f chord_merge_gap=%.3f phrase_release_ms=%.1f min_phrase_len_ms=%.1f",
            mapping.get("phrase_hold"),
            mapping.get("phrase_merge_gap"),
            mapping.get("chord_merge_gap"),
            mapping.get("phrase_release_ms"),
            mapping.get("min_phrase_len_ms"),
        )
        if stats.get("cycle_disabled"):
            logging.info("cycle disabled; using fixed phrase_note=%d", mapping.get("phrase_note"))
        if stats.get("meters"):
            meters = [(float(t), n, d) for t, n, d in stats["meters"]]
            if stats.get("estimated_4_4"):
                logging.info("meter_map=%s (estimated 4/4 grid)", meters)
            else:
                logging.info("meter_map=%s", meters)
        if mapping.get("cycle_phrase_notes"):
            example = [
                stats["bar_phrase_notes"].get(i) for i in range(min(4, stats.get("bar_count", 0)))
            ]
            logging.info("cycle_mode=%s notes=%s", cycle_mode, example)
        if mapping.get("chord_input_range"):
            logging.info(
                "chord_input_range=%s first_triads=%s",
                mapping.get("chord_input_range"),
                stats.get("triads", [])[:2],
            )
        for i in range(min(4, stats.get("bar_count", 0))):
            pn = stats["bar_phrase_notes"].get(i, mapping.get("phrase_note"))
            prev = stats["bar_phrase_notes"].get(i - 1) if i > 0 else None
            pulses = bar_pulses.get(i, [])
            vels = stats["bar_velocities"].get(i, [])
            if str(mapping.get("phrase_hold")) != "off" and phrase_inst is not None:
                bar_start = stats["downbeats"][i]
                bar_end = (
                    stats["downbeats"][i + 1]
                    if i + 1 < len(stats["downbeats"])
                    else out_pm.get_end_time()
                )
                trig = sum(1 for n in phrase_inst.notes if bar_start <= n.start < bar_end)
                logging.info(
                    "bar %d | phrase %s->%s | triggers %d | vel %s", i, prev, pn, trig, vels
                )
            else:
                logging.info(
                    "bar %d | phrase %s->%s | pulses %d | vel %s", i, prev, pn, len(pulses), vels
                )
        if args.verbose and phrase_inst:
            logging.debug("bar note len_ms vel")
            for n in phrase_inst.notes:
                bar_idx = max(0, bisect.bisect_right(stats["downbeats"], n.start) - 1)
                if bar_idx >= 10:
                    break
                logging.debug(
                    "%3d %4d %7.1f %3d", bar_idx, n.pitch, (n.end - n.start) * 1000.0, n.velocity
                )
        if stats.get("guide_keys"):
            logging.info(
                "guide_keys=%s guide_index=%s",
                stats.get("guide_keys"),
                "beat" if args.guide_quant == "beat" else "bar",
            )
        if stats.get("guide_sample"):
            logging.info("guide_sample=%s", stats.get("guide_sample"))
        if stats.get("auto_fill"):
            logging.info("auto_fill=%s", stats.get("auto_fill"))
        if stats.get("rest_silence") is not None:
            logging.info("rest_silence=%s bars", stats.get("rest_silence"))
        if stats.get("damp_stats"):
            logging.info("damp_cc=%s", stats.get("damp_stats"))
        if args.verbose and bar_pulses:
            for b_idx in sorted(bar_pulses.keys()):
                logging.info("bar %d pulses %s", b_idx, bar_pulses[b_idx])
        globals()["build_sparkle_midi"] = _BUILD_SPARKLE_MIDI_IMPL
        return

    _sanitize_midi_for_mido(out_pm)
    out_pm.write(args.out)
    logging.info("Wrote %s", args.out)
    globals()["build_sparkle_midi"] = _BUILD_SPARKLE_MIDI_IMPL
def _parse_chords_ts_hint(s: Optional[str]) -> Optional[List[Tuple[float, int, int]]]:
    if not s:
        return None
    out: List[Tuple[float, int, int]] = []
    tokens: List[str] = []
    text = s.strip()
    if text.startswith("["):
        try:
            parsed = json.loads(text)
        except Exception as exc:
            logging.warning("--chords-ts hint JSON parse failed: %s", exc)
            return None
        if isinstance(parsed, list):
            for item in parsed:
                if isinstance(item, str):
                    tokens.append(item.strip())
                else:
                    logging.warning("--chords-ts hint ignoring non-string entry %r", item)
        else:
            logging.warning("--chords-ts hint JSON must be array of strings")
            return None
    else:
        tokens = [tok.strip() for tok in text.split(",") if tok.strip()]

    for tok in tokens:
        if not tok:
            continue
        if "@" in tok:
            sig, at = tok.split("@", 1)
            try:
                t = float(at.strip())
            except Exception as exc:
                logging.warning("--chords-ts hint ignoring %r (%s)", tok, exc)
                continue
        else:
            sig, t = tok, 0.0
        if "/" not in sig:
            logging.warning("--chords-ts hint token %r missing '/'", tok)
            continue
        num_str, den_str = sig.split("/", 1)
        try:
            num = int(num_str.strip())
            den = int(den_str.strip())
        except Exception as exc:
            logging.warning("--chords-ts hint ignoring %r (%s)", tok, exc)
            continue
        out.append((float(t), num, den))
    # sort by start time
    out.sort(key=lambda x: x[0])
    return out


if __name__ == "__main__":
    main()<|MERGE_RESOLUTION|>--- conflicted
+++ resolved
@@ -1019,38 +1019,34 @@
             bar_beats = _beats_per_bar(num, den)
             if bar_beats <= 0:
                 continue
-<<<<<<< HEAD
-            cur = max(downbeats_beats[-1], seg_start_b)
-            if cur < seg_start_b + EPS:
-                cur = seg_start_b
+            cur = max(downbeats_beats[-1], start_b)
+            if cur < start_b + EPS:
+                cur = start_b
             else:
-                offset = math.fmod(cur - seg_start_b, bar_beats)
+                offset = math.fmod(cur - start_b, bar_beats)
                 if offset < 0:
                     offset += bar_beats
                 if offset > EPS:
                     cur += bar_beats - offset
-            while cur < seg_end_b - EPS:
+
+            while cur < end_b - EPS:
                 if abs(cur - downbeats_beats[-1]) > EPS:
                     downbeats_beats.append(cur)
                 cur += bar_beats
-            if downbeats_beats[-1] < seg_end_b - EPS:
-                downbeats_beats.append(seg_end_b)
+
+            # ensure segment boundary is present exactly once
+            if downbeats_beats[-1] < end_b - EPS:
+                downbeats_beats.append(end_b)
             else:
-                downbeats_beats[-1] = seg_end_b
+                downbeats_beats[-1] = end_b
+
+        # convert beats → seconds with EPS de-dup
         downbeats = []
         for beat_val in downbeats_beats:
             t = beat_to_time(beat_val)
             if not downbeats or abs(t - downbeats[-1]) > EPS:
                 downbeats.append(t)
-=======
-            bar = start_b
-            while bar < end_b - EPS:
-                downbeats.append(beat_to_time(bar))
-                bar += bar_beats
-            boundary = float(next_t)
-            if not downbeats or abs(boundary - downbeats[-1]) > EPS:
-                downbeats.append(boundary)
->>>>>>> 9b5d5215
+
         if not downbeats:
             downbeats = [beat_to_time(meter_entries[0][0]), float(end_t)]
 
@@ -5979,72 +5975,60 @@
             num, den = get_meter_at(meter_map, start, times=meter_times)
             sb = time_to_beat(start)
             eb = time_to_beat(next_start)
-<<<<<<< HEAD
-            bar_len_beats = _beats_per_bar(num, den) if den else 0.0
-            total = max(1, pulses_per_bar(num, den, pulse_subdiv_beats))
-            if bar_len_beats <= 0.0 or total <= 0 or eb <= sb:
-                pulse = (0.0, float(start))
-=======
-            bar_beats_actual = eb - sb
-            bar_beats_nominal = num * (4.0 / den) if den else 0.0
-            total = max(1, pulses_per_bar(num, den, pulse_subdiv_beats))
-            if bar_beats_nominal <= 0.0 or total <= 0 or bar_beats_actual <= 0.0:
-                pulse = (float(sb), float(beat_to_time(sb)))
->>>>>>> 9b5d5215
-                grid_list = [pulse]
-                bar_grid[i] = grid_list
-                bar_pulses_dict[i] = list(grid_list)
-                continue
-<<<<<<< HEAD
-            offsets = [k * pulse_subdiv_beats for k in range(total)]
-=======
-            if bar_beats_actual > 0.0 and math.isclose(
-                bar_beats_actual,
-                bar_beats_nominal,
-                rel_tol=1e-6,
-                abs_tol=1e-9,
-            ):
-                end_beat = sb + bar_beats_actual
-            else:
-                end_beat = sb + bar_beats_nominal
-            step = pulse_subdiv_beats if pulse_subdiv_beats > 0 else bar_beats_nominal / total
->>>>>>> 9b5d5215
-            grid: List[Tuple[float, float]] = []
-            for k, off in enumerate(offsets):
-                beat_pos = sb + off
-                if beat_pos > eb + EPS:
-                    break
-                t_pos = beat_to_time(beat_pos)
-                if t_pos >= next_start - EPS:
-                    break
-                swing_off = 0.0
-                if swing > 0.0 and math.isclose(pulse_subdiv_beats, swing_unit_beats, abs_tol=EPS):
-                    swing_step = swing * pulse_subdiv_beats
-                    if swing_shape == "offbeat":
-                        if k % 2 == 1:
-                            swing_off = swing_step
-                    elif swing_shape == "even":
-                        if k % 2 == 1:
-                            swing_off = -swing_step
-                    else:
-                        if k % 3 == 1:
-<<<<<<< HEAD
-                            swing_off = swing_step
-                beat_val = sb + off + swing_off
-                beat_val = clip_to_bar(beat_val, sb, sb + bar_len_beats)
-                time_val = beat_to_time(beat_val)
-                grid.append((float(beat_val - sb), float(time_val)))
-=======
-                            shift = swing_step
-                    pos += shift
-                pos = clip_to_bar(pos, sb, end_beat)
-                grid.append((float(pos), float(beat_to_time(pos))))
->>>>>>> 9b5d5215
-            if not grid:
-                grid = [(0.0, float(start))]
-            grid_list = list(grid)
-            bar_grid[i] = grid_list
-            bar_pulses_dict[i] = list(grid_list)
+# --- resolved begin ---
+bar_len_beats = _beats_per_bar(num, den) if den else 0.0
+total = max(1, pulses_per_bar(num, den, pulse_subdiv_beats))
+
+# 不正状態（拍数0、小節長不明、範囲逆転）はフォールバック
+if bar_len_beats <= 0.0 or total <= 0 or eb <= sb:
+    pulse = (0.0, float(start))  # (小節内オフセット=0.0, 絶対時刻)
+    grid_list = [pulse]
+    bar_grid[i] = grid_list
+    bar_pulses_dict[i] = list(grid_list)
+    continue
+
+# 小節ごとに位相0から刻む（0, subdiv, 2*subdiv, ...）
+offsets: List[float] = [k * pulse_subdiv_beats for k in range(total)]
+
+grid: List[Tuple[float, float]] = []
+for k, off in enumerate(offsets):
+    beat_pos = sb + off
+    if beat_pos > eb + EPS:
+        break
+    t_pos = beat_to_time(beat_pos)
+    if t_pos >= next_start - EPS:
+        break
+
+    # スウィング適用（小節内位相に対してのみ）
+    swing_off = 0.0
+    if swing > 0.0 and math.isclose(pulse_subdiv_beats, swing_unit_beats, abs_tol=EPS):
+        swing_step = swing * pulse_subdiv_beats
+        if swing_shape == "offbeat":
+            if k % 2 == 1:
+                swing_off = swing_step
+        elif swing_shape == "even":
+            if k % 2 == 1:
+                swing_off = -swing_step
+        else:
+            # e.g., shuffle/triple feel: 0,1,2 のうち 1 に寄せるなど
+            if k % 3 == 1:
+                swing_off = swing_step
+
+    # 小節頭からのオフセットで位相リセット、かつ小節境界にクリップ
+    beat_val = sb + off + swing_off
+    beat_val = clip_to_bar(beat_val, sb, sb + bar_len_beats)
+
+    time_val = beat_to_time(beat_val)
+    # gridは (小節内オフセット[beat], 絶対時刻[sec]) で保持
+    grid.append((float(beat_val - sb), float(time_val)))
+
+if not grid:
+    grid = [(0.0, float(start))]
+
+grid_list = list(grid)
+bar_grid[i] = grid_list
+bar_pulses_dict[i] = list(grid_list)
+# --- resolved end ---
 
     # Velocity curve helper
     bar_progress: Dict[int, int] = {}
