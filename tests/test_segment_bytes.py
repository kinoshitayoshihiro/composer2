import importlib
import io
import sys
from types import ModuleType
from pathlib import Path


def _stub_torch() -> None:
    if importlib.util.find_spec("torch") is not None:
        return

    import numpy as np

    torch = ModuleType("torch")

    class Tensor(np.ndarray):  # type: ignore[misc]
        def __new__(cls, data):
            return np.asarray(data).view(cls)

        def unsqueeze(self, dim: int = 0) -> "Tensor":
            return Tensor(np.expand_dims(self, dim))

        def clamp(self, max: int | None = None) -> "Tensor":
            out = np.minimum(self, max) if max is not None else self
            return Tensor(out)

    torch.Tensor = Tensor
    torch.tensor = lambda data, dtype=None: Tensor(data)
    torch.arange = lambda n, dtype=None: Tensor(np.arange(n))
    torch.ones = lambda *shape, dtype=None: Tensor(np.ones(shape, dtype=float))
    torch.float32 = np.float32
    torch.long = np.int64
    torch.bool = np.bool_

    class NoGrad:
        def __enter__(self) -> None:  # pragma: no cover - stub
            pass

        def __exit__(self, *exc: object) -> None:  # pragma: no cover - stub
            pass

    torch.no_grad = NoGrad
    torch.sigmoid = lambda x: Tensor(1 / (1 + np.exp(-x)))

    nn = ModuleType("torch.nn")
    nn.Module = object
    torch.nn = nn
    utils = ModuleType("torch.utils")
    data = ModuleType("torch.utils.data")
    data.DataLoader = object
    data.Dataset = object
    utils.data = data
    torch.utils = utils
    sys.modules["torch"] = torch
    sys.modules["torch.nn"] = nn
    sys.modules["torch.utils"] = utils
    sys.modules["torch.utils.data"] = data


_stub_torch()

<<<<<<< HEAD
if importlib.util.find_spec("pandas") is None:
    pd_mod = sys.modules.setdefault("pandas", ModuleType("pandas"))

    class _DF(list):
        def __init__(self, data: dict | list) -> None:
            if isinstance(data, dict):
                self._data = {k: list(v) for k, v in data.items()}
                super().__init__(self._data.get("roll", []))
            else:
                self._data = {"data": list(data)}
                super().__init__(data)

        def to_csv(self, path: str | bytes, index: bool = False) -> None:
            with open(path, "w", encoding="utf-8") as f:
                cols = list(self._data.keys())
                f.write(",".join(cols) + "\n")
                for row in zip(*(self._data[c] for c in cols)):
                    f.write(",".join(map(str, row)) + "\n")

    def _df_from_dict(data: dict | list) -> _DF:
        return _DF(data)

    def _read_csv(path: str | bytes) -> _DF:
        with open(path, encoding="utf-8") as f:
            lines = [line.strip() for line in f if line.strip()]
        if not lines:
            return _DF({})
        headers = lines[0].split(",")
        cols = {h: [] for h in headers}
        for line in lines[1:]:
            for h, val in zip(headers, line.split(",")):
                try:
                    cols[h].append(int(val))
                except ValueError:
                    try:
                        cols[h].append(float(val))
                    except ValueError:
                        cols[h].append(val)
        return _DF(cols)

    pd_mod.DataFrame = _df_from_dict  # type: ignore[attr-defined]
    pd_mod.read_csv = _read_csv  # type: ignore[attr-defined]
else:  # pragma: no cover - use real pandas when available
    import pandas as pd_mod

    class _DF(pd_mod.DataFrame):  # type: ignore[misc]
        pass
=======

def _stub_pandas() -> None:
    if importlib.util.find_spec("pandas") is not None:
        return

    pd_mod = ModuleType("pandas")

    class _Series(list):
        def clip(self, lower: float, upper: float):
            return _Series([max(lower, min(upper, x)) for x in self])

        def fillna(self, val: float | int):
            return _Series([val if v in {None, ""} else v for v in self])

        def astype(self, typ: type):
            return _Series([typ(v) for v in self])

        def to_numpy(self):
            import numpy as np

            return np.array(self)

    class _DF:
        def __init__(self, data: dict[str, list]):
            self._data = {k: list(v) for k, v in data.items()}

        def __len__(self) -> int:
            return len(next(iter(self._data.values()), []))

        def __iter__(self):
            first = next(iter(self._data.values()), [])
            return iter(first)

        def __getitem__(self, key: str) -> _Series:
            return _Series(self._data[key])

        def __setitem__(self, key: str, val: list) -> None:
            self._data[key] = list(val)

        def to_csv(self, path: Path | str, index: bool = False) -> None:
            import csv

            keys = list(self._data.keys())
            with open(path, "w", newline="") as f:
                writer = csv.writer(f)
                writer.writerow(keys)
                for row in zip(*[self._data[k] for k in keys]):
                    writer.writerow(row)

        @staticmethod
        def read_csv(path: Path | str) -> "_DF":
            import csv

            with open(path, newline="") as f:
                reader = csv.DictReader(f)
                data: dict[str, list] = {k: [] for k in reader.fieldnames or []}
                for row in reader:
                    for k in data:
                        val = row.get(k, "")
                        try:
                            num = float(val)
                            val = int(num) if num.is_integer() else num
                        except Exception:
                            pass
                        data[k].append(val)
            return _DF(data)

        def groupby(self, key: str):
            from collections import defaultdict

            groups: dict[float | int | str, dict[str, list]] = defaultdict(
                lambda: {k: [] for k in self._data}
            )
            for i, val in enumerate(self._data[key]):
                for k in self._data:
                    groups[val][k].append(self._data[k][i])
            return [(k, _DF(v)) for k, v in groups.items()]

        def sort_values(self, key: str) -> "_DF":
            idx = sorted(range(len(self)), key=lambda i: self._data[key][i])
            for k in self._data:
                self._data[k] = [self._data[k][i] for i in idx]
            return self

        def itertuples(self):
            from collections import namedtuple

            Row = namedtuple("Row", self._data.keys())
            for i in range(len(self)):
                yield Row(**{k: self._data[k][i] for k in self._data})

    pd_mod.DataFrame = lambda data: _DF(data)
    pd_mod.read_csv = _DF.read_csv
    sys.modules["pandas"] = pd_mod


_stub_pandas()
>>>>>>> 12cd972b
sk_mod = ModuleType("sklearn.metrics")
sk_mod.f1_score = lambda *_a, **_k: 1.0  # type: ignore[assignment]
sys.modules.setdefault("sklearn", ModuleType("sklearn"))
sys.modules["sklearn.metrics"] = sk_mod

from scripts.segment_phrase import segment_bytes  # noqa: E402


class DummyModel:
    def __call__(self, feats: dict, mask: object) -> list[list[float]]:
        import torch

        n = len(feats["pitch_class"][0])
        return torch.tensor([[0.1 * i for i in range(1, n + 1)]])


def _stub_miditoolkit() -> None:
    mt = ModuleType("miditoolkit")

    class Note:
        def __init__(self, pitch: int, start: float, end: float) -> None:
            self.pitch = pitch
            self.start = start
            self.end = end
            self.velocity = 64

    class Instrument:
        def __init__(self) -> None:
            self.notes = [
                Note(60, 0.0, 0.5),
                Note(62, 0.5, 1.0),
                Note(64, 1.0, 1.5),
            ]

    class MidiFile:
        def __init__(self, file) -> None:  # pragma: no cover - stub
            self.instruments = [Instrument()]

    mt.MidiFile = MidiFile
    sys.modules["miditoolkit"] = mt


def _stub_pretty_midi() -> None:
    """Install a lightweight ``pretty_midi`` stub if the real package is missing."""

    try:  # use the real package when available
        import pretty_midi as _pm  # noqa: F401
        if _pm.__class__.__name__ != "_dummy_module":
            return
    except Exception:  # pragma: no cover - optional dependency
        pass

    pm = ModuleType("pretty_midi")

    class PrettyMIDI:
        def __init__(self, _file=None, *, initial_tempo=120) -> None:  # pragma: no cover - stub
            self.instruments = []
            self.initial_tempo = initial_tempo

        def write(self, _f) -> None:  # pragma: no cover - stub
            pass

        def get_piano_roll(self, fs: int = 24):  # pragma: no cover - stub
            import numpy as np

            return np.ones((1, 4))

    class Instrument(list):
        def __init__(self, program: int = 0, is_drum: bool = False) -> None:  # pragma: no cover - stub
            super().__init__()
            self.program = program
            self.is_drum = is_drum

    class Note:
        def __init__(self, velocity: int, pitch: int, start: float, end: float) -> None:  # pragma: no cover - stub
            self.velocity = velocity
            self.pitch = pitch
            self.start = start
            self.end = end

    pm.PrettyMIDI = PrettyMIDI
    pm.Instrument = Instrument
    pm.Note = Note
    sys.modules["pretty_midi"] = pm


def _stub_streamlit() -> None:
    st = ModuleType("streamlit")
    st.sidebar = ModuleType("sidebar")
    st.sidebar.selectbox = lambda *a, **k: "transformer"
    st.sidebar.slider = lambda *a, **k: 0.5
    st.sidebar.button = lambda *a, **k: False
    st.file_uploader = lambda *a, **k: None
    st.title = lambda *a, **k: None
    st.json = lambda *a, **k: None
    st.line_chart = lambda *a, **k: None
    st.warning = lambda *a, **k: None
    st.session_state = {}
    sys.modules["streamlit"] = st


_stub_miditoolkit()
_stub_pretty_midi()
_stub_streamlit()

MIDI = bytes.fromhex("4d54686400000006000100010060" "4d54726b0000000400ff2f00")


def test_segment_bytes_schema() -> None:
    model = DummyModel()
    res = segment_bytes(MIDI, model, 0.0)
    assert res and isinstance(res[0][0], int) and isinstance(res[0][1], float)


def test_piano_roll_stub() -> None:

    mod = importlib.import_module("streamlit_app.phrase_gui")
    pm = mod.pretty_midi.PrettyMIDI(io.BytesIO(MIDI))
    roll = pm.get_piano_roll(fs=24).sum(axis=0)
    df = mod.pd.DataFrame({"roll": roll})
    assert hasattr(df, "__iter__") and len(df) == 4<|MERGE_RESOLUTION|>--- conflicted
+++ resolved
@@ -59,55 +59,6 @@
 
 _stub_torch()
 
-<<<<<<< HEAD
-if importlib.util.find_spec("pandas") is None:
-    pd_mod = sys.modules.setdefault("pandas", ModuleType("pandas"))
-
-    class _DF(list):
-        def __init__(self, data: dict | list) -> None:
-            if isinstance(data, dict):
-                self._data = {k: list(v) for k, v in data.items()}
-                super().__init__(self._data.get("roll", []))
-            else:
-                self._data = {"data": list(data)}
-                super().__init__(data)
-
-        def to_csv(self, path: str | bytes, index: bool = False) -> None:
-            with open(path, "w", encoding="utf-8") as f:
-                cols = list(self._data.keys())
-                f.write(",".join(cols) + "\n")
-                for row in zip(*(self._data[c] for c in cols)):
-                    f.write(",".join(map(str, row)) + "\n")
-
-    def _df_from_dict(data: dict | list) -> _DF:
-        return _DF(data)
-
-    def _read_csv(path: str | bytes) -> _DF:
-        with open(path, encoding="utf-8") as f:
-            lines = [line.strip() for line in f if line.strip()]
-        if not lines:
-            return _DF({})
-        headers = lines[0].split(",")
-        cols = {h: [] for h in headers}
-        for line in lines[1:]:
-            for h, val in zip(headers, line.split(",")):
-                try:
-                    cols[h].append(int(val))
-                except ValueError:
-                    try:
-                        cols[h].append(float(val))
-                    except ValueError:
-                        cols[h].append(val)
-        return _DF(cols)
-
-    pd_mod.DataFrame = _df_from_dict  # type: ignore[attr-defined]
-    pd_mod.read_csv = _read_csv  # type: ignore[attr-defined]
-else:  # pragma: no cover - use real pandas when available
-    import pandas as pd_mod
-
-    class _DF(pd_mod.DataFrame):  # type: ignore[misc]
-        pass
-=======
 
 def _stub_pandas() -> None:
     if importlib.util.find_spec("pandas") is not None:
@@ -205,7 +156,6 @@
 
 
 _stub_pandas()
->>>>>>> 12cd972b
 sk_mod = ModuleType("sklearn.metrics")
 sk_mod.f1_score = lambda *_a, **_k: 1.0  # type: ignore[assignment]
 sys.modules.setdefault("sklearn", ModuleType("sklearn"))
