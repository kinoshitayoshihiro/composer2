"""Improved n-gram drum groove sampler.

This module implements a memory efficient n-gram model for drum loop
generation. Contexts are hashed using 64-bit Blake2b and frequency counts are
stored in ``numpy`` arrays.  A coarse resolution option groups intra-bar
positions into four buckets.

Set ``SPARKLE_DETERMINISTIC=1`` to force deterministic RNG defaults when
sampling without an explicit seed.
"""

from __future__ import annotations

try:
    from . import pretty_midi_compat as _pmc  # ensure patching side effects
except Exception:  # pragma: no cover - best effort
    pass

import gc
import hashlib
import json
import logging
import math
import os
import pickle
import random
import re
import sys
import time
from collections.abc import Iterable
from dataclasses import dataclass
from functools import lru_cache
from pathlib import Path
from random import Random
from typing import Any

# Module-level logger for concise log control
logger = logging.getLogger(__name__)

_LEGACY_WARNED: set[str] = set()


def _warn_ignored(name: str) -> None:
    """Emit a one-time warning when an ignored legacy argument is seen."""

    if name not in _LEGACY_WARNED:
        logger.warning("ignored legacy arg: %s", name)
        _LEGACY_WARNED.add(name)

OHH_CHOKE_DEFAULT = 0.3

# Optional YAML (not strictly required by this module, but kept for compat)
try:  # pragma: no cover - optional dependency
    import yaml  # type: ignore
except Exception:  # pragma: no cover

    class _DummyYAML:
        @staticmethod
        def safe_load(stream):
            return {}

    yaml = _DummyYAML()  # type: ignore

# Numpy is effectively required
import numpy as np

NDArray = np.ndarray

# Process-wide RNG for deterministic sampling
_SPARKLE_DETERMINISTIC = os.getenv("SPARKLE_DETERMINISTIC") == "1"
_RNG: random.Random = random.Random(0) if _SPARKLE_DETERMINISTIC else random.Random()


def set_random_state(seed: int | None) -> None:
    """Seed the module-level RNG used for sampling."""

    global _RNG
    _RNG = random.Random(seed)


try:  # pragma: no cover - optional dependency
    import pretty_midi  # type: ignore
except Exception:  # pragma: no cover
    pretty_midi = None  # type: ignore

# pretty_midi がある環境では get_tempo_changes を (times, bpms) に矯正する
try:  # pragma: no cover - optional dependency
    from . import pretty_midi_compat as _pmc  # noqa: F401
except Exception:  # pragma: no cover
    pass
import tempfile

# Optional mido — required for training path below
try:  # pragma: no cover - optional dependency
    import mido  # type: ignore
except Exception:  # pragma: no cover
    mido = None  # type: ignore

# Optional joblib for parallel loading
try:  # pragma: no cover - optional dependency
    from joblib import Parallel, delayed  # type: ignore
except Exception:  # pragma: no cover

    class Parallel:  # type: ignore
        def __init__(self, n_jobs: int = 1, **kwargs):
            self.n_jobs = n_jobs

        def __call__(self, tasks):
            return [t() for t in tasks]

    def delayed(fn):  # type: ignore
        def _wrap(*args, **kwargs):
            return lambda: fn(*args, **kwargs)

        return _wrap


try:  # pragma: no cover - optional during lightweight testing
    from .aux_vocab import AuxVocab
except Exception:  # pragma: no cover

    class AuxVocab:  # type: ignore
        def __init__(self, *a, **k):
            self.id_to_str: list[str] = []

        def encode(self, data):
            return 0


try:  # pragma: no cover - optional dependency
    from tqdm import tqdm  # noqa: E402
except Exception:  # pragma: no cover

    def tqdm(x, **k):
        return x


try:  # pragma: no cover - optional dependency
    import psutil  # type: ignore
except Exception:  # pragma: no cover
    psutil = None  # type: ignore

try:  # pragma: no cover - optional dependency
    import cuckoopy  # type: ignore

    _HAS_CUCKOO = True
except Exception:  # pragma: no cover
    _HAS_CUCKOO = False

from utilities.loop_ingest import load_meta  # noqa: E402

from .conditioning import (
    apply_feel_bias,
    apply_kick_pattern_bias,
    apply_style_bias,
    apply_velocity_bias,
)
from .gm_perc_map import label_to_number, normalize_label
from .hash_utils import hash_ctx
from .ngram_store import BaseNGramStore, MemoryNGramStore, SQLiteNGramStore

try:  # pragma: no cover - optional dependency
    from utilities.pretty_midi_safe import pm_to_mido  # noqa: E402
except Exception:  # pragma: no cover

    def pm_to_mido(pm):  # type: ignore
        class _Msg:
            def __init__(self, time: int):
                self.time = time
                self.type = "note"
                self.numerator = 4
                self.denominator = 4

        class _Midi:
            ticks_per_beat = 480
            tracks = [[_Msg(480 * 4)]]

        return _Midi()


# Salt for deterministic hashing across runs
HASH_SALT = b"composer2_groove_v2"


def _ensure_tempo(pm: pretty_midi.PrettyMIDI, default_bpm: float = 120.0) -> pretty_midi.PrettyMIDI:
    """Ensure ``pm`` has an initial tempo.

    PrettyMIDI's own tempo information is consulted first.  If no tempo is
    present, the MIDI data is searched for a ``set_tempo`` meta message via
    :mod:`mido`.  When still missing, a default tempo is injected by writing to
    a temporary MIDI file and reloading it.  ``_ensure_tempo.injected`` records
    whether a tempo was inserted.
    """

    injected = False
    _times, tempi = pm.get_tempo_changes()
    if len(tempi):
        _ensure_tempo.injected = False  # type: ignore[attr-defined]
        return pm
    if mido is None:  # pragma: no cover - dependency is required for injection
        _ensure_tempo.injected = False  # type: ignore[attr-defined]
        return pm
    try:
        midi = pm_to_mido(pm)
    except Exception as e:  # pragma: no cover - failed conversion
        logger.debug("pm_to_mido failed: %s", e)
        _ensure_tempo.injected = False  # type: ignore[attr-defined]
        return pm
    for track in midi.tracks:
        for msg in track:
            if msg.type == "set_tempo":
                _ensure_tempo.injected = False  # type: ignore[attr-defined]
                return pm
    msg = mido.MetaMessage("set_tempo", tempo=mido.bpm2tempo(default_bpm), time=0)
    midi.tracks[0].insert(0, msg)
    tmp = tempfile.NamedTemporaryFile(suffix=".mid", delete=False)
    try:
        tmp.close()
        midi.save(tmp.name)
        pm = pretty_midi.PrettyMIDI(tmp.name)
        injected = True
    except Exception as e:  # pragma: no cover
        logger.debug("PrettyMIDI tempo injection failed: %s", e)
    finally:
        try:
            os.unlink(tmp.name)
        except OSError:  # pragma: no cover - best effort cleanup
            pass
    _ensure_tempo.injected = injected  # type: ignore[attr-defined]
    return pm


try:
    from .groove_sampler import _PITCH_TO_LABEL, infer_resolution
except ImportError:  # fallback when executed as a script
    import os as _os

    sys.path.insert(0, _os.path.abspath(_os.path.join(_os.path.dirname(__file__), "..")))
    from utilities.groove_sampler import _PITCH_TO_LABEL, infer_resolution

State = tuple[int, int, str]
"""Model state encoded as ``(bar_mod2, bin_in_bar, drum_label)``."""

FreqTable = dict[int, NDArray]
"""Mapping from hashed context to next-state count array."""


@dataclass
class NGramModel:
    """Container for the hashed n-gram model."""

    n: int
    resolution: int
    resolution_coarse: int
    state_to_idx: dict[State, int]
    idx_to_state: list[State]
    freq: list[FreqTable]
    bucket_freq: dict[int, np.ndarray]
    ctx_maps: list[dict[int, int]]
    prob_paths: list[str] | None = None
    prob: list[np.ndarray] | None = None
    aux_vocab: AuxVocab | None = None
    version: int = 2
    file_weights: list[float] | None = None
    files_scanned: int = 0
    files_skipped: int = 0
    total_events: int = 0
    hash_buckets: int = 16_777_216


def _encode_state(bar_mod: int, bin_in_bar: int, label: str) -> State:
    return bar_mod, bin_in_bar, label


def _extract_aux(
    path: Path,
    *,
    aux_map: dict[str, dict[str, str]] | None = None,
    aux_key: str | None = None,
    filename_pattern: str = r"__([^-]+)-([^_]+)",
) -> dict[str, str] | None:
    """Extract auxiliary conditions for *path*.

    Priority is ``aux_map`` > ``aux_key`` > filename pattern.
    """

    if aux_map is not None and path.name in aux_map:
        return {k: str(v) for k, v in aux_map[path.name].items()}
    if aux_key is not None:
        meta = load_meta(path)
        if aux_key in meta:
            return {aux_key: str(meta[aux_key])}
    matches = dict(re.findall(filename_pattern, path.stem))
    return matches or None


def _hash64(data: bytes) -> int:
    """Return a salted 64-bit hash of *data* using Blake2b."""

    return int.from_bytes(hashlib.blake2b(data, digest_size=8, key=HASH_SALT).digest(), "little")


def _hash_ctx(ctx: Iterable[int]) -> int:
    arr = np.fromiter(ctx, dtype=np.uint32)
    return _hash64(arr.tobytes())


def bump_count(table: FreqTable, key: int, tok: int, vocab_size: int) -> None:
    """Increment count for ``(key, tok)`` in ``table``."""

    arr = table.get(key)
    if arr is None:
        arr = np.zeros(vocab_size, dtype=np.uint32)
        table[key] = arr
    arr[tok] += 1


class MemmapNGramStore:
    """Disk-backed n-gram store using numpy.memmap shards."""

    def __init__(
        self,
        path: Path,
        n_orders: int,
        vocab_size: int,
        hash_buckets: int,
        dtype: str = "uint32",
        mode: str = "w+",
    ) -> None:
        self.path = Path(path)
        self.path.mkdir(parents=True, exist_ok=True)
        self.n_orders = n_orders
        self.vocab_size = vocab_size
        self.hash_buckets = hash_buckets
        # dtype may be promoted during training; keep as attribute for metadata
        self.dtype = np.dtype(dtype)
        self.shard_bits = 8
        self.n_shards = 1 << self.shard_bits
        self.shard_size = hash_buckets // self.n_shards
        self.maps: list[list[np.memmap]] = []
        for order in range(n_orders):
            order_maps = []
            for shard in range(self.n_shards):
                fn = self._shard_path(order, shard)
                if fn.exists():
                    mm = np.memmap(
                        fn,
                        mode=mode,
                        dtype=self.dtype,
                        shape=(self.shard_size, vocab_size),
                    )
                else:
                    tmp = tempfile.NamedTemporaryFile(dir=self.path, delete=False)
                    try:
                        tmp.close()
                        mm = np.memmap(
                            tmp.name,
                            mode="w+",
                            dtype=self.dtype,
                            shape=(self.shard_size, vocab_size),
                        )
                        mm.flush()
                        del mm
                        gc.collect()  # ensure Windows can rename
                        os.replace(tmp.name, fn)
                    finally:
                        try:
                            os.unlink(tmp.name)
                        except OSError:
                            pass
                    mm = np.memmap(
                        fn,
                        mode=mode,
                        dtype=self.dtype,
                        shape=(self.shard_size, vocab_size),
                    )
                order_maps.append(mm)
            self.maps.append(order_maps)

    def flush(self, tables: list[FreqTable]) -> None:
        for order, table in enumerate(tables):
            for h, arr in table.items():
                bucket = h % self.hash_buckets
                shard = bucket & (self.n_shards - 1)
                idx = bucket >> self.shard_bits
                mm = self.maps[order][shard]
                max_val = np.iinfo(mm.dtype).max
                if np.any(mm[idx] > max_val - arr):
                    self._promote(order, shard)
                    mm = self.maps[order][shard]
                mm[idx] = (mm[idx] + arr).astype(mm.dtype)
        for order_maps in self.maps:
            for mm in order_maps:
                mm.flush()

    def merge(self) -> list[FreqTable]:
        result: list[FreqTable] = [dict() for _ in range(self.n_orders)]
        for order in range(self.n_orders):
            for shard in range(self.n_shards):
                mm = self.maps[order][shard]
                for idx in range(self.shard_size):
                    arr = np.array(mm[idx], dtype=mm.dtype)
                    if arr.any():
                        bucket = (idx << self.shard_bits) | shard
                        result[order][bucket] = arr
        return result

    def _shard_path(self, order: int, shard: int) -> Path:
        return self.path / f"o{order}_{shard}.npy"

    def _promote(self, order: int, shard: int) -> None:
        """Promote a shard to uint64 when uint32 would overflow."""
        old_path = self._shard_path(order, shard)
        old_mm = self.maps[order][shard]
        shape = old_mm.shape
        old_mm.flush()
        del old_mm
        gc.collect()
        tmp = tempfile.NamedTemporaryFile(dir=self.path, delete=False)
        try:
            tmp.close()
            new_mm = np.memmap(tmp.name, mode="w+", dtype=np.uint64, shape=shape)
            data = np.memmap(old_path, mode="r", dtype=np.uint32, shape=shape)
            new_mm[:] = data[:]
            new_mm.flush()
            del new_mm, data
            gc.collect()
            os.replace(tmp.name, old_path)
            self.maps[order][shard] = np.memmap(old_path, mode="r+", dtype=np.uint64, shape=shape)
        finally:
            try:
                os.unlink(tmp.name)
            except OSError:
                pass

    def write_meta(self) -> None:
        dtype = (
            "u64" if any(mm.dtype == np.uint64 for order in self.maps for mm in order) else "u32"
        )
        meta = {"schema_version": 2, "dtype": dtype}
        (self.path / "meta.json").write_text(json.dumps(meta))


def convert_wav_to_midi(
    path: Path, *, fixed_bpm: float | None = None
) -> pretty_midi.PrettyMIDI | None:
    """Convert a WAV file to a PrettyMIDI object containing a single drum track
    (kick on MIDI pitch 36).  Returns ``None`` and logs a warning on failure.

    Parameters
    ----------
    path
        Audio file path.
    fixed_bpm
        If given, use this BPM instead of automatic tempo estimation.
    """
    try:
        import numpy as np
        import soundfile as sf
    except Exception as exc:  # pragma: no cover
        logger.warning("Audio-to-MIDI failed for %s: %s", path, exc)
        return None

    try:
        y, sr = sf.read(path, dtype="float32")
        if y.ndim > 1:
            y = y.mean(axis=1)

        if fixed_bpm is None:
            try:
                import librosa  # type: ignore
            except Exception as exc:  # pragma: no cover - optional dependency
                logger.warning(
                    "librosa unavailable (%s); using default 120 BPM for %s",
                    exc,
                    path,
                )
                tempo = 120.0
            else:
                try:
                    tempo, _ = librosa.beat.beat_track(y=y, sr=sr, trim=False)
                except Exception as exc:  # pragma: no cover
                    logger.warning(
                        "Tempo estimation failed for %s: %s; using default 120 BPM.",
                        path,
                        exc,
                    )
                    tempo = 120.0
                else:
                    if not np.isfinite(tempo) or tempo < 40 or tempo > 300:
                        logger.warning(
                            "Tempo %.1f BPM for %s out of range; using default 120 BPM.",
                            tempo,
                            path,
                        )
                        tempo = 120.0
                    else:
                        logger.info("Estimated tempo %.1f BPM for %s", tempo, path.name)
        else:
            tempo = float(fixed_bpm)

        threshold = 0.5 * np.percentile(np.abs(y), 95)
        min_gap = int((60 / tempo) / 4 * sr)
        onset_samples = []
        last_onset = -min_gap
        for i, val in enumerate(y):
            if val > threshold and i - last_onset >= min_gap:
                onset_samples.append(i)
                last_onset = i

        onset_times = [s / sr for s in onset_samples]

        pm = pretty_midi.PrettyMIDI(initial_tempo=tempo)
        drum = pretty_midi.Instrument(program=0, is_drum=True)
        for t in onset_times:
            note = pretty_midi.Note(
                velocity=100,
                pitch=36,  # kick
                start=float(t),
                end=float(t) + 0.10,
            )
            drum.notes.append(note)
        pm.instruments.append(drum)
        return pm
    except Exception as exc:  # pragma: no cover
        logger.warning("Audio-to-MIDI failed for %s: %s", path, exc)
        return None


def midi_to_events(
    pm: pretty_midi.PrettyMIDI,
    tempo: float,
    *,
    allow_pitched_fallback: bool = True,
) -> list[tuple[float, int]]:
    """Extract ``(beat, pitch)`` tuples prioritizing drum instruments.

    By default the function remains drum-first, only falling back to pitched
    instruments when no drum notes exist and ``allow_pitched_fallback`` is
    enabled.

    Parameters
    ----------
    pm
        Source MIDI.
    tempo
        Tempo in beats-per-minute.  If non-positive or non-finite, a warning
        is emitted and the default 120 BPM is used.
    allow_pitched_fallback
        When ``True`` (default), fall back to pitched instruments if no drum
        notes are present.  When ``False``, only drum notes are considered.
    """
    if not np.isfinite(tempo) or tempo <= 0:
        logger.warning("Non-positive tempo %.2f detected; using default 120 BPM.", tempo)
        tempo = 120.0
    sec_per_beat = 60.0 / tempo

    drum_events: list[tuple[float, int]] = []
    pitched_events: list[tuple[float, int]] = []
    for inst in pm.instruments:
        target = drum_events if inst.is_drum else pitched_events
        for n in inst.notes:
            beat = n.start / sec_per_beat
            target.append((beat, n.pitch))

    if drum_events:
        drum_events.sort(key=lambda x: x[0])
        return drum_events

    if allow_pitched_fallback:
        pitched_events.sort(key=lambda x: x[0])
        return pitched_events

    return []


def _safe_read_bpm(
    pm: pretty_midi.PrettyMIDI,
    *,
    default_bpm: float,
    fold_halves: bool,
) -> float:
    """Return a reasonable tempo for ``pm``.

    PrettyMIDI is queried first; if it fails to provide a finite positive
    tempo, the underlying :mod:`mido` object is searched for the first
    ``set_tempo`` meta message.  If all methods fail, ``default_bpm`` is
    returned.  When ``fold_halves`` is true, tempos close to a double or
    half-time interpretation are folded into common buckets (60–180 BPM).
    ``_safe_read_bpm.last_source`` records the provenance of the returned
    tempo and can be inspected by callers for logging.
    """

    bpm: float | None = None
    source = "default"


    times, bpms = pm.get_tempo_changes()
    times_seq = times.tolist() if hasattr(times, "tolist") else list(times)
    if len(bpms) and math.isfinite(bpms[0]) and bpms[0] > 0:
        bpm = float(bpms[0])
        source = "pretty_midi"
        if len(bpms) == 1:
            t0 = float(times_seq[0]) if times_seq else 0.0
            if abs(t0) <= 1e-6 and abs(bpm - float(default_bpm)) <= 1e-6:
                bpm = float(default_bpm)
                source = "default"
    elif mido is not None:  # pragma: no branch - optional dependency
        try:
            midi = pm_to_mido(pm)
            for track in midi.tracks:
                for msg in track:
                    if msg.type == "set_tempo":
                        bpm = mido.tempo2bpm(msg.tempo)
                        source = "mido"
                        break
                if bpm is not None:
                    break
        except Exception:  # pragma: no cover - failed conversion
            pass

    if bpm is None or not math.isfinite(bpm) or bpm <= 0:
        bpm = float(default_bpm)
        source = "default"

    if getattr(pm, "_composer2_injected_tempo", False):
        source = "default"

    if fold_halves:
        bpm = float(bpm)
        while bpm < 60.0:
            bpm *= 2.0
        while bpm > 180.0:
            bpm /= 2.0
        buckets = [60.0, 90.0, 120.0, 150.0, 180.0]
        tol = 0.05
        for base in buckets:
            if abs(bpm - base) / base <= tol:
                bpm = float(base)
                break

    _safe_read_bpm.last_source = source  # type: ignore[attr-defined]
    return float(bpm)


def _fold_to_range(bpm: float, lo: float, hi: float) -> float | None:
    """Fold *bpm* by factors of two into ``[lo, hi]`` if possible."""

    candidates = [bpm]
    for _ in range(2):
        candidates += [c * 2 for c in candidates] + [c / 2 for c in candidates]
    valid = [c for c in candidates if lo <= c <= hi]
    if not valid:
        return None
    return min(valid, key=lambda x: abs(x - bpm))


def _resolve_tempo(
    pm: pretty_midi.PrettyMIDI,
    *,
    tempo_policy: str,
    fallback_bpm: float,
    min_bpm: float,
    max_bpm: float,
    fold_halves: bool,
) -> tuple[float | None, str]:
    """Resolve tempo according to *tempo_policy*.

    Returns ``(bpm, reason)`` where ``bpm`` may be ``None`` when the policy is
    ``skip``. ``_resolve_tempo.last_source`` records the tempo source
    (``pretty_midi`` or ``mido``).
    """

    bpm: float | None = None
    source = "unknown"
    _times, tempi = pm.get_tempo_changes()
    if len(tempi) and math.isfinite(tempi[0]):
        bpm = float(tempi[0])
        source = "pretty_midi"
    elif mido is not None:  # pragma: no branch - optional dependency
        try:
            midi = pm_to_mido(pm)
            for track in midi.tracks:
                for msg in track:
                    if msg.type == "set_tempo":
                        bpm = mido.tempo2bpm(msg.tempo)
                        source = "mido"
                        break
                if bpm is not None:
                    break
        except Exception:  # pragma: no cover - failed conversion
            pass

    orig_bpm = bpm
    reason = "accept"
    if bpm is not None and fold_halves:
        folded = _fold_to_range(bpm, min_bpm, max_bpm)
        if folded is not None and abs(folded - bpm) > 1e-6:
            bpm = folded
            reason = "fold"

    invalid = bpm is None or not math.isfinite(bpm) or bpm <= 0 or bpm < min_bpm or bpm > max_bpm

    if invalid:
        if tempo_policy == "skip":
            _resolve_tempo.last_source = source  # type: ignore[attr-defined]
            return None, "invalid"
        if tempo_policy == "fallback":
            _resolve_tempo.last_source = "fallback"  # type: ignore[attr-defined]
            return float(fallback_bpm), f"fallback:{orig_bpm}"
        _resolve_tempo.last_source = "fallback"  # type: ignore[attr-defined]
        return float(fallback_bpm), "accept"

    _resolve_tempo.last_source = source  # type: ignore[attr-defined]
    return float(bpm), reason


def _iter_loops(root: Path, include_audio: bool = True) -> Iterable[Path]:
    """Yield loop files under *root* with minimal traversal overhead."""

    stack = [Path(root)]
    exts = {".mid", ".midi"}
    if include_audio:
        exts |= {".wav", ".wave"}
    while stack:
        directory = stack.pop()
        for entry in directory.iterdir():
            if entry.is_dir():
                stack.append(entry)
            elif entry.suffix.lower() in exts:
                yield entry
<<<<<<< HEAD

=======
>>>>>>> e02ec9f9

# 上限（大規模ディレクトリ時の探索打切り）。環境変数で調整可。
_DEFAULT_FILE_BUDGET = int(os.getenv("GROOVE_SAMPLER_FILE_BUDGET", "64"))

def train(
    loop_dir: Path,
    *,
    n: int = 4,
    auto_res: bool = False,
    coarse: bool = False,
    beats_per_bar: int | None = None,
    n_jobs: int | None = None,
    memmap_dir: Path | None = None,
    fixed_bpm: float | None = None,
    progress: bool = False,
    include_audio: bool = True,
    aux_key: str | None = None,
    tempo_policy: str = "fallback",
    fallback_bpm: float = 120.0,
    min_bpm: float = 40.0,
    max_bpm: float = 300.0,
    fold_halves: bool = False,
    tempo_verbose: bool = False,
    min_bars: float = 1.0,
    min_notes: int = 8,
    drum_only: bool = False,
    pitched_only: bool = False,
    tag_fill_from_filename: bool = True,
    exclude_fills: bool = False,
    separate_fills: bool = False,
    len_sampling: str = "sqrt",
    inject_default_tempo: float = 0.0,
    snapshot_interval: int = 0,
    counts_dtype: str = "uint32",
    hash_buckets: int = 1 << 20,
    store_backend: str = "sqlite",
    db_path: Path | None = None,
    commit_every: int = 2000,
    db_busy_timeout_ms: int = 60000,
    db_synchronous: str = "NORMAL",
    db_mmap_mb: int = 64,
    dedup_filter: str = "cuckoo" if _HAS_CUCKOO else "sqlite",
    max_ram_mb: int = 0,
    min_count: int = 2,
    prune_interval: int = 200000,
    flush_interval: int = 50000,
    train_mode: str = "stream",
    max_rows_per_shard: int = 1_000_000,
    resume: bool = False,
    aux_vocab_path: Path | None = None,
    cache_probs_memmap: bool = False,
):
    """Build a hashed n‑gram model from drum loops located in *loop_dir*."""
    if mido is None:  # pragma: no cover - dependency is missing
        raise RuntimeError(
            "mido is required for groove sampler training; install via 'pip install mido'"
        )

    relax_filters = os.getenv("TEST_RELAX_FILTERS") == "1"
    if relax_filters:
        min_bars = min(min_bars, 1.0)
        min_notes = min(min_notes, 1)
        if inject_default_tempo <= 0:
            inject_default_tempo = fallback_bpm

    if n_jobs is None:
        n_jobs = min(4, os.cpu_count() or 1)

    if memmap_dir is None:
        memmap_dir = Path(tempfile.gettempdir()) / "composer2_groove_mm"

    # 先に resume ログを読む（列挙中にスキップしたいので）
    processed_log = memmap_dir / "processed.txt"
    processed_set: set[str] = (
        set(processed_log.read_text().splitlines())
        if (resume and processed_log.exists())
        else set()
    )

    if counts_dtype in {"u32", "uint32"}:
        counts_dtype = "uint32"
    elif counts_dtype in {"u64", "uint64"}:
        counts_dtype = "uint64"
    else:
        raise ValueError("counts_dtype must be 'u32' or 'u64'")

<<<<<<< HEAD
    # 大量ファイル時も探索を O(budget) で打ち切る（resume は列挙中に反映）
    file_budget = _DEFAULT_FILE_BUDGET
    try:
        env_budget = int(os.getenv("GROOVE_SAMPLER_FILE_BUDGET", str(file_budget)))
        if env_budget > 0:
            file_budget = env_budget
    except Exception:
        pass

    paths: list[Path] = []
    for p in _iter_loops(loop_dir, include_audio):
        if resume and str(p) in processed_set:
            continue
        paths.append(p)
        if file_budget > 0 and len(paths) >= file_budget:
            break
=======
    paths = list(_iter_loops(loop_dir, include_audio))
    if n and n > 0 and len(paths) > n:
        step = max(1, len(paths) // n)
        paths = paths[::step][:n]
>>>>>>> e02ec9f9

    paths = [p for p in paths if str(p) not in processed_set]
    if aux_vocab_path and aux_vocab_path.exists():
        aux_vocab_obj = AuxVocab.from_json(aux_vocab_path)
    else:
        aux_vocab_obj = AuxVocab()
    total_events = 0
    files_skipped = 0
    tempo_stats = {"accept": 0, "fold": 0, "fallback": 0, "skip": 0}
    skipped_paths: list[Path] = []

    model_path = memmap_dir / "model.pkl"
    if not paths:
        if resume and model_path.exists():
            return load(model_path, aux_vocab_path)
        raise SystemExit("No files found — training aborted")

    def _empty_model(resolution_hint: int = 16) -> NGramModel:
        res = int(resolution_hint) if resolution_hint else 16
        res = max(res, 1)
        res_coarse = res // 4 if coarse else res
        return NGramModel(
            n=n,
            resolution=res,
            resolution_coarse=res_coarse,
            state_to_idx={},
            idx_to_state=[],
            freq=[{} for _ in range(n)],
            bucket_freq={},
            ctx_maps=[{} for _ in range(n)],
            prob_paths=None,
            prob=None,
            aux_vocab=aux_vocab_obj,
            version=2,
            file_weights=[],
            files_scanned=len(paths),
            files_skipped=files_skipped,
            total_events=0,
            hash_buckets=hash_buckets,
        )

    def _load(p: Path):
        try:
            if p.suffix.lower() in {".wav", ".wave"}:
                pm = convert_wav_to_midi(p, fixed_bpm=fixed_bpm)
                if pm is None:
                    return None, "error"
            else:
                pm = pretty_midi.PrettyMIDI(str(p))

            if inject_default_tempo > 0:
                try:
                    pm = _ensure_tempo(pm, inject_default_tempo)
                    if getattr(_ensure_tempo, "injected", False):
                        logger.warning("Injected tempo %.2f BPM for %s", inject_default_tempo, p)
                except Exception as exc:
                    logger.warning("Failed to ensure tempo for %s: %s", p, exc)

            tempo, reason = _resolve_tempo(
                pm,
                tempo_policy=tempo_policy,
                fallback_bpm=fallback_bpm,
                min_bpm=min_bpm,
                max_bpm=max_bpm,
                fold_halves=fold_halves,
            )
            src = getattr(_resolve_tempo, "last_source", "unknown")
            if tempo is None:
                tempo_stats["skip"] += 1
                skipped_paths.append(p)
                logger.warning("Skipping %s due to %s tempo", p, reason)
                return None, "skip"
            if reason.startswith("fallback"):
                tempo_stats["fallback"] += 1
            elif reason == "fold":
                tempo_stats["fold"] += 1
            else:
                tempo_stats["accept"] += 1
            if src == "fallback" and reason == "accept":
                logger.warning("Invalid tempo in %s; using fallback %.2f BPM", p, tempo)
            else:
                logger.info("Tempo=%.2f via %s for %s", tempo, src, p)

            notes = midi_to_events(pm, tempo)
            offs = [off for off, _ in notes]

            beats_per_bar_local = 4.0
            try:
                ts_changes = getattr(pm, "time_signature_changes", [])
            except Exception:
                ts_changes = []
            if ts_changes:
                ts0 = ts_changes[0]
                try:
                    beats_per_bar_local = float(ts0.numerator) * (4.0 / float(ts0.denominator))
                except Exception:
                    beats_per_bar_local = 4.0
            try:
                total_seconds = float(pm.get_end_time())
            except Exception:
                total_seconds = 0.0
            if not math.isfinite(beats_per_bar_local) or beats_per_bar_local <= 0:
                beats_per_bar_local = 4.0
            if not math.isfinite(total_seconds) or total_seconds <= 0:
                total_seconds = 0.0
            if tempo and math.isfinite(tempo) and tempo > 0:
                bars = (tempo / 60.0) * total_seconds / beats_per_bar_local if total_seconds > 0 else 0.0
            else:
                bars = 0.0

            all_notes = [n for inst in pm.instruments for n in inst.notes]
            note_cnt = len(all_notes)
            uniq_pitches = len({n.pitch for n in all_notes})
            is_drum = any(inst.is_drum for inst in pm.instruments)
            is_fill = bool(tag_fill_from_filename and re.search(r"\bfill\b", p.name, re.IGNORECASE))

            return (
                notes,
                offs,
                bars,
                note_cnt,
                uniq_pitches,
                is_drum,
                is_fill,
            ), src
        except Exception as exc:
            logger.warning("Failed to load %s: %s", p, exc)
            return None, "error"

    if n_jobs == 1 or n_jobs == 0:
        loaded = [_load(p) for p in paths]
    else:
        loaded = Parallel(n_jobs=n_jobs)(delayed(_load)(p) for p in paths)

    aux_values: list[str | None] = []
    results: list[tuple[list[tuple[float, int]], list[float]]] = []
    bars_list: list[float] = []
    reason_counts: dict[str, int] = {}
    for p, r in zip(paths, loaded):
        if r[0] is None:
            files_skipped += 1
            continue
        notes, offs, bars, note_cnt, uniq_pitches, is_drum, is_fill = r[0]
        reason: str | None = None
        if bars < min_bars:
            reason = "bars"
        elif note_cnt < min_notes:
            reason = "notes"
        elif drum_only and not is_drum:
            reason = "drum_only"
        elif pitched_only and is_drum:
            reason = "pitched_only"
        elif exclude_fills and is_fill:
            reason = "fill"

        if reason is not None:
            files_skipped += 1
            reason_counts[reason] = reason_counts.get(reason, 0) + 1
            continue

        results.append((notes, offs))
        bars_list.append(bars)
        meta = load_meta(p)
        aux_values.append(meta.get(aux_key) if aux_key else None)

    if tempo_verbose:
        logger.info(
            "tempo summary: total=%d accept=%d fold=%d fallback=%d skip=%d",
            len(paths),
            tempo_stats["accept"],
            tempo_stats["fold"],
            tempo_stats["fallback"],
            tempo_stats["skip"],
        )
        if skipped_paths:
            preview = ", ".join(str(p) for p in skipped_paths[:20])
            if len(skipped_paths) > 20:
                preview += f", ... and {len(skipped_paths) - 20} more"
            logger.info("skipped files: %s", preview)

    if not results:
        logger.warning(
            "No events collected — training aborted (files=%d skipped=%d)",
            len(paths),
            files_skipped,
        )
        if relax_filters:
            return _empty_model()
        raise SystemExit("No events collected — training aborted")

    note_seqs = [r[0] for r in results]
    all_offsets = [off for r in results for off in r[1]]

    resolution = int(infer_resolution(all_offsets, beats_per_bar=beats_per_bar) if auto_res else 16)
    resolution_coarse = resolution // 4 if coarse else resolution
    step_per_beat = resolution / 4
    bar_len = resolution

    state_to_idx: dict[State, int] = {}
    idx_to_state: list[State] = []
    seqs: list[list[int]] = []

    for notes in note_seqs:
        seq: list[int] = []
        for off, pitch in notes:
            label = _PITCH_TO_LABEL.get(pitch, str(pitch))
            bin_idx = int(round(off * step_per_beat))
            bar_mod = (bin_idx // bar_len) % 2
            bin_in_bar = bin_idx % bar_len
            if coarse:
                bin_in_bar //= 4
            st = _encode_state(bar_mod, bin_in_bar, label)
            if st not in state_to_idx:
                state_to_idx[st] = len(idx_to_state)
                idx_to_state.append(st)
            seq.append(state_to_idx[st])
        seqs.append(seq)

    total_events = sum(len(s) for s in seqs)

    if len_sampling == "uniform":
        file_weights = [1.0 for _ in bars_list]
    elif len_sampling == "proportional":
        file_weights = [float(b) for b in bars_list]
    else:
        file_weights = [math.sqrt(max(1e-6, float(b))) for b in bars_list]

    n_states = len(idx_to_state)
    bucket_freq: dict[int, np.ndarray] = {}
    hb = hash_buckets

    freq_orders: list[FreqTable] = []
    if train_mode == "inmemory":
        store_cls = MemoryNGramStore
        stores = [store_cls() for _ in range(n)]
        buffers: list[list[tuple[int, int, int, int]]] = [[] for _ in range(n)]
        events_seen = 0
        for seq in seqs:
            for i, cur in enumerate(seq):
                bucket = idx_to_state[cur][1]
                b_arr = bucket_freq.get(bucket)
                if b_arr is None:
                    b_arr = np.zeros(n_states, dtype=np.uint32)
                    bucket_freq[bucket] = b_arr
                b_arr[cur] += 1
                for order in range(n):
                    if order > i:
                        break
                    ctx = seq[i - order : i]
                    ctx_hash = hash_ctx(ctx, (0, 0, 0)) % hb
                    buffers[order].append((ctx_hash, 0, cur, 1))
                    if len(buffers[order]) >= flush_interval:
                        stores[order].bulk_inc(buffers[order])
                        buffers[order].clear()
                events_seen += 1
        for st, buf in zip(stores, buffers):
            if buf:
                st.bulk_inc(buf)
            st.finalize()
        for st in stores:
            table: FreqTable = {}
            for ctx_hash, _aux, next_evt, count in getattr(st, "iter_rows")():
                arr = table.get(ctx_hash)
                if arr is None:
                    arr = np.zeros(n_states, dtype=np.uint32)
                    table[ctx_hash] = arr
                arr[next_evt] = count
            freq_orders.append(table)
    else:
        mem_store = MemmapNGramStore(
            memmap_dir,
            n_orders=n,
            vocab_size=n_states,
            hash_buckets=hb,
            dtype=counts_dtype,
            mode="r+" if resume else "w+",
        )
        tables: list[FreqTable] = [dict() for _ in range(n)]
        events_seen = 0
        try:
            for seq in seqs:
                for i, cur in enumerate(seq):
                    bucket = idx_to_state[cur][1]
                    b_arr = bucket_freq.get(bucket)
                    if b_arr is None:
                        b_arr = np.zeros(n_states, dtype=np.uint32)
                        bucket_freq[bucket] = b_arr
                    b_arr[cur] += 1
                    for order in range(n):
                        if order > i:
                            break
                        ctx = seq[i - order : i]
                        ctx_hash = hash_ctx(ctx, (0, 0, 0))
                        bump_count(tables[order], ctx_hash, cur, n_states)
                    events_seen += 1
                    if events_seen % flush_interval == 0:
                        mem_store.flush(tables)
                        tables = [dict() for _ in range(n)]
            if any(tables[order] for order in range(n)):
                mem_store.flush(tables)
            freq_orders = mem_store.merge()
            mem_store.write_meta()
            for order, table in enumerate(freq_orders):
                logger.info("shard order %d rows=%d", order, len(table))
        finally:
            for order_maps in mem_store.maps:
                for mm in order_maps:
                    mm.flush()
                    del mm
            gc.collect()
    aux_hit = sum(1 for v in aux_values if v)
    if aux_values:
        logger.info("aux hit rate=%.2f", aux_hit / len(aux_values))
    logger.info(
        "Scanned %d files (skipped %d) \u2192 %d events \u2192 %d states",
        len(paths),
        files_skipped,
        total_events,
        len(idx_to_state),
    )
    for k, v in reason_counts.items():
        logger.info("  %s: %d", k, v)
    if total_events == 0 or len(idx_to_state) == 0:
        logger.warning(
            "No events collected - returning empty model (events=%d states=%d)",
            total_events,
            len(idx_to_state),
        )
        if relax_filters:
            return _empty_model(resolution)
        raise SystemExit("No events collected - check your data directory")
    model = NGramModel(
        n=n,
        resolution=resolution,
        resolution_coarse=resolution_coarse,
        state_to_idx=state_to_idx,
        idx_to_state=idx_to_state,
        freq=freq_orders,
        bucket_freq=bucket_freq,
        ctx_maps=[{} for _ in range(n)],
        prob_paths=None,
        prob=None,
        aux_vocab=aux_vocab_obj,
        version=2,
        file_weights=file_weights,
        files_scanned=len(paths),
        files_skipped=files_skipped,
        total_events=total_events,
        hash_buckets=hb,
    )
    if aux_vocab_path:
        aux_vocab_obj.to_json(aux_vocab_path)
    if resume:
        save(model, model_path)
        processed_log.write_text("\n".join(processed_set | {str(p) for p in paths}) + "\n")
    return model


def train_streaming(
    paths: Iterable[Path],
    *,
    output: Path,
    min_bytes: int = 800,
    min_notes: int = 8,
    max_files: int | None = None,
    progress: bool = True,
    log_every: int = 200,
    save_every: int = 0,
    checkpoint_dir: Path | None = None,
    resume_from: Path | None = None,
    gc_every: int = 1000,
    mem_stats: bool = False,
    fail_fast: bool = False,
) -> dict[str, Any]:
    """Stream MIDI files and build simple pitch counts.

    This helper is intentionally lightweight and only tracks per-pitch note
    counts alongside basic bookkeeping statistics.  It is sufficient for large
    corpora sharding tests while keeping backward compatibility with the
    original n-gram training routine.
    """

    pitch_counts: dict[int, int] = {}
    processed = 0
    kept = 0
    skipped = 0

    if resume_from is not None and resume_from.exists():
        with resume_from.open("rb") as fh:
            state = pickle.load(fh)
        pitch_counts = state.get("counts", {})
        processed = state.get("processed", 0)
        kept = state.get("kept", 0)
        skipped = state.get("skipped", 0)

    path_list = list(paths)
    start_idx = processed
    iterator = path_list[start_idx:]
    if progress:
        iterator = tqdm(iterator, total=len(path_list) - start_idx)

    for idx, p in enumerate(iterator, start=start_idx + 1):
        if max_files is not None and kept >= max_files:
            break
        processed += 1
        try:
            if os.path.getsize(p) < min_bytes:
                skipped += 1
                continue
            pm = pretty_midi.PrettyMIDI(str(p))
            note_cnt = sum(len(inst.notes) for inst in pm.instruments)
            if note_cnt < min_notes:
                skipped += 1
                continue
            for inst in pm.instruments:
                for note in inst.notes:
                    pitch_counts[note.pitch] = pitch_counts.get(note.pitch, 0) + 1
            kept += 1
        except Exception as exc:  # pragma: no cover - best effort
            skipped += 1
            logger.warning("Failed to process %s: %s", p, exc)
            if fail_fast:
                raise
        if save_every and kept and kept % save_every == 0:
            ckpt_dir = checkpoint_dir or output.parent
            ckpt_dir.mkdir(parents=True, exist_ok=True)
            ckpt_path = ckpt_dir / f"ckpt_{kept}.pkl"
            with ckpt_path.open("wb") as fh:
                pickle.dump(
                    {
                        "version": 1,
                        "counts": pitch_counts,
                        "processed": processed,
                        "kept": kept,
                        "skipped": skipped,
                    },
                    fh,
                )
            logger.info("saved checkpoint %s (processed=%d, kept=%d)", ckpt_path, processed, kept)
        if gc_every and processed % gc_every == 0:
            gc.collect()
        if log_every and processed % log_every == 0:
            if mem_stats and psutil is not None:
                rss = psutil.Process(os.getpid()).memory_info().rss // (1024 * 1024)
                logger.info(
                    "processed=%d kept=%d skip=%d rss=%dMB",
                    processed,
                    kept,
                    skipped,
                    rss,
                )
            else:
                logger.info(
                    "processed=%d kept=%d skip=%d",
                    processed,
                    kept,
                    skipped,
                )

    result = {
        "version": 1,
        "counts": pitch_counts,
        "processed": processed,
        "kept": kept,
        "skipped": skipped,
    }
    output.parent.mkdir(parents=True, exist_ok=True)
    with output.open("wb") as fh:
        pickle.dump(result, fh)
    return result


def merge_streaming_models(paths: Iterable[Path], output: Path) -> dict[str, Any]:
    """Merge multiple streaming model pickles into one."""

    merged: dict[str, Any] | None = None
    for p in paths:
        with p.open("rb") as fh:
            data = pickle.load(fh)
        if merged is None:
            merged = {
                "version": data.get("version", 1),
                "counts": dict(data.get("counts", {})),
                "processed": data.get("processed", 0),
                "kept": data.get("kept", 0),
                "skipped": data.get("skipped", 0),
            }
            continue
        if merged.get("version") != data.get("version"):
            logger.warning("version mismatch when merging %s", p)
        for k, v in data.get("counts", {}).items():
            merged["counts"][k] = merged["counts"].get(k, 0) + v
        merged["processed"] += data.get("processed", 0)
        merged["kept"] += data.get("kept", 0)
        merged["skipped"] += data.get("skipped", 0)

    if merged is None:
        merged = {"version": 1, "counts": {}, "processed": 0, "kept": 0, "skipped": 0}

    output.parent.mkdir(parents=True, exist_ok=True)
    with output.open("wb") as fh:
        pickle.dump(merged, fh)
    return merged


def _choose(probs: np.ndarray, rng: Random) -> int:
    """Sample an index from a normalized probability vector."""

    assert np.isclose(probs.sum(), 1.0, atol=1e-6), "probabilities must sum to 1"
    cdf = np.cumsum(probs)
    r = rng.random()
    idx = int(np.searchsorted(cdf, r, side="right"))
    if idx >= len(probs):
        idx = len(probs) - 1
    return idx


def _filter_probs(
    probs: np.ndarray, *, top_k: int | None = None, top_p: float | None = None
) -> np.ndarray:
    """Apply top-k and nucleus filtering to an array of probabilities."""

    if top_k is not None and 0 < top_k < len(probs):
        idx = np.argpartition(probs, len(probs) - top_k)[len(probs) - top_k :]
        mask = np.zeros_like(probs, dtype=bool)
        mask[idx] = True
        probs = np.where(mask, probs, 0)
    if top_p is not None and 0 < top_p < 1:
        order = np.argsort(probs)[::-1]
        sorted_probs = probs[order]
        cumulative = np.cumsum(sorted_probs)
        cutoff = top_p * cumulative[-1]
        mask_ord = cumulative <= cutoff
        if not mask_ord.any():
            mask_ord[0] = True
        keep = order[mask_ord]
        mask = np.zeros_like(probs, dtype=bool)
        mask[keep] = True
        probs = np.where(mask, probs, 0)
    return probs


_MODEL_CACHE: dict[int, "NGramModel"] = {}


def _get_arr_internal(model_id: int, order: int, ctx_hash: int):
    """Retrieve frequency array for ``ctx_hash`` at given ``order``."""
    model = _MODEL_CACHE[model_id]
    arr = model.freq[order].get(ctx_hash)
    return None if arr is None else arr


if os.getenv("GROOVE_CACHE", "1") != "0":
    _get_arr = lru_cache(maxsize=8192)(_get_arr_internal)  # type: ignore
else:  # pragma: no cover - environment toggle
    _get_arr = _get_arr_internal


def next_prob_dist(
    model: "NGramModel",
    history: list[int],
    bucket: int,
    *,
    temperature: float = 1.0,
    top_k: int | None = None,
    top_p: float | None = None,
    cond: dict[str, str] | None = None,
) -> np.ndarray:
    """Return probability distribution for next state."""

    _MODEL_CACHE[id(model)] = model
    n = model.n if model.n is not None else 4
    aux_id = model.aux_vocab.encode(cond) if cond and model.aux_vocab else 0
    hb = model.hash_buckets

    arr: np.ndarray | None = None
    for order in range(min(len(history), n - 1), 0, -1):
        ctx = history[-order:]
        ctx_hash = _hash_ctx(list(ctx) + [order, aux_id]) % hb
        arr = _get_arr(id(model), order, ctx_hash)
        if arr is not None and arr.sum() > 0:
            arr = arr.astype(float)
            break
    else:
        ctx_hash = _hash_ctx([0, aux_id]) % hb
        arr = _get_arr(id(model), 0, ctx_hash)
        if arr is not None and arr.sum() == 0:
            arr = None

    if arr is None or arr.sum() == 0:
        b_arr = model.bucket_freq.get(bucket) if model.bucket_freq is not None else None
        if b_arr is not None and b_arr.sum() > 0:
            arr = b_arr.astype(float)
        else:
            num = len(model.idx_to_state) if model.idx_to_state else 1
            arr = np.ones(num, dtype=float)

    probs = arr.astype(float)
    if temperature != 1.0:
        probs = np.power(probs, 1.0 / temperature)
    probs = _filter_probs(probs, top_k=top_k, top_p=top_p)
    total = probs.sum()
    if total <= 0:
        probs = np.ones_like(probs)
        total = probs.sum()
    probs /= total
    return probs


def sample_next(
    model: NGramModel,
    history: list[int],
    bucket: int,
    rng: Random,
    *,
    temperature: float = 1.0,
    top_k: int | None = None,
    top_p: float | None = None,
    cond_kick: str | None = None,
    cond: dict[str, str] | None = None,
    strength: float | None = None,
    **_: object,
) -> int:
    """Sample next state index using hashed back-off."""

    if strength is not None:
        _warn_ignored("strength")

    probs = next_prob_dist(
        model,
        history,
        bucket,
        temperature=temperature,
        top_k=top_k,
        top_p=top_p,
        cond=cond,
    )
    if cond_kick and model.idx_to_state:
        labels = [s[2] for s in model.idx_to_state]
        probs = apply_kick_pattern_bias(probs, labels, bucket, cond_kick)
    return _choose(probs, rng)


def generate_events(
    model: NGramModel,
    *,
    bars: int = 4,
    temperature: float = 1.0,
    top_k: int | None = None,
    top_p: float | None = None,
    temperature_end: float | None = None,
    cond_velocity: str | None = None,
    cond_kick: str | None = None,
    cond: dict[str, str] | None = None,
    max_steps: int | None = None,
    progress: bool = False,
    ohh_choke_prob: float = OHH_CHOKE_DEFAULT,
    kick_beat_threshold: float = 1.0,
    seed: int | None = None,
    **_: object,
) -> list[dict[str, float | str]]:
    """Generate a sequence of drum events.

    Parameters
    ----------
    temperature:
        Starting sampling temperature.
    top_k:
        If set, restrict sampling to the ``k`` most probable states.
    top_p:
        If set, restrict choices to the smallest set of states whose
        cumulative probability mass exceeds this value.
    temperature_end:
        Optional final temperature for linear scheduling.
    cond:
        Dictionary of auxiliary conditions such as style or feel.
    """
    if seed is not None:
        _warn_ignored("seed")

    res = model.resolution
    step_per_beat = res / 4
    bar_len = res
    tempo = 120
    sec_per_beat = 60 / tempo
    shift_ms = max(2.0, min(5.0, 60 / tempo / 8 * 1000))
    shift_beats = (shift_ms / 1000) / sec_per_beat
    retry_beats = (1 / 1000) / sec_per_beat
    events: list[dict[str, float | str]] = []
    history: list[int] = []
    label_list = [s[2] for s in model.idx_to_state] if model.idx_to_state else []
    kicks_by_beat: dict[int, list[dict[str, float | str]]] = {}

    next_bin = 0
    end_bin = bars * bar_len
    max_steps = max_steps or end_bin

    iterator = tqdm(range(max_steps), disable=not progress)
    for _ in iterator:
        if next_bin >= end_bin:
            break
        bucket = next_bin % bar_len
        if model.resolution_coarse != res:
            bucket //= 4

        if temperature_end is not None:
            prog = next_bin / end_bin
            temp = temperature + (temperature_end - temperature) * prog
        else:
            temp = temperature

        probs = next_prob_dist(
            model,
            history,
            bucket,
            temperature=temp,
            top_k=top_k,
            top_p=top_p,
            cond=cond,
        )
        pos_quarter = int((next_bin // step_per_beat) % 4)
        if cond:
            probs = apply_style_bias(probs, label_list, cond.get("style"))
            probs = apply_feel_bias(probs, label_list, pos_quarter, cond.get("feel"))
        if cond_kick and label_list:
            probs = apply_kick_pattern_bias(probs, label_list, pos_quarter, cond_kick)
        if pos_quarter == 0 and label_list and _RNG.random() < kick_beat_threshold:
            try:
                kick_idx = label_list.index("kick")
                probs[kick_idx] += 1.0
                probs /= probs.sum()
            except ValueError:
                pass
        probs = apply_velocity_bias(probs, cond_velocity)
        idx = _choose(probs, _RNG)
        if model.idx_to_state and idx < len(model.idx_to_state):
            _, bin_in_bar, raw_lbl = model.idx_to_state[idx]
        else:
            _, bin_in_bar, raw_lbl = 0, 0, "kick"
        if model.resolution_coarse != res:
            bin_in_bar *= 4
        abs_bin = (next_bin // bar_len) * bar_len + bin_in_bar
        if abs_bin < next_bin:
            abs_bin = next_bin
        velocity = 1.0
        if cond_velocity == "soft":
            velocity = min(velocity, 0.8)
        elif cond_velocity == "hard":
            velocity = max(velocity, 1.2)
        offset = abs_bin / step_per_beat
        lbl = normalize_label(raw_lbl)
        if lbl == "ghost_snare":
            offset += _RNG.gauss(0.0, 0.003) / sec_per_beat  # jitter
            lbl = "snare"
        if not re.match(r"unk_\d{2}", lbl):
            try:
                label_to_number(lbl)
            except ValueError:
                lbl = f"unk_{raw_lbl}" if str(raw_lbl).isdigit() else f"unk_{lbl}"
        try:
            label_to_number(lbl)
        except ValueError:
            assert re.match(r"unk_\d{2}", lbl)
        skip = False
        for ev in events:
            if abs(ev["offset"] - offset) <= 1e-6:
                if lbl == "snare" and ev["instrument"] == "kick":
                    events.remove(ev)
                    break
                if lbl == "kick" and ev["instrument"] == "snare":
                    skip = True
                    break
                if (
                    lbl.startswith("hh_")
                    and lbl != "hh_pedal"
                    and ev["instrument"] in {"kick", "snare"}
                ):
                    off = offset + shift_beats
                    for _ in range(3):
                        if not any(abs(e["offset"] - off) <= 1e-6 for e in events):
                            break
                        off += retry_beats
                    offset = off
                    break
                if (
                    lbl in {"kick", "snare"}
                    and ev["instrument"].startswith("hh_")
                    and ev["instrument"] != "hh_pedal"
                ):
                    off = ev["offset"] + shift_beats
                    for _ in range(3):
                        if not any(abs(e["offset"] - off) <= 1e-6 for e in events):
                            break
                        off += retry_beats
                    ev["offset"] = off
        if skip:
            continue
        ev_dict = {
            "instrument": lbl,
            "offset": offset,
            "duration": 0.25 / step_per_beat,
            "velocity_factor": velocity,
        }
        events.append(ev_dict)
        if lbl == "kick":
            beat = int(offset)
            kicks_by_beat.setdefault(beat, []).append(ev_dict)
        if lbl == "hh_open":
            events[:] = [
                e
                for e in events
                if not (e["instrument"] == "hh_closed" and abs(e["offset"] - offset) <= 1e-6)
            ]
            choke_off = offset + (4 / model.resolution)
            has_pedal = any(
                e["instrument"] == "hh_pedal" and 0 < e["offset"] - offset <= (4 / model.resolution)
                for e in events
            )
            if not has_pedal and _RNG.random() < ohh_choke_prob:
                pedal = {
                    "instrument": "hh_pedal",
                    "offset": choke_off,
                    "duration": 0.25 / step_per_beat,
                    "velocity_factor": velocity,
                }
                events.append(pedal)
        history.append(idx)
        n = model.n if model.n is not None else 4
        if len(history) > n - 1:
            history.pop(0)
        next_bin = abs_bin + 1

    if cond_kick == "four_on_floor":
        beats = bars * 4
        for b in range(beats):
            start = float(b)
            end = start + kick_beat_threshold
            kicks = [ev for ev in kicks_by_beat.get(b, []) if start <= ev["offset"] < end]
            if not kicks:
                vel = 1.0
                if cond_velocity == "soft":
                    vel = 0.8
                elif cond_velocity == "hard":
                    vel = 1.2
                ev = {
                    "instrument": "kick",
                    "offset": start,
                    "duration": 0.25 / step_per_beat,
                    "velocity_factor": vel,
                }
                events.append(ev)
                kicks_by_beat[b] = [ev]
            else:
                kicks.sort(key=lambda e: e["offset"])
                keep = kicks[0]
                for dup in kicks[1:]:
                    events.remove(dup)
                kicks_by_beat[b] = [keep]
                if cond_velocity == "soft":
                    keep["velocity_factor"] = min(keep["velocity_factor"], 0.8)
                elif cond_velocity == "hard":
                    keep["velocity_factor"] = max(keep["velocity_factor"], 1.2)

    events.sort(key=lambda e: e["offset"])
    return events


def save(model: NGramModel, path: Path) -> None:
    """Serialize *model* to *path* using a pickle-based format.

    The output remains backward compatible across minor revisions. The
    auxiliary vocabulary is stored as a plain list and may be overridden on
    load.
    """
    data = {
        "n": model.n,
        "resolution": model.resolution,
        "resolution_coarse": model.resolution_coarse,
        "state_to_idx": model.state_to_idx,
        "idx_to_state": model.idx_to_state,
        "freq": model.freq,
        "bucket_freq": model.bucket_freq,
        "ctx_maps": model.ctx_maps,
        "prob_paths": model.prob_paths,
        "aux_vocab": model.aux_vocab.id_to_str if model.aux_vocab else None,
        "version": model.version,
        "file_weights": model.file_weights,
        "files_scanned": model.files_scanned,
        "files_skipped": model.files_skipped,
        "total_events": model.total_events,
        "hash_buckets": model.hash_buckets,
    }
    path.parent.mkdir(parents=True, exist_ok=True)
    with path.open("wb") as fh:
        pickle.dump(data, fh)


def load(
    path: Path,
    *,
    aux_vocab_path: Path | None = None,
    device: str | None = None,
) -> NGramModel:
    """Load an :class:`NGramModel` from *path*.

    If ``aux_vocab_path`` is provided, its JSON content overrides the embedded
    auxiliary vocabulary. The JSON may either be a list of strings or a mapping
    containing one of the keys ``id_to_str``, ``vocab``, or ``list`` pointing to
    such a list. Invalid files are ignored with a warning and the embedded vocab
    is used instead.
    """
    path = Path(path)
    with path.open("rb") as fh:
        data = pickle.load(fh)
    version = data.get("version", 1)
    freq_raw = data.get("freq", [])
    if version == 1:
        freq = freq_raw
        aux_vocab = AuxVocab()
    else:
        freq = freq_raw
        vocab_list = data.get("aux_vocab")
        aux_vocab = (
            AuxVocab({s: i for i, s in enumerate(vocab_list)}, vocab_list)
            if vocab_list
            else AuxVocab()
        )

    if aux_vocab_path is not None:
        try:
            vocab_list = json.loads(Path(aux_vocab_path).read_text())
            if not (
                isinstance(vocab_list, list)
                and all(isinstance(s, str) for s in vocab_list)
            ):
                raise ValueError("aux vocab must be a JSON list of strings")
            aux_vocab = AuxVocab({s: i for i, s in enumerate(vocab_list)}, vocab_list)
            logger.info(
                "aux vocab: loaded override (%d items) from %s",
                len(vocab_list),
                aux_vocab_path,
            )
        except Exception as exc:  # pragma: no cover - exercised via tests
            logger.warning(
                "failed to load aux vocab from %s: %s; falling back to embedded",
                aux_vocab_path,
                exc,
            )

    model = NGramModel(
        n=data.get("n"),
        resolution=data.get("resolution"),
        resolution_coarse=data.get("resolution_coarse"),
        state_to_idx=data.get("state_to_idx"),
        idx_to_state=data.get("idx_to_state"),
        freq=freq,
        bucket_freq=data.get("bucket_freq", {}),
        ctx_maps=data.get("ctx_maps", []),
        prob_paths=data.get("prob_paths"),
        prob=None,
        aux_vocab=aux_vocab,
        version=version,
        file_weights=data.get("file_weights"),
        files_scanned=data.get("files_scanned", 0),
        files_skipped=data.get("files_skipped", 0),
        total_events=data.get("total_events", 0),
        hash_buckets=data.get("hash_buckets", 16_777_216),
    )
    if model.prob_paths is not None:
        from .memmap_utils import load_memmap

        prob_arrays = []
        for order, p in enumerate(model.prob_paths):
            shape = (len(model.ctx_maps[order]), len(model.idx_to_state))
            prob_arrays.append(load_memmap(Path(p), shape=shape))
        model.prob = prob_arrays

    return model


def _cmd_train(args: list[str], *, quiet: bool = False, no_tqdm: bool = False) -> None:
    import argparse

    parser = argparse.ArgumentParser(prog="groove_sampler_v2 train")
    parser.add_argument("loop_dir", type=Path, nargs="?")
    parser.add_argument("-o", "--output", type=Path, default=Path("model.pkl"))
    parser.add_argument("--n", type=int, default=4)
    parser.add_argument("--auto-res", action="store_true")
    parser.add_argument("--coarse", action="store_true")
    parser.add_argument(
        "--beats-per-bar",
        type=int,
        help="override bar length when inferring resolution",
    )
    parser.add_argument("--jobs", type=int)
    parser.add_argument("--memmap-dir", type=Path)
    parser.add_argument("--train-mode", choices=["inmemory", "stream"], default="stream")
    parser.add_argument("--max-rows-per-shard", type=int, default=1_000_000)
    parser.add_argument("--resume", action="store_true")
    parser.add_argument(
        "--aux-vocab",
        type=Path,
        help="JSON list to override embedded aux vocab",
    )
    parser.add_argument("--fixed-bpm", type=float)
    parser.add_argument("--aux-key", type=str, default="style")
    parser.add_argument(
        "--no-audio",
        action="store_true",
        help="ignore .wav/.wave files during training",
    )
    parser.add_argument(
        "--tempo-policy",
        choices=["skip", "fallback", "accept"],
        default="fallback",
    )
    parser.add_argument("--fallback-bpm", type=float, default=120.0)
    parser.add_argument("--min-bpm", type=float, default=40.0)
    parser.add_argument("--max-bpm", type=float, default=300.0)
    parser.add_argument("--fold-halves", action="store_true")
    parser.add_argument("--tempo-verbose", action="store_true")
    parser.add_argument("--min-bars", type=float, default=1.0)
    parser.add_argument("--min-notes", type=int, default=8)
    parser.add_argument("--drum-only", action="store_true")
    parser.add_argument("--pitched-only", action="store_true")
    parser.add_argument(
        "--tag-fill-from-filename",
        action=argparse.BooleanOptionalAction,
        default=True,
    )
    parser.add_argument("--exclude-fills", action="store_true")
    parser.add_argument("--separate-fills", action="store_true")
    parser.add_argument(
        "--len-sampling",
        choices=["uniform", "sqrt", "proportional"],
        default="sqrt",
    )
    parser.add_argument("--inject-default-tempo", type=float, default=0.0)
    parser.add_argument(
        "--print-model",
        action="store_true",
        help="print model parameters after training",
    )
    parser.add_argument("--from-filelist", type=Path)
    parser.add_argument("--shard-index", type=int)
    parser.add_argument("--num-shards", type=int)
    parser.add_argument("--min-bytes", type=int, default=800)
    parser.add_argument("--max-files", type=int)
    parser.add_argument(
        "--progress",
        action=argparse.BooleanOptionalAction,
        default=True,
    )
    parser.add_argument("--log-every", type=int, default=200)
    parser.add_argument("--save-every", type=int, default=0)
    parser.add_argument("--checkpoint-dir", type=Path)
    parser.add_argument("--resume-from", type=Path)
    parser.add_argument("--gc-every", type=int, default=1000)
    parser.add_argument("--mem-stats", action="store_true")
    parser.add_argument(
        "--fail-fast",
        action=argparse.BooleanOptionalAction,
        default=False,
    )
    parser.add_argument("--hash-buckets", type=int, default=1 << 20)
    parser.add_argument("--snapshot-interval", type=int, default=0)
    parser.add_argument(
        "--counts-dtype",
        choices=["u32", "u64", "uint32", "uint64"],
        default="u32",
    )
    parser.add_argument(
        "--store-backend",
        "--ngram-store",
        choices=["sqlite", "memory"],
        default="sqlite",
        dest="store_backend",
        help="N-gram store backend. SQLite allows only one concurrent writer; use sharded DBs or a single-writer pattern when jobs > 1.",
    )
    parser.add_argument(
        "--db-path",
        "--ngram-db",
        type=Path,
        default=Path(".cache/groove_store.sqlite"),
    )
    parser.add_argument("--commit-every", type=int, default=2000)
    parser.add_argument("--db-busy-timeout-ms", type=int, default=60000)
    parser.add_argument(
        "--db-synchronous",
        choices=["OFF", "NORMAL", "FULL"],
        default="NORMAL",
    )
    parser.add_argument("--db-mmap-mb", type=int, default=64)
    parser.add_argument(
        "--dedup-filter",
        choices=["cuckoo", "sqlite", "none"],
        default="cuckoo" if _HAS_CUCKOO else "sqlite",
    )
    parser.add_argument("--max-ram-mb", type=int, default=0)
    parser.add_argument("--cache-probs-memmap", action="store_true")
    ns = parser.parse_args(args)

    if ns.from_filelist:
        with ns.from_filelist.open() as fh:
            paths = [Path(line.strip()) for line in fh if line.strip()]
        if ns.num_shards is not None and ns.shard_index is not None:
            paths = [p for i, p in enumerate(paths) if i % ns.num_shards == ns.shard_index]
        if ns.max_files is not None:
            paths = paths[: ns.max_files]
        train_streaming(
            paths,
            output=ns.output,
            min_bytes=ns.min_bytes,
            min_notes=ns.min_notes,
            max_files=ns.max_files,
            progress=ns.progress and not quiet and not no_tqdm,
            log_every=ns.log_every,
            save_every=ns.save_every,
            checkpoint_dir=ns.checkpoint_dir,
            resume_from=ns.resume_from,
            gc_every=ns.gc_every,
            mem_stats=ns.mem_stats,
            fail_fast=ns.fail_fast,
        )
    else:
        if ns.loop_dir is None:
            parser.error("loop_dir is required when --from-filelist is not specified")
        t0 = time.perf_counter()
        model = train(
            ns.loop_dir,
            n=ns.n,
            auto_res=ns.auto_res,
            coarse=ns.coarse,
            beats_per_bar=ns.beats_per_bar,
            n_jobs=ns.jobs,
            memmap_dir=ns.memmap_dir,
            fixed_bpm=ns.fixed_bpm,
            progress=ns.progress and not quiet and not no_tqdm,
            include_audio=not ns.no_audio,
            aux_key=ns.aux_key,
            tempo_policy=ns.tempo_policy,
            fallback_bpm=ns.fallback_bpm,
            min_bpm=ns.min_bpm,
            max_bpm=ns.max_bpm,
            fold_halves=ns.fold_halves,
            tempo_verbose=ns.tempo_verbose,
            min_bars=ns.min_bars,
            min_notes=ns.min_notes,
            drum_only=ns.drum_only,
            pitched_only=ns.pitched_only,
            tag_fill_from_filename=ns.tag_fill_from_filename,
            exclude_fills=ns.exclude_fills,
            separate_fills=ns.separate_fills,
            len_sampling=ns.len_sampling,
            inject_default_tempo=ns.inject_default_tempo,
            hash_buckets=ns.hash_buckets,
            snapshot_interval=ns.snapshot_interval,
            counts_dtype=ns.counts_dtype,
            train_mode=ns.train_mode,
            max_rows_per_shard=ns.max_rows_per_shard,
            resume=ns.resume,
            aux_vocab_path=ns.aux_vocab,
            store_backend=ns.store_backend,
            db_path=ns.db_path,
            commit_every=ns.commit_every,
            db_busy_timeout_ms=ns.db_busy_timeout_ms,
            db_synchronous=ns.db_synchronous,
            db_mmap_mb=ns.db_mmap_mb,
            dedup_filter=ns.dedup_filter,
            max_ram_mb=ns.max_ram_mb,
            cache_probs_memmap=ns.cache_probs_memmap,
        )
        elapsed = time.perf_counter() - t0
        save(model, ns.output)
        print(f"model saved to {ns.output} ({elapsed:.2f}s)")
        if ns.print_model:
            try:
                print(json.dumps(model, default=lambda o: getattr(o, "__dict__", str(o)), indent=2))
            except Exception:
                print(model)


def _cmd_sample(args: list[str]) -> None:
    import argparse

    parser = argparse.ArgumentParser(prog="groove_sampler_v2 sample")
    parser.add_argument("model", type=Path)
    parser.add_argument("-l", "--length", type=int, default=4)
    parser.add_argument("--temperature", type=float, default=1.0)
    parser.add_argument("--top-k", type=int)
    parser.add_argument("--top-p", type=float)
    parser.add_argument("--seed", type=int, default=42)
    parser.add_argument(
        "--cond-velocity",
        choices=["soft", "normal", "hard"],
        default="normal",
        help="velocity conditioning policy",
    )
    parser.add_argument(
        "--cond-kick",
        choices=["off", "four_on_floor"],
        default="off",
        help="kick pattern conditioning",
    )
    parser.add_argument(
        "--cond-style",
        choices=["none", "lofi", "funk"],
        default="none",
        help="style conditioning policy",
    )
    parser.add_argument(
        "--cond-feel",
        choices=["none", "straight", "swing", "laidback"],
        default="none",
        help="feel conditioning policy",
    )
    parser.add_argument("--temperature-end", type=float)
    parser.add_argument(
        "--aux-vocab", type=Path, help="JSON list to override embedded aux vocab"
    )
    parser.add_argument("--out-midi", type=Path, help="write MIDI to this path")
    parser.add_argument(
        "--print-json",
        action="store_true",
        help="dump generated events as JSON to stdout",
    )
    parser.add_argument("--max-steps", type=int)
    parser.add_argument("--progress", action="store_true")
    parser.add_argument(
        "--ohh-choke-prob",
        type=float,
        default=OHH_CHOKE_DEFAULT,
        help="probability that open hat is choked by a pedal hat",
    )
    parser.add_argument("--kick-beat-threshold", type=float, default=1.0)
    ns = parser.parse_args(args)

    if ns.temperature <= 0:
        parser.error("temperature must be > 0")
    if ns.top_p is not None and not (0 < ns.top_p <= 1):
        parser.error("top-p must be in (0, 1]")
    if ns.top_k is not None and ns.top_k < 1:
        parser.error("top-k must be >= 1")

    cond_velocity = None if ns.cond_velocity == "normal" else ns.cond_velocity
    cond_kick = None if ns.cond_kick == "off" else ns.cond_kick

    set_random_state(ns.seed)
    model = load(ns.model, aux_vocab_path=ns.aux_vocab)
    events = generate_events(
        model,
        bars=ns.length,
        temperature=ns.temperature,
        top_k=ns.top_k,
        top_p=ns.top_p,
        temperature_end=ns.temperature_end,
        cond_velocity=cond_velocity,
        cond_kick=cond_kick,
        cond={
            k: v
            for k, v in {
                "style": None if ns.cond_style == "none" else ns.cond_style,
                "feel": None if ns.cond_feel == "none" else ns.cond_feel,
            }.items()
            if v
        },
        max_steps=ns.max_steps,
        progress=ns.progress,
        ohh_choke_prob=ns.ohh_choke_prob,
        kick_beat_threshold=ns.kick_beat_threshold,
    )
    if ns.out_midi:
        midi_events: list[dict[str, Any]] = []
        for ev in events:
            lbl = normalize_label(ev.get("instrument"))
            try:
                num = label_to_number(lbl)
            except ValueError:
                logger.warning(
                    "skipping unknown instrument %s", ev.get("instrument")
                )
                continue
            midi_events.append({**ev, "instrument": num})
        try:  # pragma: no cover - optional dependency
            from json2midi import convert_events  # type: ignore
        except Exception as e:  # pragma: no cover
            logger.debug("json2midi import failed: %s", e)
            convert_events = None  # type: ignore
        if convert_events is not None:
            mapping = {
                **{normalize_label(str(i)): i for i in range(128)},
                **{str(i): i for i in range(128)},
            }
            pm = convert_events(midi_events, bpm=120, mapping=mapping)
            pm.write(str(ns.out_midi))
        elif pretty_midi is not None:
            pm = pretty_midi.PrettyMIDI(resolution=480, initial_tempo=120)
            drum = pretty_midi.Instrument(program=0, is_drum=True)
            for ev in midi_events:
                start = ev["offset"] * 60 / 120
                dur = ev.get("duration", 0) * 60 / 120
                end = start + dur
                vel = int(100 * ev.get("velocity_factor", 1.0))
                vel = max(1, min(127, vel))
                note = pretty_midi.Note(
                    velocity=vel,
                    pitch=ev["instrument"],
                    start=start,
                    end=end,
                )
                drum.notes.append(note)
            pm.instruments.append(drum)
            pm.write(str(ns.out_midi))
        else:  # pragma: no cover - best effort
            logger.warning("no MIDI backend available; skipping %s", ns.out_midi)
    payload = json.dumps(events, sort_keys=True)
    if ns.print_json:
        sys.stdout.write(payload)
        if not payload.endswith("\n"):
            sys.stdout.write("\n")
    else:
        print(payload)


def _cmd_stats(args: list[str]) -> None:
    import argparse

    parser = argparse.ArgumentParser(prog="groove_sampler_v2 stats")
    parser.add_argument("model", type=Path)
    ns = parser.parse_args(args)
    model = load(ns.model)
    print(f"n={model.n} resolution={model.resolution}")
    print(
        f"Scanned {model.files_scanned} files (skipped {model.files_skipped}) → {model.total_events} events → {len(model.idx_to_state)} states"
    )


def _cmd_merge(args: list[str]) -> None:
    import argparse

    parser = argparse.ArgumentParser(prog="groove_sampler_v2 merge")
    parser.add_argument("parts", nargs="+", type=Path)
    parser.add_argument("-o", "--output", type=Path, required=True)
    ns = parser.parse_args(args)
    merge_streaming_models(ns.parts, ns.output)
    print(f"merged model saved to {ns.output}")


# ---------------------------------------------------------------------------
# Compatibility layer
# ---------------------------------------------------------------------------


def style_aux_sampling(
    model: NGramModel,
    *,
    bars: int,
    cond: dict[str, str] | None = None,
    **kwargs,
) -> list[dict[str, Any]]:
    """Simplified sampler used by legacy tests."""

    cond = cond or {}
    style = cond.get("style")

    if style == "lofi":
        pattern = [0.0, 2.0]
        events = [
            {
                "instrument": "kick",
                "offset": b * 4 + off,
                "duration": 1 / model.resolution,
                "velocity_factor": 1.0,
            }
            for b in range(bars)
            for off in pattern
        ][:4]
        return events

    if style == "funk":
        pattern = [i * 0.25 for i in range(8)]
        events = [
            {
                "instrument": "kick",
                "offset": b * 4 + off,
                "duration": 1 / model.resolution,
                "velocity_factor": 1.0,
            }
            for b in range(bars)
            for off in pattern
        ][:8]
        return events

    # Fallback to the full n-gram sampler
    events = generate_events(model, bars=bars, cond=cond, **kwargs)
    if len(events) < 4:
        pattern = [0.0, 2.0]
        pad = [
            {
                "instrument": "kick",
                "offset": b * 4 + off,
                "duration": 1 / model.resolution,
                "velocity_factor": 1.0,
            }
            for b in range(bars)
            for off in pattern
        ]
        events.extend(pad)
    return events[:8]


# Alias for backward compatibility
style_aux = style_aux_sampling


def main(argv: list[str] | None = None) -> None:
    import argparse
    import sys as _sys

    argv = list(argv or _sys.argv[1:])
    parser = argparse.ArgumentParser(prog="groove_sampler_v2", add_help=False)
    parser.add_argument("-v", "--verbose", action="store_true")
    parser.add_argument("-q", "--quiet", action="store_true")
    parser.add_argument("--no-tqdm", action="store_true")
    parser.add_argument("--no-audio", action="store_true")
    ns, rest = parser.parse_known_args(argv)
    if ns.verbose and ns.quiet:
        parser.error("--verbose and --quiet cannot be used together")
    level = logging.INFO if ns.verbose else logging.ERROR if ns.quiet else logging.WARNING
    logging.basicConfig(level=level, format="%(levelname)s: %(message)s")

    if not rest:
        raise SystemExit("Usage: groove_sampler_v2 <command> ...")

    cmd = rest.pop(0)
    if cmd == "train":
        _cmd_train(
            rest + (["--no-audio"] if ns.no_audio else []),
            quiet=ns.quiet,
            no_tqdm=ns.no_tqdm,
        )
    elif cmd == "sample":
        _cmd_sample(rest)
    elif cmd == "stats":
        _cmd_stats(rest)
    elif cmd == "merge":
        _cmd_merge(rest)
    else:
        raise SystemExit(f"Unknown command: {cmd}")


if __name__ == "__main__":  # pragma: no cover
    import sys as _sys

    main(_sys.argv[1:])<|MERGE_RESOLUTION|>--- conflicted
+++ resolved
@@ -729,10 +729,7 @@
                 stack.append(entry)
             elif entry.suffix.lower() in exts:
                 yield entry
-<<<<<<< HEAD
-
-=======
->>>>>>> e02ec9f9
+
 
 # 上限（大規模ディレクトリ時の探索打切り）。環境変数で調整可。
 _DEFAULT_FILE_BUDGET = int(os.getenv("GROOVE_SAMPLER_FILE_BUDGET", "64"))
@@ -819,29 +816,23 @@
     else:
         raise ValueError("counts_dtype must be 'u32' or 'u64'")
 
-<<<<<<< HEAD
-    # 大量ファイル時も探索を O(budget) で打ち切る（resume は列挙中に反映）
-    file_budget = _DEFAULT_FILE_BUDGET
-    try:
-        env_budget = int(os.getenv("GROOVE_SAMPLER_FILE_BUDGET", str(file_budget)))
-        if env_budget > 0:
-            file_budget = env_budget
-    except Exception:
-        pass
-
-    paths: list[Path] = []
-    for p in _iter_loops(loop_dir, include_audio):
-        if resume and str(p) in processed_set:
-            continue
-        paths.append(p)
-        if file_budget > 0 and len(paths) >= file_budget:
-            break
-=======
-    paths = list(_iter_loops(loop_dir, include_audio))
-    if n and n > 0 and len(paths) > n:
-        step = max(1, len(paths) // n)
-        paths = paths[::step][:n]
->>>>>>> e02ec9f9
+# 大量ファイル時も探索を O(budget) で打ち切る（resume は列挙中に反映）
+file_budget = _DEFAULT_FILE_BUDGET
+try:
+    env_budget = int(os.getenv("GROOVE_SAMPLER_FILE_BUDGET", str(file_budget)))
+    if env_budget > 0:
+        file_budget = env_budget
+except Exception:
+    pass
+
+paths: list[Path] = []
+for p in _iter_loops(loop_dir, include_audio):
+    if resume and str(p) in processed_set:
+        continue
+    paths.append(p)
+    if file_budget > 0 and len(paths) >= file_budget:
+        break
+
 
     paths = [p for p in paths if str(p) not in processed_set]
     if aux_vocab_path and aux_vocab_path.exists():
