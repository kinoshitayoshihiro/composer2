--- conflicted
+++ resolved
@@ -1975,19 +1975,10 @@
         if vocal_metrics:
             root_pitch = m21_cs_obj.root() if m21_cs_obj else None
             if root_pitch:
-<<<<<<< HEAD
                 for start, end in get_rest_windows(vocal_metrics):
                     dur = end - start
                     length = 0.75 * dur
                     off = start + dur * 0.75
-=======
-                for start, end in rest_windows:
-                    dur = end - start
-                    length = 0.75 * dur
-                    if length < MIN_NOTE_DURATION_QL:
-                        continue
-                    off = end
->>>>>>> 36d2d0cf
                     n = note.Note()
                     n.pitch = root_pitch.transpose(-1)
                     n.duration = m21duration.Duration(length)
