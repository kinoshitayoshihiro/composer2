import copy
import json
import logging
import math
import random
from collections.abc import Sequence
from pathlib import Path
from typing import Any
from bisect import bisect_left

import yaml
from music21 import (
    converter,
    meter,
    note,
    pitch,
    stream,
    tie,
)
from music21 import (
    duration as m21duration,
)
from music21 import (
    instrument as m21instrument,
)
from music21 import (
    volume as m21volume,
)

from tools.peak_synchroniser import PeakSynchroniser
from utilities import fill_dsl, groove_sampler, groove_sampler_ngram, humanizer

try:
    from cyext import apply_velocity_curve as cy_apply_velocity_curve
except Exception:  # pragma: no cover
    cy_apply_velocity_curve = None
from utilities.accent_mapper import AccentMapper
from utilities.core_music_utils import (
    MIN_NOTE_DURATION_QL,
    get_time_signature_object,
)
from utilities.drum_map import GENERAL_MIDI_MAP
from utilities.drum_map_registry import (
    GM_DRUM_MAP,
    MISSING_DRUM_MAP_FALLBACK,
    get_drum_map,
)
from utilities.groove_sampler_ngram import Event as GrooveEvent
from utilities.humanizer import apply_humanization_to_element
from utilities.onset_heatmap import RESOLUTION, load_heatmap
from utilities.safe_get import safe_get
from utilities import vocal_sync
from utilities.tempo_utils import TempoMap, load_tempo_map
from utilities.timing_utils import _combine_timing, align_to_consonant
from utilities.velocity_smoother import EMASmoother

from .base_part_generator import BasePartGenerator

logger = logging.getLogger("modular_composer.drum_generator")

__drum_gen_version__ = "0.3.0"

# Default LUT mapping intensity to fill density
DEFAULT_FILL_DENSITY_LUT: dict[float, float] = {
    0.0: 0.05,  # whisper
    0.3: 0.15,  # reflective
    0.6: 0.35,  # energetic
    1.0: 0.60,  # climax
}

# Hat suppression: omit hi-hat hits when relative vocal activity exceeds this
# threshold (0-1 scale based on heatmap weight).
HAT_SUPPRESSION_THRESHOLD = 0.6

# Default grace-note timing range in milliseconds. ``MIN_GRACE_MS`` and
# ``MAX_GRACE_MS`` are used to clamp the ``spread_ms`` parameter for drag/ruff
# articulations so extremely short or long grace windows are avoided.
MIN_GRACE_MS = 5.0
MAX_GRACE_MS = 60.0

# Emotion/Intensity to drum style LUT
EMOTION_INTENSITY_LUT = {
    ("soft_reflective", "low"): "brush_light_loop",
    ("soft_reflective", "high"): "brush_build_loop",
    ("super_drive", "low"): "rock_backbeat",
    ("super_drive", "high"): "rock_drive_loop",
}

INTENSITY_FACTOR = {"low": 0.5, "medium": 1.0, "high": 1.5}

DRUM_ALIAS: dict[str, str] = {
    "hh": "hh",
    "hat_closed": "hat_closed",
    "ohh": "ohh",
    "shaker_soft": "shaker_soft",
    "chimes": "chimes",
    "ride_cymbal_swell": "ride_cymbal_swell",
    "crash_cymbal_soft_swell": "crash_cymbal_soft_swell",
    "ride": "ride_cymbal_swell",
    "ride_bell": "ride_bell",
    "splash": "splash",
    "crash_choke": "crash_choke",
    "edge": "hh_edge",
    "pedal": "hh_pedal",
}
GHOST_ALIAS: dict[str, str] = {"ghost_snare": "snare", "gs": "snare"}
# Map stick articulations to their brush counterparts
BRUSH_MAP: dict[str, str] = {"kick": "brush_kick", "snare": "snare_brush"}


class HoldTie(tie.Tie):
    """Helper tie object with custom ``tieType`` attribute used in tests."""

    __slots__ = ("tieType",)

    def __init__(self) -> None:
        super().__init__("continue")
        self.tieType = "hold"


def resolve_velocity_curve(curve_spec: Any) -> list[float]:
    """Return list of velocity multipliers from specification.

    Parameters
    ----------
    curve_spec : Any
        Either a list of numbers or a named preset string.

    Returns
    -------
    List[float]
        Multipliers for each subdivision. Defaults to ``[1.0]``.
    """
    if not curve_spec:
        return [1.0]

    if isinstance(curve_spec, list):
        curve = [float(v) for v in curve_spec if isinstance(v, (int, float))]
        return curve or [1.0]

    if isinstance(curve_spec, str):
        spec = curve_spec.lower().strip()
        presets = {
            "crescendo": [0.8, 0.9, 1.0, 1.1, 1.2],
            "decrescendo": [1.2, 1.1, 1.0, 0.9, 0.8],
            "swell": [0.8, 1.0, 1.2, 1.0, 0.8],
            "flat": [1.0],
        }
        if spec in presets:
            return presets[spec]
        try:
            return [float(v) for v in spec.replace(",", " ").split()]
        except Exception:
            return [1.0]

    return [1.0]


class FillInserter:
    """Insert drum fills at section boundaries."""

    def __init__(
        self,
        pattern_lib: dict[str, Any],
        rng: random.Random | None = None,
        base_velocity: int = 80,
    ) -> None:
        self.pattern_lib = pattern_lib
        self.rng = rng or random.Random()
        self.drum_map: dict[str, tuple[str, int]] = {}
        self.base_velocity = base_velocity

    def insert(
        self,
        part: stream.Part,
        section_data: dict[str, Any],
        fill_key: str | None = None,
    ) -> None:
        key = fill_key or section_data.get("drum_fill_at_end")
        if not key:
            return
        fill_def = self.pattern_lib.get(key)
        if fill_def is None:
            logger.warning("FillInserter.insert: fill pattern '%s' not found", key)
            return
        pattern_type = str(fill_def.get("pattern_type", "")).lower()
        template = fill_def.get("template")
        if isinstance(template, list):
            template = self.rng.choice(template)

        if pattern_type == "tom_dsl_fill":
            dsl = str(fill_def.get("pattern", ""))
            try:
                events = fill_dsl.parse_fill_dsl(dsl)
            except fill_dsl.FillDSLParseError as exc:
                logger.warning("FillInserter.insert: DSL parse error: %s", exc)
                return
        elif template is not None:
            events = fill_dsl.parse(
                str(template),
                fill_def.get("length_beats", 1.0),
                fill_def.get("velocity_factor", 1.0),
            )
        else:
            events = fill_def.get("pattern", [])
        if not events:
            return
        velocity_curve = fill_def.get("velocity_curve")
        if velocity_curve:
            curve = [float(v) for v in velocity_curve]
            if cy_apply_velocity_curve is not None:
                cy_apply_velocity_curve(events, curve)
            else:
                for i, ev in enumerate(events):
                    scale = curve[min(i, len(curve) - 1)]
                    ev["velocity_factor"] = ev.get("velocity_factor", 1.0) * scale
        legato_mode = fill_def.get("mode") == "legato"
        base_vel = int(fill_def.get("base_velocity", self.base_velocity))
        start = (
            section_data.get("absolute_offset", 0.0)
            + section_data.get("q_length", 4.0)
            - 4.0
        )
        prev_note: note.Note | None = None
        prev_offset = 0.0
        for ev in events:
            inst = ev.get("instrument")
            if not inst:
                continue
            gm_name, midi_pitch = self.drum_map.get(inst, (None, None))
            if midi_pitch is None:
                logger.warning("Unknown drum label %s", inst)
                continue
            n = note.Note()
            n.pitch = pitch.Pitch(midi=midi_pitch)
            offset_val = float(ev.get("offset", 0.0))
            n.duration = m21duration.Duration(ev.get("duration", 0.25))
            n.volume = m21volume.Volume(
                velocity=int(base_vel * ev.get("velocity_factor", 1.0))
            )
            if legato_mode and prev_note is not None:
                prev_note.tie = HoldTie()
                prev_note.duration = m21duration.Duration(offset_val - prev_offset)
            part.insert(start + offset_val, n)
            prev_note = n
            prev_offset = offset_val


EMOTION_TO_BUCKET: dict[str, str] = {  # (前回と同様)
    "quiet_pain_and_nascent_strength": "ballad_soft",
    "self_reproach_regret_deep_sadness": "ballad_soft",
    "memory_unresolved_feelings_silence": "ballad_soft",
    "reflective_transition_instrumental_passage": "ballad_soft",
    "deep_regret_gratitude_and_realization": "groove_mid",
    "supported_light_longing_for_rebirth": "groove_mid",
    "wavering_heart_gratitude_chosen_strength": "groove_mid",
    "hope_dawn_light_gentle_guidance": "groove_mid",
    "nature_memory_floating_sensation_forgiveness": "groove_mid",
    "acceptance_of_love_and_pain_hopeful_belief": "anthem_high",
    "trial_cry_prayer_unbreakable_heart": "anthem_high",
    "reaffirmed_strength_of_love_positive_determination": "anthem_high",
    "future_cooperation_our_path_final_resolve_and_liberation": "anthem_high",
    "default": "groove_mid",
    "neutral": "groove_mid",
}
BUCKET_INTENSITY_TO_STYLE: dict[str, dict[str, str]] = {  # (前回と同様)
    "ballad_soft": {
        "low": "no_drums_or_gentle_cymbal_swell",
        "medium_low": "ballad_soft_kick_snare_8th_hat",
        "medium": "ballad_soft_kick_snare_8th_hat",
        "medium_high": "rock_ballad_build_up_8th_hat",
        "high": "rock_ballad_build_up_8th_hat",
        "default": "ballad_soft_kick_snare_8th_hat",
    },
    "groove_mid": {
        "low": "ballad_soft_kick_snare_8th_hat",
        "medium_low": "rock_ballad_build_up_8th_hat",
        "medium": "rock_ballad_build_up_8th_hat",
        "medium_high": "anthem_rock_chorus_16th_hat",
        "high": "anthem_rock_chorus_16th_hat",
        "default": "rock_ballad_build_up_8th_hat",
    },
    "anthem_high": {
        "low": "rock_ballad_build_up_8th_hat",
        "medium_low": "anthem_rock_chorus_16th_hat",
        "medium": "anthem_rock_chorus_16th_hat",
        "medium_high": "anthem_rock_chorus_16th_hat",
        "high": "anthem_rock_chorus_16th_hat",
        "default": "anthem_rock_chorus_16th_hat",
    },
    "default_fallback_bucket": {
        "low": "no_drums",
        "medium_low": "default_drum_pattern",
        "medium": "default_drum_pattern",
        "medium_high": "default_drum_pattern",
        "high": "default_drum_pattern",
        "default": "default_drum_pattern",
    },
}


def _resolve_style(emotion: str, intensity: str, pattern_lib: dict[str, Any]) -> str:
    # (前回と同様)
    bucket = EMOTION_TO_BUCKET.get(emotion.lower(), "default_fallback_bucket")
    style_map_for_bucket = BUCKET_INTENSITY_TO_STYLE.get(bucket)
    if not style_map_for_bucket:
        logger.error(
            f"DrumGen _resolve_style: CRITICAL - Bucket '{bucket}' not defined. Using 'default_drum_pattern'."
        )
        return "default_drum_pattern"
    resolved_style = style_map_for_bucket.get(intensity.lower())
    if not resolved_style:
        resolved_style = style_map_for_bucket.get("default", "default_drum_pattern")
    if resolved_style not in pattern_lib:
        logger.warning(
            f"DrumGen _resolve_style: Resolved style '{resolved_style}' (E:'{emotion}',I:'{intensity}') not in pattern_lib. Falling back to 'default_drum_pattern'."
        )
        if "default_drum_pattern" not in pattern_lib:
            logger.error(
                "DrumGen _resolve_style: CRITICAL - Fallback 'default_drum_pattern' also not in pattern_lib. Returning 'no_drums'."
            )
            return "no_drums"
        return "default_drum_pattern"
    return resolved_style


def extract_tempo_map_from_midi(vocal_midi_path: str) -> list[tuple[float, float]]:
    # 提案通りの実装
    tempo_map = []
    try:
        midi_stream = converter.parse(vocal_midi_path)
        for element in midi_stream.flatten().notes:
            if isinstance(element, note.Note):
                tempo_qn = element.quarterLength
                if element.duration and element.duration.quarterLength > 0:
                    tempo_map.append(
                        (element.offset, tempo_qn / element.duration.quarterLength)
                    )
    except Exception as e:
        logger.error(f"Error extracting tempo map from MIDI: {e}")
    return tempo_map


def load_heatmap_data(heatmap_path: str | None) -> dict[int, int]:
    """ヒートマップデータをJSONファイルから読み込み、{grid_index: count} の辞書を返す。"""
    if not heatmap_path or not Path(heatmap_path).exists():
        logger.warning(f"Heatmap not found at '{heatmap_path}'. Using empty heatmap.")
        return {}
    try:
        with open(heatmap_path, encoding="utf-8") as f:
            data = json.load(f)
            # JSONが [{"grid_index": 0, "count": 99}, ...] の形式であると仮定
            heatmap_dict = {item["grid_index"]: item["count"] for item in data}
            logger.info(
                f"Loaded heatmap data from {heatmap_path}: {len(heatmap_dict)} entries."
            )
            return heatmap_dict
    except Exception as e:
        logger.error(f"Error loading heatmap data: {e}")
        return {}


# DrumGenerator例
class DrumGenerator(BasePartGenerator):
    def __init__(
        self,
        *,
        global_settings=None,
        default_instrument=None,
        global_tempo=None,
        global_time_signature=None,
        global_key_signature_tonic=None,
        global_key_signature_mode=None,
        main_cfg=None,
        drum_map=None,
        tempo_map=None,
        ml_velocity_model_path: str | None = None,
        fill_density_lut: dict[float, float] | None = None,
        **kwargs,
    ):
        self.main_cfg = main_cfg
        self.drum_map = drum_map or GENERAL_MIDI_MAP
        super().__init__(
            global_settings=global_settings,
            default_instrument=default_instrument,
            global_tempo=global_tempo,
            global_time_signature=global_time_signature,
            global_key_signature_tonic=global_key_signature_tonic,
            global_key_signature_mode=global_key_signature_mode,
            ml_velocity_model_path=ml_velocity_model_path,
            **kwargs,
        )
        # keep a reference for later use
        self.global_settings: dict[str, Any] = global_settings or {}
        self.overrides = None
        # ここに他の初期化処理をまとめて書く
        self.logger = logging.getLogger("modular_composer.drum_generator")
        self.part_parameters = kwargs.get("part_parameters", {})
        self.kick_offsets: list[float] = []
        # Track fill offsets along with fade width for each fill
        self.fill_offsets: list[tuple[float, float]] = []
        global_cfg = self.main_cfg.get("global_settings", {}) if self.main_cfg else {}
        self.fade_beats_default = float(global_cfg.get("fill_fade_beats", 2.0))
<<<<<<< HEAD
        self.strict_drum_map = bool(self.global_settings.get("strict_drum_map", False))
=======

        lut = None
        if fill_density_lut is not None:
            lut = {float(k): float(v) for k, v in fill_density_lut.items()}
        elif self.main_cfg is not None:
            lut = self.main_cfg.get("drum", {}).get("fill_density_lut")
            if isinstance(lut, dict):
                lut = {float(k): float(v) for k, v in lut.items()}
        if not lut:
            lut = DEFAULT_FILL_DENSITY_LUT.copy()
        self.fill_density_lut = dict(sorted(lut.items()))
        self.strict_drum_map = bool(
            self.global_settings.get("strict_drum_map", False)
        )
>>>>>>> 5f933cc8
        self.drum_map_name = self.global_settings.get("drum_map", "gm")
        self.drum_map = get_drum_map(self.drum_map_name)
        # Simplified mapping to MIDI note numbers for internal use
        self.gm_pitch_map: dict[str, int] = {}
        for label, (gm_name, midi) in self.drum_map.items():
            self.gm_pitch_map[label] = midi
            self.gm_pitch_map[gm_name] = midi
        self._warned_missing_drum_map: set[str] = set()
        # もし、この後に独自の初期化処理があれば、ここに残してください。
        # 必須のデフォルトパターンが不足している場合に補充
        self._add_internal_default_patterns()

        if tempo_map is not None:
            self.tempo_map = tempo_map
        else:
            curve_path = (
                self.global_settings.get("tempo_curve_path")
                or self.global_settings.get("tempo_curve_json")
                or (
                    self.main_cfg.get("paths", {}).get("tempo_curve_path")
                    if self.main_cfg
                    else None
                )
                or (
                    self.main_cfg.get("paths", {}).get("tempo_curve_json")
                    if self.main_cfg
                    else None
                )
            )
            if curve_path:
                p = Path(curve_path).expanduser()
                if p.exists():
                    try:
                        self.tempo_map = load_tempo_map(p)
                    except Exception as e:  # pragma: no cover - optional
                        logger.warning(f"Failed to load tempo curve from {p}: {e}")
                        self.tempo_map = TempoMap(
                            [
                                {
                                    "beat": 0.0,
                                    "bpm": self.global_settings.get("tempo_bpm", 120),
                                }
                            ]
                        )
                else:
                    self.tempo_map = TempoMap(
                        [
                            {
                                "beat": 0.0,
                                "bpm": self.global_settings.get("tempo_bpm", 120),
                            }
                        ]
                    )
            else:
                self.tempo_map = TempoMap(
                    [
                        {
                            "beat": 0.0,
                            "bpm": self.global_settings.get("tempo_bpm", 120),
                        }
                    ]
                )

        # Initialize with the BPM at beat 0 so that grace calculations use
        # the correct starting tempo even when a tempo map is provided.
        self.current_bpm = self._current_bpm(0.0)
        self.current_heat_bin = 0
        self.ppq = int(self.global_settings.get("ppq", 480))
        self.use_velocity_ema = bool(
            self.global_settings.get("use_velocity_ema", False)
        )
        self.walk_after_ema = bool(self.global_settings.get("walk_after_ema", False))
        self.export_random_walk_cc = bool(
            self.global_settings.get("export_random_walk_cc", False)
        )
        self.vel_smoother = EMASmoother(window=16)

        sync_cfg = global_cfg.get(
            "consonant_sync", self.main_cfg.get("consonant_sync", {})
        )
        defaults = {
            "lag_ms": 10.0,
            "min_distance_beats": 0.25,
            "sustain_threshold_ms": 120.0,
            "note_radius_ms": 30.0,
            "velocity_boost": 6,
        }
        self.consonant_sync_cfg = {**defaults, **dict(sync_cfg)}
        self.consonant_sync_cfg["lag_ms"] = float(self.consonant_sync_cfg["lag_ms"])
        self.consonant_sync_cfg["min_distance_beats"] = float(
            self.consonant_sync_cfg["min_distance_beats"]
        )
        self.consonant_sync_cfg["sustain_threshold_ms"] = float(
            self.consonant_sync_cfg["sustain_threshold_ms"]
        )
        self.consonant_sync_cfg["note_radius_ms"] = float(
            self.consonant_sync_cfg["note_radius_ms"]
        )
        self.consonant_sync_cfg["velocity_boost"] = int(
            self.consonant_sync_cfg["velocity_boost"]
        )
        radius = self.consonant_sync_cfg["note_radius_ms"]
        if not (1.0 <= radius <= 200.0):
            raise ValueError("consonant_sync.note_radius_ms must be 1-200 ms")
        boost = self.consonant_sync_cfg["velocity_boost"]
        if not (0 <= boost <= 32):
            raise ValueError("consonant_sync.velocity_boost must be 0-32")
        self.use_consonant_sync = bool(
            self.global_settings.get("use_consonant_sync", False)
        )
        self.consonant_sync_mode = str(
            self.global_settings.get("consonant_sync_mode", "bar")
        ).lower()
        if self.consonant_sync_mode not in {"bar", "note"}:
            raise ValueError(
                f"Invalid consonant sync mode: {self.consonant_sync_mode}."
                " Expected 'bar' or 'note'."
            )

        peak_json_path = self.main_cfg.get("paths", {}).get(
            "vocal_peak_json_for_drums"
        ) or self.main_cfg.get("vocal_peak_json_for_drums")
        self.consonant_peaks = vocal_sync.load_consonant_peaks(peak_json_path)

        self.vocal_midi_path = (
            self.main_cfg.get("paths", {}).get("vocal_midi_path_for_drums")
            or self.main_cfg.get("vocal_midi_path_for_drums")
            or self.main_cfg.get("paths", {}).get("vocal_note_data_path")
        )
        self.rest_thresh = float(self.main_cfg.get("vocal_rest_threshold", 0.5))
        self.vocal_rests: list[tuple[float, float]] = []
        if self.vocal_midi_path:
            try:
                pm = vocal_sync.load_vocal_midi(self.vocal_midi_path)
                onsets = vocal_sync.extract_onsets(pm)
                self.vocal_rests = vocal_sync.extract_long_rests(
                    onsets, min_rest=self.rest_thresh
                )
            except Exception as exc:  # pragma: no cover - best effort
                logger.warning(
                    f"DrumGen: failed to analyse vocal MIDI {self.vocal_midi_path}: {exc}"
                )

        heatmap_json_path = self.main_cfg.get("heatmap_json_path_for_drums")
        if not heatmap_json_path:
            heatmap_json_path = self.main_cfg.get("paths", {}).get("vocal_heatmap_path")
        if not heatmap_json_path:
            heatmap_json_path = str(Path("data/heatmap.json").resolve())

        heatmap_json_path = str(Path(heatmap_json_path).expanduser().resolve())
        self.heatmap = load_heatmap(heatmap_json_path)
        self.max_heatmap_value = max(self.heatmap.values()) if self.heatmap else 0
        self.heatmap_resolution = self.main_cfg.get("heatmap_resolution", RESOLUTION)
        self.heatmap_threshold = self.main_cfg.get("heatmap_threshold", 1)
        # Velocity below this value triggers use of the HH edge articulation
        self.hh_edge_threshold = int(self.main_cfg.get("hh_edge_threshold", 50))
        self.rng = random.Random()
        if self.main_cfg.get("rng_seed") is not None:
            self.rng.seed(self.main_cfg["rng_seed"])

        # Velocity random walk is now handled entirely by ``AccentMapper``.
        # The previous ``DrumGenerator.random_walk_step`` attribute has been
        # removed in favor of this approach.
        self.accent_mapper = AccentMapper(
            self.heatmap,
            self.main_cfg.get("global_settings", {}),
            rng=self.rng,
            ema_smoother=self.vel_smoother,
            use_velocity_ema=self.use_velocity_ema,
            walk_after_ema=self.walk_after_ema,
        )
        self.ghost_hat_on_offbeat = self.main_cfg.get("ghost_hat_on_offbeat", True)

        # Drum ブラシ（テストでは drum_brush を参照）
        self.drum_brush = bool(
            safe_get(
                global_cfg, "drum_brush", default=self.main_cfg.get("drum_brush", False)
            )
            or (self.overrides and self.overrides.drum_brush)
        )

        # apply groove pretty
        global_cfg = self.main_cfg.get("global_settings", {})
        self.groove_profile_path = global_cfg.get("groove_profile_path")
        self.groove_strength = float(global_cfg.get("groove_strength", 1.0))
        self.groove_profile = {}
        if self.groove_profile_path:
            try:
                with open(self.groove_profile_path, encoding="utf-8") as f:
                    self.groove_profile = json.load(f)
            except Exception as e:
                logger.warning(
                    f"Failed to load groove profile from {self.groove_profile_path}: {e}"
                )

        groove_dir = global_cfg.get("groove_midi_dir")
        groove_ngram = int(global_cfg.get("groove_ngram", 2))
        groove_resolution = int(global_cfg.get("groove_resolution", 16))
        self.groove_resolution = groove_resolution
        self.groove_model = {}
        if groove_dir:
            try:
                self.groove_model = groove_sampler.load_grooves(
                    Path(groove_dir), n=groove_ngram, resolution=groove_resolution
                )
            except Exception as e:  # pragma: no cover - optional feature
                logger.warning(f"Failed to load grooves from {groove_dir}: {e}")
        self._groove_history: list[tuple[int, str]] = []

        self.push_pull_map = global_cfg.get("push_pull_curve", {})
        self.current_push_pull_curve = None

        self.push_pull_max_ms = float(global_cfg.get("push_pull_max_ms", 80.0))
        self.open_hat_choke_prob = float(global_cfg.get("open_hat_choke_prob", 0.35))
        self.open_hat_choke_min_ms = float(
            global_cfg.get("open_hat_choke_min_ms", 160.0)
        )
        self.open_hat_choke_max_ms = float(
            global_cfg.get("open_hat_choke_max_ms", 280.0)
        )
        vr = global_cfg.get("velocity_range", (0.9, 1.1))
        if (
            isinstance(vr, (list, tuple))
            and len(vr) == 2
            and all(isinstance(v, (int, float)) for v in vr)
        ):
            self.velocity_range = (float(vr[0]), float(vr[1]))
        else:
            self.velocity_range = (0.9, 1.1)

        # 楽器設定
        try:
            self.default_instrument = m21instrument.Percussion()
            if hasattr(self.default_instrument, "midiChannel"):
                self.default_instrument.midiChannel = 9
        except:
            self.default_instrument = m21instrument.Percussion()

        # (初期化ロジックは前回と同様)
        self.raw_pattern_lib = (
            copy.deepcopy(self.part_parameters)
            if self.part_parameters is not None
            else {}
        )
        self.pattern_lib_cache: dict[str, dict[str, Any]] = {}
        logger.info(
            f"DrumGen __init__: Initialized with {len(self.raw_pattern_lib)} raw drum patterns."
        )
        self.fill_inserter = FillInserter(self.raw_pattern_lib)
        self.fill_inserter.drum_map = self.drum_map
        core_defaults = {
            "default_drum_pattern": {
                "description": "Default fallback pattern",
                "pattern": [
                    {
                        "offset": 0.0,
                        "duration": 0.125,
                        "instrument": "kick",
                        "velocity_factor": 1.0,
                    },
                    {
                        "offset": 2.0,
                        "duration": 0.125,
                        "instrument": "snare",
                        "velocity_factor": 0.9,
                    },
                ],
                "time_signature": "4/4",
                "swing": 0.5,
                "length_beats": 4.0,
                "fill_ins": {},
                "velocity_base": 80,
            },
            "no_drums": {
                "description": "Silence",
                "pattern": [],
                "time_signature": "4/4",
                "swing": 0.5,
                "length_beats": 4.0,
                "fill_ins": {},
                "velocity_base": 0,
            },
            "no_drums_or_gentle_cymbal_swell": {
                "description": "Placeholder: Gentle cymbal swell or silence",
                "pattern": [],
                "velocity_base": 50,
            },
            "ballad_soft_kick_snare_8th_hat": {
                "description": "Placeholder: Soft ballad beat",
                "pattern": [],
                "velocity_base": 70,
            },
            "rock_ballad_build_up_8th_hat": {
                "description": "Placeholder: Rock ballad build-up",
                "pattern": [],
                "velocity_base": 85,
            },
            "anthem_rock_chorus_16th_hat": {
                "description": "Placeholder: Anthem rock chorus",
                "pattern": [],
                "velocity_base": 100,
            },
            "no_drums_or_sparse_cymbal": {
                "description": "Placeholder: Sparse cymbal or silence",
                "pattern": [],
                "velocity_base": 40,
            },
            "no_drums_or_sparse_chimes": {
                "description": "Placeholder: Sparse chimes or silence",
                "pattern": [],
                "velocity_base": 45,
            },
        }
        for k, v_def_template in core_defaults.items():
            if k not in self.raw_pattern_lib:
                placeholder_def = {
                    "description": v_def_template.get(
                        "description", f"Placeholder for '{k}'."
                    ),
                    "pattern": v_def_template.get("pattern", []),
                    "time_signature": v_def_template.get("time_signature", "4/4"),
                    "swing": v_def_template.get("swing", 0.5),
                    "length_beats": v_def_template.get("length_beats", 4.0),
                    "fill_ins": v_def_template.get("fill_ins", {}),
                    "velocity_base": v_def_template.get("velocity_base", 70),
                }
                self.raw_pattern_lib[k] = placeholder_def
                logger.info(
                    f"DrumGen __init__: Added/updated placeholder for style '{k}'."
                )
        all_referenced_styles_in_luts: set[str] = set()
        for bucket_styles in BUCKET_INTENSITY_TO_STYLE.values():
            all_referenced_styles_in_luts.update(bucket_styles.values())
        for style_key in all_referenced_styles_in_luts:
            if style_key not in self.raw_pattern_lib:
                self.raw_pattern_lib[style_key] = {
                    "description": f"Auto-added placeholder for undefined style '{style_key}'.",
                    "pattern": [],
                    "time_signature": "4/4",
                    "swing": 0.5,
                    "length_beats": 4.0,
                    "fill_ins": {},
                    "velocity_base": 70,
                }
                logger.info(
                    f"DrumGen __init__: Added silent placeholder for undefined style '{style_key}' (from LUT)."
                )
        self.global_tempo = self.main_cfg.get("tempo", 120)
        self.global_time_signature_str = self.main_cfg.get("time_signature", "4/4")
        self.global_ts = get_time_signature_object(self.global_time_signature_str)
        if not self.global_ts:
            logger.warning(
                f"DrumGen __init__: Failed to parse global time_sig '{self.global_time_signature_str}'. Defaulting to 4/4."
            )
            self.global_ts = meter.TimeSignature("4/4")
        self.instrument = m21instrument.Percussion()
        if hasattr(self.instrument, "midiChannel"):
            self.instrument.midiChannel = 9

        # rhythm_library.yml 内の drum_patterns をロードして raw_pattern_lib にマージ
        lib_path = self.main_cfg.get("paths", {}).get(
            "rhythm_library_path", "data/rhythm_library.yml"
        )
        lib_path = str(Path(lib_path).expanduser())
        try:
            with open(lib_path, encoding="utf-8") as fh:
                library_data = yaml.safe_load(fh) or {}
                if isinstance(library_data, dict):
                    self.raw_pattern_lib.update(library_data.get("drum_patterns", {}))
        except FileNotFoundError:
            logger.warning(f"DrumGen __init__: rhythm library not found: {lib_path}")
        except Exception as exc:
            logger.warning(
                f"DrumGen __init__: failed to load rhythm library {lib_path}: {exc}"
            )

        # 最終的なパターン辞書を part_parameters に適用
        self.part_parameters = self.raw_pattern_lib

    def _current_bpm(self, abs_offset_ql: float) -> float:
        """Return BPM at ``abs_offset_ql`` using tempo map if available."""
        if hasattr(self, "tempo_map") and self.tempo_map is not None:
            return self.tempo_map.get_bpm(abs_offset_ql)
        return self.global_tempo

    def _calc_fill_density(self, intensity: float) -> float:
        """Return interpolated fill density for a given intensity.

        Intensity is clamped to the range [0, 1] and the value is
        linearly interpolated from ``self.fill_density_lut``.
        """
        x = max(0.0, min(1.0, float(intensity)))
        keys = sorted(self.fill_density_lut)
        if x <= keys[0]:
            return float(self.fill_density_lut[keys[0]])
        if x >= keys[-1]:
            return float(self.fill_density_lut[keys[-1]])
        idx = bisect_left(keys, x)
        hi = keys[idx]
        lo = keys[idx - 1]
        lo_v = self.fill_density_lut[lo]
        hi_v = self.fill_density_lut[hi]
        frac = (x - lo) / (hi - lo)
        return lo_v + frac * (hi_v - lo_v)

    def fill_density(self, intensity: float) -> float:
        """Public helper wrapping :meth:`_calc_fill_density`."""
        return self._calc_fill_density(intensity)

    def _choose_pattern_key(
        self,
        emotion: str | None,
        intensity: str | None,
        musical_intent: dict[str, Any] | None = None,
    ) -> str:
        emo = (emotion or "default").lower()
        inten = (intensity or "medium").lower()
        bucket = EMOTION_TO_BUCKET.get(emo, "default_fallback_bucket")
        style_map = BUCKET_INTENSITY_TO_STYLE.get(bucket, {})
        base_key = style_map.get(inten) or style_map.get(
            "default", "default_drum_pattern"
        )
        if musical_intent and musical_intent.get("syncopation"):
            for k, v in self.raw_pattern_lib.items():
                if "offbeat" in v.get("tags", []):
                    return k
        return base_key

    def _get_effective_pattern_def(
        self, style_key: str, visited: set[str] | None = None
    ) -> dict[str, Any]:
        # (前回と同様の継承解決ロジック)
        if visited is None:
            visited = set()
        if style_key in visited:
            logger.error(
                f"DrumGen: Circular inheritance for '{style_key}'. Returning 'default_drum_pattern'."
            )
            default_p_data = self.pattern_lib_cache.get(
                "default_drum_pattern"
            ) or self.raw_pattern_lib.get("default_drum_pattern", {})
            return copy.deepcopy(default_p_data if default_p_data else {"pattern": []})
        if style_key in self.pattern_lib_cache:
            return copy.deepcopy(self.pattern_lib_cache[style_key])
        pattern_def_original = self.raw_pattern_lib.get(style_key)
        if not pattern_def_original:
            logger.warning(
                f"DrumGen: Style key '{style_key}' not found. Falling back to 'default_drum_pattern'."
            )
            default_p = self.raw_pattern_lib.get("default_drum_pattern")
            if not default_p:
                logger.error(
                    "DrumGen: CRITICAL - 'default_drum_pattern' missing. Returning minimal empty."
                )
                return {
                    "description": "Minimal Empty (Critical Fallback)",
                    "pattern": [],
                    "time_signature": "4/4",
                    "swing": 0.5,
                    "length_beats": 4.0,
                    "fill_ins": {},
                    "velocity_base": 70,
                }
            self.pattern_lib_cache[style_key] = copy.deepcopy(default_p)
            return default_p
        pattern_def = copy.deepcopy(pattern_def_original)
        inherit_key = pattern_def.get("inherit")
        if inherit_key and isinstance(inherit_key, str):
            logger.debug(
                f"DrumGen: Pattern '{style_key}' inherits '{inherit_key}'. Resolving..."
            )
            visited.add(style_key)
            base_def = self._get_effective_pattern_def(inherit_key, visited)
            visited.remove(style_key)
            merged_def = base_def.copy()
            if "pattern" in pattern_def:
                merged_def["pattern"] = pattern_def["pattern"]
            base_fills = merged_def.get("fill_ins", {})
            current_fills = pattern_def.get("fill_ins", {})
            if isinstance(base_fills, dict) and isinstance(current_fills, dict):
                merged_fills = base_fills.copy()
                merged_fills.update(current_fills)
                merged_def["fill_ins"] = merged_fills
            elif current_fills is not None:
                merged_def["fill_ins"] = current_fills
            for key, value in pattern_def.items():
                if key not in ["inherit", "pattern", "fill_ins"]:
                    merged_def[key] = value
            pattern_def = merged_def
        pattern_def.setdefault("time_signature", self.global_time_signature_str)
        pattern_def.setdefault("swing", 0.5)
        pattern_def.setdefault(
            "length_beats",
            (
                get_time_signature_object(
                    pattern_def["time_signature"]
                ).barDuration.quarterLength
                if get_time_signature_object(pattern_def["time_signature"])
                else 4.0
            ),
        )
        pattern_def.setdefault("pattern", [])
        pattern_def.setdefault("fill_ins", {})
        pattern_def.setdefault("velocity_base", 80)
        pattern_def.setdefault("fill_patterns", [])
        pattern_def.setdefault("preferred_fill_positions", [])
        pattern_def["velocity_curve"] = resolve_velocity_curve(
            pattern_def.get("options", {}).get("velocity_curve")
        )
        self.pattern_lib_cache[style_key] = copy.deepcopy(pattern_def)
        return pattern_def

    def compose(
        self,
        *,
        section_data: dict[str, Any] | None = None,
        overrides_root: Any | None = None,
        groove_profile_path: str | None = None,
        next_section_data: dict[str, Any] | None = None,
        part_specific_humanize_params: dict[str, Any] | None = None,
        shared_tracks: dict[str, Any] | None = None,
    ) -> stream.Part:
        """
        mode == "independent" : ボーカル熱マップ主導で全曲を一括生成
        mode == "chord"      : chordmap のセクション単位で生成
        共通APIを維持しつつ、必要なときだけ独自処理を挟む。
        """
        # Reset stateful tracking of fills each time compose is called so
        # consecutive invocations don't accumulate offsets.
        self.fill_offsets.clear()
        if getattr(self, "mode", "chord") == "independent":
            return self._render_whole_song()

        # Configuration for heatmap processing
        self.heatmap_resolution = (self.main_cfg or {}).get(
            "heatmap_resolution"
        ) or self.global_settings.get("heatmap_resolution", RESOLUTION)
        self.heatmap_threshold = (self.main_cfg or {}).get(
            "heatmap_threshold"
        ) or self.global_settings.get("heatmap_threshold", 0.5)

        if section_data and section_data.get("label") in {"Intro", "Outro"}:
            section_data.setdefault("part_params", {}).setdefault(self.part_name, {})[
                "rhythm_key"
            ] = "ride_only"
            section_data["part_params"][self.part_name][
                "final_style_key_for_render"
            ] = "ride_only"

        if section_data and section_data.get("expression_details"):
            expr = section_data["expression_details"]
            key = (expr.get("emotion_bucket"), expr.get("intensity"))
            mapped = EMOTION_INTENSITY_LUT.get(key)
            if mapped:
                section_data.setdefault("part_params", {}).setdefault(
                    self.part_name, {}
                )["rhythm_key"] = mapped

        emotion_key = None
        if section_data:
            emotion_key = (section_data.get("expression_details") or {}).get(
                "emotion_bucket"
            ) or section_data.get("musical_intent", {}).get("emotion")
        self.current_push_pull_curve = (
            self.push_pull_map.get(emotion_key) if emotion_key else None
        )

        part = super().compose(
            section_data=section_data,
            overrides_root=overrides_root,
            groove_profile_path=groove_profile_path or self.groove_profile_path,
            next_section_data=next_section_data,
            part_specific_humanize_params=part_specific_humanize_params,
            shared_tracks=shared_tracks,
        )

        if section_data:
            self._insert_emotional_fills(part, section_data)
            self.fill_inserter.insert(part, section_data)
        self._sync_hihat_with_vocals(part)
        if shared_tracks is not None:
            shared_tracks["kick_offsets_sec"] = self.get_kick_offsets_sec()
        return part

    def _render(
        self,
        blocks: Sequence[dict[str, Any]],
        part: stream.Part,
        section_data: dict[str, Any] | None = None,
    ):
        ms_since_fill = 0
        bars_since_section_start = 0
        num_bars = (
            section_data.get("length_in_measures", len(blocks))
            if section_data
            else len(blocks)
        )
        total_beats = sum(
            b.get("humanized_duration_beats", b.get("q_length", 4.0)) for b in blocks
        )
        running_beats = 0.0
        for blk_idx, blk_data in enumerate(blocks):
            log_render_prefix = f"DrumGen.Render.Blk{blk_idx+1}"  # 1-indexed for logs
            intensity = blk_data.get("musical_intent", {}).get("emotion_intensity", 0.0)
            fill_threshold = self.main_cfg.get("fill_emotion_threshold", 0.8)
            if intensity >= fill_threshold and section_data is not None:
                peak_pos = running_beats / total_beats if total_beats > 0 else 0.0
                peak_idx = peak_pos * num_bars
                peak_bar = math.floor(peak_idx) + 1
                peak_bar = max(1, min(num_bars, peak_bar))
                section_data.setdefault("preferred_fill_positions", []).append(peak_bar)
            drums_params = blk_data.get("part_params", {}).get("drums", {})
            style_key = drums_params.get(
                "final_style_key_for_render", "default_drum_pattern"
            )
            style_def = self._get_effective_pattern_def(style_key)
            if not style_def:
                logger.error(
                    f"{log_render_prefix}: CRITICAL - No style_def for '{style_key}'. Skipping."
                )
                continue

            style_options = style_def.get("options", {})
            velocity_curve_list = resolve_velocity_curve(
                style_options.get("velocity_curve")
            )

            # --- base_vel の取得 (safe_get を使用) ---
            base_vel = safe_get(
                drums_params,
                "velocity",
                default=safe_get(
                    drums_params,
                    "drum_base_velocity",
                    default=safe_get(
                        style_def,
                        "velocity_base",
                        default=80,
                        cast_to=int,
                        log_name=f"{log_render_prefix}.VelStyleDef",
                    ),
                    cast_to=int,
                    log_name=f"{log_render_prefix}.VelDrumBaseParam",
                ),
                cast_to=int,
                log_name=f"{log_render_prefix}.VelParam",
            )
            base_vel = max(1, min(127, base_vel))
            # --- ここまで base_vel ---

            pat_events: list[dict[str, Any]] = style_def.get("pattern", [])
            pat_ts_str = style_def.get("time_signature", self.global_time_signature_str)
            pat_ts = get_time_signature_object(pat_ts_str)
            if not pat_ts:
                pat_ts = self.global_ts

            pattern_unit_length_ql = safe_get(
                style_def,
                "length_beats",
                default=pat_ts.barDuration.quarterLength if pat_ts else 4.0,
                cast_to=float,
                log_name=f"{log_render_prefix}.PatternLen",
            )
            if pattern_unit_length_ql <= 0:
                logger.warning(
                    f"{log_render_prefix}: Pattern '{style_key}' invalid length {pattern_unit_length_ql}. Defaulting to 4.0"
                )
                pattern_unit_length_ql = 4.0

            swing_setting = style_def.get("swing", 0.5)
            swing_type = "eighth"
            swing_ratio_val = 0.5
            if isinstance(swing_setting, dict):
                swing_type = swing_setting.get("type", "eighth").lower()
                swing_ratio_val = safe_get(
                    swing_setting,
                    "ratio",
                    default=0.5,
                    cast_to=float,
                    log_name=f"{log_render_prefix}.SwingRatio",
                )
            elif isinstance(swing_setting, (float, int)):
                swing_ratio_val = float(swing_setting)

            fills = style_def.get("fill_ins", {})

            # --- オフセットとデュレーション (safe_get を使用) ---
            default_block_dur = (
                pattern_unit_length_ql if pattern_unit_length_ql > 0 else 4.0
            )
            offset_in_score = safe_get(
                blk_data,
                "humanized_offset_beats",
                default=safe_get(
                    blk_data,
                    "absolute_offset",
                    default=safe_get(
                        blk_data,
                        "offset",
                        default=0.0,
                        cast_to=float,
                        log_name=f"{log_render_prefix}.OffsetFallback3",
                    ),
                    cast_to=float,
                    log_name=f"{log_render_prefix}.OffsetFallback2",
                ),
                cast_to=float,
                log_name=f"{log_render_prefix}.HumOffset",
            )
            remaining_ql_in_block = safe_get(
                blk_data,
                "humanized_duration_beats",
                default=safe_get(
                    blk_data,
                    "q_length",
                    default=default_block_dur,
                    cast_to=float,
                    log_name=f"{log_render_prefix}.QLFallback",
                ),
                cast_to=float,
                log_name=f"{log_render_prefix}.HumDur",
            )
            if remaining_ql_in_block <= 0:
                logger.warning(
                    f"{log_render_prefix}: Non-positive duration {remaining_ql_in_block} (raw: {blk_data.get('humanized_duration_beats', blk_data.get('q_length'))}). Using {default_block_dur}ql."
                )
                remaining_ql_in_block = default_block_dur
            # --- ここまでオフセットとデュレーション ---

            if blk_data.get("is_first_in_section", False) and blk_idx > 0:
                ms_since_fill = 0
                bars_since_section_start = 0
            current_pos_within_block = 0.0
            while remaining_ql_in_block > MIN_NOTE_DURATION_QL / 8.0:
                bar_start_abs_offset = offset_in_score + current_pos_within_block
                if not getattr(self, "_walk_advanced", False):
                    intensity = drums_params.get("musical_intent", {}).get(
                        "intensity", "medium"
                    )
                    step_base = self.global_settings.get("random_walk_step", 8)
                    step_range = int(step_base * INTENSITY_FACTOR.get(intensity, 1.0))
                    self.accent_mapper.begin_bar(bar_start_abs_offset, step_range)
                    self._walk_advanced = True
                # (フィルインロジック、パターンの適用は前回と同様、base_vel を _apply_pattern に渡す)
                current_pattern_iteration_ql = min(
                    pattern_unit_length_ql, remaining_ql_in_block
                )
                if current_pattern_iteration_ql < MIN_NOTE_DURATION_QL / 4.0:
                    break
                is_last_pattern_iteration_in_block = (
                    remaining_ql_in_block
                    <= pattern_unit_length_ql + (MIN_NOTE_DURATION_QL / 8.0)
                )
                pattern_to_use_for_iteration = pat_events
                fill_applied_this_iter = False
                fill_legato = False
                override_fill_key = drums_params.get(
                    "fill_override", drums_params.get("drum_fill_key_override")
                )
                if is_last_pattern_iteration_in_block and override_fill_key:
                    fill_def = self._get_effective_pattern_def(override_fill_key)
                    chosen_fill_pattern_list = fill_def.get("pattern", [])
                    if chosen_fill_pattern_list is not None:
                        pattern_to_use_for_iteration = chosen_fill_pattern_list
                        fill_legato = bool(fill_def.get("legato"))
                        fill_applied_this_iter = True
                        logger.debug(
                            f"{log_render_prefix}: Applied override fill '{override_fill_key}' for style '{style_key}'."
                        )
                    else:
                        logger.warning(
                            f"{log_render_prefix}: Override fill key '{override_fill_key}' not in fills for '{style_key}'."
                        )

                preferred_positions = [
                    int(p)
                    for p in style_def.get("preferred_fill_positions", [])
                    if isinstance(p, int)
                ]
                if section_data:
                    preferred_positions.extend(
                        int(p)
                        for p in section_data.get("preferred_fill_positions", [])
                        if isinstance(p, int)
                    )
                fill_keys = style_def.get("fill_patterns", [])
                at_section_end = (
                    blk_idx == len(blocks) - 1 and is_last_pattern_iteration_in_block
                )
                bar_number = bars_since_section_start + 1
                if (
                    not fill_applied_this_iter
                    and fill_keys
                    and (bar_number in preferred_positions or at_section_end)
                ):
                    candidates = [
                        fk
                        for fk in fill_keys
                        if self._get_effective_pattern_def(fk).get(
                            "length_beats", pattern_unit_length_ql
                        )
                        == pattern_unit_length_ql
                    ]
                    if candidates:
                        fill_key = self.rng.choice(candidates)
                        fill_def = self._get_effective_pattern_def(fill_key)
                        pattern_to_use_for_iteration = fill_def.get("pattern", [])
                        fill_legato = bool(fill_def.get("legato"))
                        fill_applied_this_iter = True
                        fade_beats_local = safe_get(
                            style_options,
                            "fade_beats",
                            default=self.fade_beats_default,
                            cast_to=float,
                            log_name=f"{log_render_prefix}.FadeBeats",
                        )
                        self.fill_offsets.append(
                            (
                                offset_in_score + current_pos_within_block,
                                fade_beats_local,
                            )
                        )
                fill_interval_bars = safe_get(
                    drums_params,
                    "drum_fill_interval_bars",
                    default=0,
                    cast_to=int,
                    log_name=f"{log_render_prefix}.FillInterval",
                )
                if (
                    not fill_applied_this_iter
                    and is_last_pattern_iteration_in_block
                    and fill_interval_bars > 0
                ):
                    if (ms_since_fill + 1) >= fill_interval_bars:
                        fill_keys_from_params = drums_params.get("drum_fill_keys", [])
                        possible_fills_for_style = [
                            fk for fk in fill_keys_from_params if fk in fills
                        ]
                        if possible_fills_for_style:
                            chosen_fill_key = self.rng.choice(possible_fills_for_style)
                            fill_def = self._get_effective_pattern_def(chosen_fill_key)
                            chosen_fill_pattern_list = fill_def.get(
                                chosen_fill_key, fill_def.get("pattern")
                            )
                            if chosen_fill_pattern_list is not None:
                                pattern_to_use_for_iteration = chosen_fill_pattern_list
                                fill_legato = bool(fill_def.get("legato"))
                        fill_applied_this_iter = True
                        logger.debug(
                            f"{log_render_prefix}: Applied scheduled fill '{chosen_fill_key}' for style '{style_key}'."
                        )
                if not pattern_to_use_for_iteration and self.groove_model:
                    tk = self.global_settings.get("groove_top_k")
                    tk_val = (
                        int(tk)
                        if isinstance(tk, (int, str)) and str(tk).isdigit()
                        else None
                    )
                    pattern_to_use_for_iteration = groove_sampler_ngram.generate_bar(
                        self._groove_history,
                        model=self.groove_model,
                        cond=section_data.get("musical_intent", {}),
                        temperature=float(
                            self.global_settings.get("groove_temperature", 1.0)
                        ),
                        top_k=tk_val,
                        humanize_vel=bool(self.global_settings.get("humanize_profile")),
                        humanize_micro=self.groove_strength > 0,
                    )
                start_bin = int(
                    (offset_in_score + current_pos_within_block)
                    * self.heatmap_resolution
                )
                end_bin = int(
                    (
                        offset_in_score
                        + current_pos_within_block
                        + current_pattern_iteration_ql
                    )
                    * self.heatmap_resolution
                )
                max_bin_val = 0
                for b in range(start_bin, end_bin):
                    max_bin_val = max(
                        max_bin_val, self.heatmap.get(b % self.heatmap_resolution, 0)
                    )
                velocity_scale = 1.2 if max_bin_val > self.heatmap_threshold else 1.0
                self._apply_pattern(
                    part,
                    list(pattern_to_use_for_iteration),
                    bar_start_abs_offset,
                    current_pattern_iteration_ql,
                    base_vel,
                    swing_type,
                    swing_ratio_val,
                    pat_ts if pat_ts else self.global_ts,
                    drums_params,
                    section_data,
                    velocity_scale,
                    velocity_curve_list,
                    legato=fill_legato,
                )
                if fill_applied_this_iter:
                    ms_since_fill = 0
                else:
                    ms_since_fill += 1
                current_pos_within_block += current_pattern_iteration_ql
                remaining_ql_in_block -= current_pattern_iteration_ql
                bars_since_section_start += 1
                self._walk_advanced = False

            running_beats += blk_data.get(
                "humanized_duration_beats",
                blk_data.get("q_length", pattern_unit_length_ql),
            )

        for off, fade_beats in self.fill_offsets:
            self._velocity_fade_into_fill(part, off, fade_beats)

    def _apply_pattern(
        self,
        part: stream.Part,
        events: list[GrooveEvent],
        bar_start_abs_offset: float,
        current_bar_actual_len_ql: float,
        pattern_base_velocity: int,
        swing_type: str,
        swing_ratio: float,
        current_pattern_ts: meter.TimeSignature,
        drum_block_params: dict[str, Any],
        section_data: dict[str, Any] | None = None,
        velocity_scale: float = 1.0,
        velocity_curve: list[float] | None = None,
        legato: bool = False,
    ) -> None:
        """Insert a list of drum events into ``part``.

        Each event may specify a ``type`` to trigger articulations such as
        ``drag`` (two grace notes), ``ruff`` (three grace notes), ``flam``
        (single grace) or ``ghost`` (low-velocity).

        Parameters
        ----------
        velocity_scale : float
            Multiplicative factor applied to every computed velocity.
        velocity_curve : list[float] | None
            Optional per-layer multipliers applied after ``velocity_scale``.
            When calling this method directly, pass ``velocity_scale`` first
            and then ``velocity_curve`` to avoid mis-scaled velocities.
        """
        log_apply_prefix = "DrumGen.ApplyPattern"
        self.current_bpm = self._current_bpm(bar_start_abs_offset)
        if self.use_velocity_ema:
            self.vel_smoother.reset()
        beat_len_ql = (
            current_pattern_ts.beatDuration.quarterLength if current_pattern_ts else 1.0
        )
        velocity_curve = velocity_curve or [1.0]

        if self.use_consonant_sync and self.consonant_sync_mode not in {
            "bar",
            "note",
        }:
            raise ValueError(
                f"invalid consonant_sync_mode '{self.consonant_sync_mode}'"
            )

        self.current_heat_bin = int(bar_start_abs_offset * RESOLUTION) % RESOLUTION

        if not events and self.groove_model:
            model_obj: dict
            if isinstance(self.groove_model, (str, Path)):
                model_obj = groove_sampler_ngram.load(Path(self.groove_model))
            else:
                model_obj = self.groove_model

            musical_intent = (
                section_data.get("musical_intent", {}) if section_data else {}
            )
            cond = {
                "section": (
                    section_data.get("section_name", "verse")
                    if section_data
                    else "verse"
                ),
                "heat_bin": self.current_heat_bin,
                "intensity": musical_intent.get("intensity", "mid"),
            }

            tk = self.global_settings.get("groove_top_k")
            tk_val = (
                int(tk) if isinstance(tk, (int, str)) and str(tk).isdigit() else None
            )

            events = groove_sampler_ngram.generate_bar(
                self._groove_history,
                model=model_obj,
                temperature=float(self.global_settings.get("groove_temperature", 1.0)),
                top_k=tk_val,
                cond=cond,
                humanize_vel=bool(self.global_settings.get("humanize_profile")),
                humanize_micro=self.groove_strength > 0,
            )

        if (
            self.use_consonant_sync
            and self.consonant_peaks
            and self.consonant_sync_mode == "bar"
        ):
            start_sec = self._convert_ticks_to_seconds(
                int(bar_start_abs_offset * self.ppq)
            )
            end_sec = self._convert_ticks_to_seconds(
                int((bar_start_abs_offset + current_bar_actual_len_ql) * self.ppq)
            )
            peaks_in_bar = [
                p - start_sec for p in self.consonant_peaks if start_sec <= p < end_sec
            ]
            if peaks_in_bar:
                events = PeakSynchroniser.sync_events(
                    peaks_in_bar,
                    events,
                    tempo_bpm=self.current_bpm,
                    lag_ms=self.consonant_sync_cfg["lag_ms"],
                    min_distance_beats=self.consonant_sync_cfg["min_distance_beats"],
                    sustain_threshold_ms=self.consonant_sync_cfg[
                        "sustain_threshold_ms"
                    ],
                )

        prev_note: note.Note | None = None
        prev_vel_scale = 1.0
        alpha = 0.5
        for ev_idx, ev_def in enumerate(events):
            log_event_prefix = f"{log_apply_prefix}.Evt{ev_idx}"
            if self.rng.random() > safe_get(
                ev_def,
                "probability",
                default=1.0,
                cast_to=float,
                log_name=f"{log_event_prefix}.Prob",
            ):
                continue
            inst_name = ev_def.get("instrument")
            if not inst_name:
                continue
            inst_name = MISSING_DRUM_MAP_FALLBACK.get(
                inst_name.lower(), inst_name.lower()
            )
            inst_name = DRUM_ALIAS.get(inst_name, inst_name).lower()
            articulation = str(ev_def.get("articulation", "")).lower()
            if articulation == "bell":
                inst_name = "ride_bell"
            elif articulation == "splash":
                inst_name = "splash"
            elif articulation == "choke":
                inst_name = "crash_choke"
            brush_active = self.drum_brush or (
                self.overrides and getattr(self.overrides, "drum_brush", False)
            )
            if inst_name not in self.gm_pitch_map:
                if self.strict_drum_map:
                    raise KeyError(f"Unknown drum instrument: '{inst_name}'")
                if inst_name not in self._warned_missing_drum_map:
                    logger.warning(f"Unknown drum instrument: '{inst_name}'")
                    self._warned_missing_drum_map.add(inst_name)

            rel_offset_in_pattern = (
                safe_get(
                    ev_def,
                    "offset",
                    default=0.0,
                    cast_to=float,
                    log_name=f"{log_event_prefix}.Offset",
                )
                % current_bar_actual_len_ql
            )
            event_bpm = self._current_bpm(bar_start_abs_offset + rel_offset_in_pattern)
            self.current_bpm = event_bpm
            blend = _combine_timing(
                rel_offset_in_pattern,
                beat_len_ql,
                swing_ratio=swing_ratio,
                swing_type=swing_type,
                push_pull_curve=self.current_push_pull_curve,
                tempo_bpm=event_bpm,
                max_push_ms=self.push_pull_max_ms,
                vel_range=self.velocity_range,
                return_vel=True,
            )
            rel_offset_in_pattern = blend.offset_ql
            vel_mul = prev_vel_scale * (1 - alpha) + blend.vel_scale * alpha
            prev_vel_scale = blend.vel_scale
            if rel_offset_in_pattern >= current_bar_actual_len_ql - (
                MIN_NOTE_DURATION_QL / 16.0
            ):
                continue

            hit_duration_ql_from_def = safe_get(
                ev_def,
                "duration",
                default=0.125,
                cast_to=float,
                log_name=f"{log_event_prefix}.Dur",
            )
            clipped_duration_ql = min(
                hit_duration_ql_from_def,
                current_bar_actual_len_ql - rel_offset_in_pattern,
            )
            if clipped_duration_ql < MIN_NOTE_DURATION_QL / 8.0:
                continue

            base_vel_for_hit = pattern_base_velocity

            if ev_def.get("type") == "ghost":
                final_event_velocity = int(pattern_base_velocity * 0.2)
                clipped_duration_ql = min(clipped_duration_ql, 0.1)
            else:
                final_event_velocity = safe_get(
                    ev_def,
                    "velocity",
                    default=int(
                        base_vel_for_hit
                        * safe_get(
                            ev_def,
                            "velocity_factor",
                            default=1.0,
                            cast_to=float,
                            log_name=f"{log_event_prefix}.VelFactor",
                        )
                    ),
                    cast_to=int,
                    log_name=f"{log_event_prefix}.VelAbs",
                )

            if articulation == "bell":
                final_event_velocity = min(127, int(final_event_velocity * 1.15))
            if articulation == "splash":
                max_dur = (0.3 * self.current_bpm) / 60.0
                clipped_duration_ql = min(clipped_duration_ql, max_dur)
            final_insert_offset_in_score = bar_start_abs_offset + rel_offset_in_pattern
            if (
                self.use_consonant_sync
                and inst_name in {"kick", "snare"}
                and self.consonant_peaks
                and self.consonant_sync_mode == "note"
                and ev_def.get("type") not in {"drag", "ruff"}
            ):
                shifted, vel_up = align_to_consonant(
                    final_insert_offset_in_score,
                    self.consonant_peaks,
                    self.current_bpm,
                    lag_ms=self.consonant_sync_cfg.get("lag_ms", 10.0),
                    radius_ms=self.consonant_sync_cfg.get("note_radius_ms", 30.0),
                    velocity_boost=int(
                        self.consonant_sync_cfg.get("velocity_boost", 0)
                    ),
                    return_vel=True,
                )
                if shifted != final_insert_offset_in_score:
                    final_insert_offset_in_score = max(0.0, shifted)
                    final_event_velocity = min(127, final_event_velocity + vel_up)
            bin_idx = (
                int(final_insert_offset_in_score * self.heatmap_resolution)
                % self.heatmap_resolution
            )
            bin_count = self.heatmap.get(bin_idx, 0)

            if (
                inst_name in {"ghost", "ghost_hat"}
                and bin_count >= self.heatmap_threshold
            ):
                logger.debug(
                    f"{log_event_prefix}: Skip ghost hat at {final_insert_offset_in_score:.3f} (bin {bin_idx} count {bin_count})"
                )
                continue
            if inst_name in {"ghost", "ghost_hat"}:
                if not self.ghost_hat_on_offbeat:
                    beat_pos = (final_insert_offset_in_score * 2) % 1.0
                    if abs(beat_pos) < 1e-3:
                        continue
                if not self.accent_mapper.maybe_ghost_hat(bin_idx):
                    continue

            layer_idx = ev_def.get("velocity_layer")
            if velocity_curve and layer_idx is not None:
                try:
                    idx = int(layer_idx)
                    if 0 <= idx < len(velocity_curve):
                        final_event_velocity = int(
                            final_event_velocity * velocity_curve[idx]
                        )
                except (TypeError, ValueError):
                    pass

            final_event_velocity = max(
                1,
                min(
                    127,
                    int(final_event_velocity * velocity_scale * vel_mul),
                ),
            )
            if self.use_velocity_ema:
                final_event_velocity = self.vel_smoother.update(final_event_velocity)

            if (
                inst_name in {"kick", "snare"}
                and ev_def.get("type") not in {"drag", "ruff"}
                and layer_idx is None
            ):
                final_event_velocity = self.accent_mapper.accent(
                    bin_idx, final_event_velocity, apply_walk=True
                )

            if brush_active and inst_name == "snare":
                inst_name = "snare_brush"
                final_event_velocity = max(1, int(final_event_velocity * 0.6))

            ev_type = ev_def.get("type")
            if ev_type in {"drag", "ruff"}:
                midi_pitch = self.gm_pitch_map.get(inst_name)
                if midi_pitch is not None:
                    self._insert_grace_chain(
                        part,
                        final_insert_offset_in_score,
                        midi_pitch,
                        final_event_velocity,
                        2 if ev_type == "drag" else 3,
                        spread_ms=float(ev_def.get("spread_ms", 25.0)),
                        velocity_curve=ev_def.get("grace_curve"),
                        humanize=ev_def.get("humanize_grace"),
                        tempo_bpm=event_bpm,
                    )
                continue

            if ev_def.get("type") == "flam":
                midi_pitch = self.gm_pitch_map.get(inst_name)
                if midi_pitch is not None:
                    self._insert_flam(
                        part,
                        final_insert_offset_in_score,
                        midi_pitch,
                        final_event_velocity,
                        tempo_bpm=event_bpm,
                    )
                continue

            drum_hit_note = self._make_hit(
                inst_name, final_event_velocity, clipped_duration_ql, ev_def
            )
            if not drum_hit_note:
                continue

            if inst_name in {"ghost_snare", "ghost_tom"}:
                drum_hit_note = humanizer.apply_ghost_jitter(
                    drum_hit_note, self.rng, tempo_bpm=event_bpm
                )

            if ev_def.get("humanize_template") == "flam_legato_ghost":
                drum_hit_note = apply_humanization_to_element(
                    drum_hit_note, "flam_legato_ghost"
                )

            # New multi-template humanization
            templates = ev_def.get("humanize_templates")
            if templates:
                mode = str(ev_def.get("humanize_templates_mode", "sequential")).lower()
                if isinstance(templates, Sequence) and not isinstance(
                    templates, (str, bytes)
                ):
                    template_list = list(templates)
                else:
                    template_list = [templates]
                if mode == "random":
                    chosen = self.rng.choice(template_list)
                    drum_hit_note = apply_humanization_to_element(drum_hit_note, chosen)
                else:
                    for t_name in template_list:
                        drum_hit_note = apply_humanization_to_element(
                            drum_hit_note, t_name
                        )

            # (ヒューマナイズ処理は前回と同様)
            humanize_this_hit = False
            humanize_template_for_hit = "drum_tight"
            humanize_custom_for_hit = {}
            event_humanize_setting = ev_def.get("humanize")
            if isinstance(event_humanize_setting, bool):
                humanize_this_hit = event_humanize_setting
            elif isinstance(event_humanize_setting, str):
                humanize_this_hit = True
                humanize_template_for_hit = event_humanize_setting
            elif isinstance(event_humanize_setting, dict):
                humanize_this_hit = True
                humanize_template_for_hit = event_humanize_setting.get(
                    "template_name", humanize_template_for_hit
                )
                humanize_custom_for_hit = event_humanize_setting.get(
                    "custom_params", {}
                )
            else:
                if drum_block_params.get("humanize_opt", False):
                    humanize_this_hit = True
                    humanize_template_for_hit = drum_block_params.get(
                        "template_name", "drum_tight"
                    )
                    humanize_custom_for_hit = drum_block_params.get("custom_params", {})
            time_delta_from_humanizer = 0.0
            if humanize_this_hit:
                drum_hit_note = apply_humanization_to_element(
                    drum_hit_note,
                    template_name=humanize_template_for_hit,
                    custom_params=humanize_custom_for_hit,
                )
            final_insert_offset_in_score += time_delta_from_humanizer
            drum_hit_note.offset = 0.0
            if inst_name in {"kick", "bd", "acoustic_bass_drum"}:
                self.kick_offsets.append(bar_start_abs_offset + rel_offset_in_pattern)
            if legato and prev_note is not None:
                prev_note.tie = HoldTie()
            part.insert(final_insert_offset_in_score, drum_hit_note)

            if inst_name == "ohh" and self.rng.random() < self.open_hat_choke_prob:
                min_b = (self.open_hat_choke_min_ms / 1000.0) * (
                    self.current_bpm / 60.0
                )
                max_b = (self.open_hat_choke_max_ms / 1000.0) * (
                    self.current_bpm / 60.0
                )
                off = final_insert_offset_in_score + self.rng.uniform(min_b, max_b)
                vel = max(
                    1, int(drum_hit_note.volume.velocity * self.rng.uniform(0.6, 0.9))
                )
                pedal_pitch = self.gm_pitch_map.get("hh_pedal")
                if pedal_pitch is not None:
                    q_off = PeakSynchroniser._quantize(off)
                    duplicate = False
                    for n in part.flatten().notes:
                        if (
                            PeakSynchroniser._quantize(float(n.offset)) == q_off
                            and n.pitch.midi == pedal_pitch
                        ):
                            duplicate = True
                            break
                    if not duplicate:
                        pedal_note = self._make_hit(
                            "hh_pedal", vel, MIN_NOTE_DURATION_QL / 8.0, None
                        )
                        if pedal_note:
                            pedal_note.offset = 0.0
                            part.insert(off, pedal_note)

            if articulation == "choke":
                off = final_insert_offset_in_score + (0.2 * self.current_bpm / 60.0)
                note_off = note.Note()
                note_off.pitch = drum_hit_note.pitch
                note_off.duration = m21duration.Duration(0)
                note_off.volume = m21volume.Volume(velocity=0)
                note_off.offset = 0.0
                part.insert(off, note_off)
            prev_note = drum_hit_note
            mapped_name_for_history = getattr(
                drum_hit_note.editorial, "mapped_name", inst_name
            )
            step_ratio = (
                rel_offset_in_pattern / current_bar_actual_len_ql
            ) * RESOLUTION
            step_idx = int(math.floor(step_ratio)) % RESOLUTION
            step_idx = max(0, step_idx)
            self._groove_history.append((step_idx, mapped_name_for_history))

        n_hist = int(self.groove_model.get("n", 3)) if self.groove_model else 0
        max_len = max(n_hist - 1, 0)
        if len(self._groove_history) > max_len:
            self._groove_history = self._groove_history[-max_len:] if max_len else []

        if self.export_random_walk_cc and self.accent_mapper.debug_rw_values:
            cc_events = getattr(part, "extra_cc", [])
            for off, val in self.accent_mapper.debug_rw_values:
                cc_events.append(
                    {
                        "time": off,
                        "cc": 20,  # CC20 for debug
                        "val": max(0, min(127, val + 64)),
                    }
                )
            part.extra_cc = cc_events
            self.accent_mapper.debug_rw_values.clear()

    def _make_hit(
        self, name: str, vel: int, ql: float, ev_def: GrooveEvent | None = None
    ) -> note.Note | None:
        """Return a ``music21.note.Note`` for a single drum hit.

        Parameters
        ----------
        name : str
            Drum instrument label.
        vel : int
            MIDI velocity (1-127).
        ql : float
            Duration in quarterLength units.
        ev_def : GrooveEvent | None
            Original event definition to inspect flags such as ``pedal``.

        Returns
        -------
        Optional[note.Note]
            Prepared note object or ``None`` if the sound is unknown. The
            resulting note stores its mapped label in ``note.editorial.mapped_name``.
        """
        mapped_name = name.lower().replace(" ", "_").replace("-", "_")
        if self.use_velocity_ema:
            vel = self.vel_smoother.smooth(int(vel))
        brush_active = self.drum_brush or (
            self.overrides and getattr(self.overrides, "drum_brush", False)
        )
        if brush_active and mapped_name in BRUSH_MAP:
            mapped_name = BRUSH_MAP[mapped_name]
            vel = max(1, int(vel * 0.6))
        if mapped_name in {"chh", "hh", "hat_closed"} and vel < self.hh_edge_threshold:
            mapped_name = "hh_edge"
        if ev_def and ev_def.get("pedal"):
            mapped_name = "hh_pedal"
        actual_name_for_midi = GHOST_ALIAS.get(mapped_name, mapped_name)
        midi_pitch_val = self.gm_pitch_map.get(actual_name_for_midi)
        if midi_pitch_val is None:
            logger.warning(
                f"DrumGen _make_hit: Unknown drum sound '{name}' (mapped to '{actual_name_for_midi}'). MIDI mapping not found. Skipping."
            )
            return None
        n = note.Note()
        n.pitch = pitch.Pitch(midi=midi_pitch_val)
        n.duration = m21duration.Duration(
            quarterLength=max(MIN_NOTE_DURATION_QL / 8.0, ql)
        )
        n.volume = m21volume.Volume(velocity=max(1, min(127, vel)))
        n.offset = 0.0
        n.editorial.mapped_name = mapped_name
        return n

    def _insert_flam(
        self,
        part: stream.Part,
        offset: float,
        midi_pitch: int,
        velocity: int,
        *,
        tempo_bpm: float | None = None,
    ) -> None:
        """Insert a flam consisting of a grace note before the main hit."""
        bpm = tempo_bpm if tempo_bpm is not None else self._current_bpm(offset)
        grace_offset = (30.0 / 1000.0) * (bpm / 60.0)
        grace = note.Note()
        grace.pitch = pitch.Pitch(midi=midi_pitch)
        grace.duration = m21duration.Duration(max(MIN_NOTE_DURATION_QL / 8.0, 0.05))
        grace.volume = m21volume.Volume(velocity=max(1, int(velocity * 0.4)))
        grace.offset = 0.0
        part.insert(max(0.0, offset - grace_offset), grace)
        main = note.Note()
        main.pitch = pitch.Pitch(midi=midi_pitch)
        main.duration = m21duration.Duration(max(MIN_NOTE_DURATION_QL / 8.0, 0.1))
        main.volume = m21volume.Volume(velocity=max(1, velocity))
        main.offset = 0.0
        part.insert(offset, main)

    def _insert_emotional_fills(
        self, part: stream.Part, section_data: dict[str, Any]
    ) -> None:
        """Insert fills probabilistically based on section intensity."""
        inten = section_data.get("musical_intent", {}).get("emotion_intensity")
        if inten is None:
            density = 0.15
        else:
            density = self._calc_fill_density(float(inten))
        n_measures = section_data.get("length_in_measures")
        if not n_measures:
            ql = section_data.get("q_length", 4.0)
            n_measures = max(1, round(ql / self.global_ts.barDuration.quarterLength))
        for _ in range(int(n_measures)):
            if self.rng.random() < density:
                self.fill_inserter.insert(part, section_data)

    def _convert_ticks_to_seconds(self, tick: int) -> float:
        """Convert absolute ``tick`` position to seconds using ``TempoMap``."""
        beat_pos = tick / float(self.ppq)
        bpm = (
            self.tempo_map.get_bpm(beat_pos)
            if hasattr(self, "tempo_map")
            else self.global_tempo
        )
        tick_scale = 60.0 / (bpm * self.ppq)
        return tick * tick_scale

    def _insert_grace_chain(
        self,
        part: stream.Part,
        offset: float,
        midi_pitch: int,
        velocity: int,
        n_hits: int = 2,
        *,
        spread_ms: float = 25.0,
        velocity_curve: str | Sequence[float] | None = None,
        humanize: bool | str | dict | None = None,
        tempo_bpm: float | None = None,
    ) -> None:
        """Insert a drag or ruff before the main hit.

        Parameters
        ----------
        part : :class:`music21.stream.Part`
            Part to insert the notes into.
        offset : float
            Offset of the main hit in quarterLength.
        midi_pitch : int
            MIDI pitch for all notes.
        velocity : int
            Velocity of the main hit.
        n_hits : int, optional
            Number of grace notes preceding the main hit.
        spread_ms : float, optional
            Duration of the grace window in milliseconds.

        Notes
        -----
        Grace notes are spaced evenly within ``spread_ms`` before ``offset`` and
        their velocities fade from roughly 30%% to 60%% of ``velocity``. ``velocity_curve``
        may be ``"exp"`` for exponential fade or a list of multipliers.
        """
        window_ms = max(MIN_GRACE_MS, min(MAX_GRACE_MS, float(spread_ms)))
        step_ms = window_ms / max(1, n_hits)

        def _get_factor(i: int) -> float:
            if isinstance(velocity_curve, Sequence):
                if i < len(velocity_curve):
                    return float(velocity_curve[i])
                return float(velocity_curve[-1]) if velocity_curve else 0.5
            if isinstance(velocity_curve, str) and velocity_curve.lower() == "exp":
                base = 0.3
                top = 0.6
                exponent = i / max(1, n_hits - 1)
                return base * ((top / base) ** exponent)
            return 0.3 + (0.3 * i / max(1, n_hits - 1))

        def _maybe_humanize(n: note.Note) -> note.Note:
            if not humanize:
                return n
            if isinstance(humanize, bool):
                tmpl = "drum_tight"
                return apply_humanization_to_element(n, template_name=tmpl)
            if isinstance(humanize, str):
                return apply_humanization_to_element(n, template_name=humanize)
            if isinstance(humanize, dict):
                tmpl = humanize.get("template_name")
                params = humanize.get("custom_params")
                return apply_humanization_to_element(
                    n, template_name=tmpl, custom_params=params
                )
            return n

        tempo = tempo_bpm or self.global_tempo
        for idx in range(n_hits):
            off_ms = window_ms - idx * step_ms
            grace_offset = (off_ms / 1000.0) * (tempo / 60.0)
            factor = _get_factor(idx)
            grace = note.Note()
            grace.pitch = pitch.Pitch(midi=midi_pitch)
            grace.duration = m21duration.Duration(max(MIN_NOTE_DURATION_QL / 8.0, 0.05))
            grace.volume = m21volume.Volume(velocity=max(1, int(velocity * factor)))
            grace.offset = 0.0
            grace = _maybe_humanize(grace)
            part.insert(max(0.0, offset - grace_offset), grace)
        main = note.Note()
        main.pitch = pitch.Pitch(midi=midi_pitch)
        main.duration = m21duration.Duration(max(MIN_NOTE_DURATION_QL / 8.0, 0.1))
        main.volume = m21volume.Volume(velocity=max(1, velocity))
        main.offset = 0.0
        part.insert(offset, main)

    def _velocity_fade_into_fill(
        self, part: stream.Part, fill_offset: float, fade_beats: float = 2.0
    ) -> None:
        """Gradually increase velocity leading into a fill.

        Parameters
        ----------
        part : stream.Part
            Part to apply the fade to.
        fill_offset : float
            Absolute offset where the fill begins.
        fade_beats : float, optional
            Length of the fade window in beats. Defaults to 2.0.
        """
        notes = [
            n
            for n in part.flatten().notes
            if fill_offset - fade_beats <= n.offset < fill_offset
        ]
        if len(notes) <= 1:
            return
        notes.sort(key=lambda n: n.offset)
        count = len(notes)
        for idx, n in enumerate(notes):
            base = (
                n.volume.velocity if n.volume and n.volume.velocity is not None else 64
            )
            scale = 0.8 + (0.2 * (idx + 1) / count)
            new_vel = int(max(1, min(127, base * scale)))
            if n.volume:
                n.volume.velocity = new_vel
            else:
                n.volume = m21volume.Volume(velocity=new_vel)

    def _apply_push_pull(self, rel_offset: float, beat_len_ql: float) -> float:
        curve = getattr(self, "current_push_pull_curve", None)
        if not curve:
            return rel_offset
        try:
            beat_idx = int(rel_offset / beat_len_ql)
            shift_ms = float(curve[beat_idx])
        except (ValueError, IndexError, TypeError):
            return rel_offset
        shift_ql = (shift_ms / 1000.0) * (self.current_bpm / 60.0)
        return max(0.0, rel_offset + shift_ql)

    def _sync_hihat_with_vocals(self, part: stream.Part) -> None:
        if not self.vocal_rests:
            return
        chh = self.gm_pitch_map.get("chh")
        ohh = self.gm_pitch_map.get("ohh")
        if chh is None or ohh is None:
            return
        bar_len = self.global_ts.barDuration.quarterLength
        notes = sorted(part.recurse().notes, key=lambda n: n.offset)
        idx = 0
        for start, _dur in self.vocal_rests:
            thr = (50.0 / 1000.0) * (self._current_bpm(start) / 60.0)
            beat4 = round(start / bar_len) * bar_len
            if abs(start - beat4) > thr:
                continue
            while idx < len(notes) and notes[idx].offset < start - 1e-6:
                idx += 1
            while idx < len(notes):
                n = notes[idx]
                if n.offset >= start - 1e-6:
                    if int(n.pitch.midi) == chh:
                        n.pitch.midi = ohh
                        idx += 1
                        break
                idx += 1

    def _add_internal_default_patterns(self):
        """ライブラリに必須パターンがなければ、最低限のフォールバックを追加"""
        defaults = {
            "default_drum_pattern": {
                "pattern": [
                    {"offset": 0.0, "instrument": "kick"},
                    {"offset": 2.0, "instrument": "snare"},
                ],
                "length_beats": 4.0,
            },
            "no_drums": {"pattern": [], "length_beats": 4.0},
            "no_drums_or_sparse_cymbal": {
                "pattern": [
                    {"offset": 0.0, "instrument": "crash", "velocity_factor": 0.5}
                ],
                "length_beats": 4.0,
            },
            "ballad_soft_kick_snare_8th_hat": {
                "pattern": [
                    {"offset": 0, "instrument": "kick"},
                    {"offset": 2, "instrument": "snare"},
                ],
                "length_beats": 4.0,
            },
            "rock_beat_A_8th_hat": {
                "pattern": [
                    {"offset": 0, "instrument": "kick"},
                    {"offset": 1, "instrument": "chh"},
                    {"offset": 2, "instrument": "snare"},
                    {"offset": 3, "instrument": "chh"},
                ],
                "length_beats": 4.0,
            },
            "rock_ballad_build_up_8th_hat": {
                "pattern": [{"offset": i * 0.5, "instrument": "chh"} for i in range(8)],
                "length_beats": 4.0,
            },
            "anthem_rock_chorus_16th_hat": {
                "pattern": [
                    {"offset": i * 0.25, "instrument": "chh"} for i in range(16)
                ],
                "length_beats": 4.0,
            },
            "anthem_rock_chorus_16th_hat_fill": {
                "pattern": [
                    {"offset": i * 0.25, "instrument": "snare"} for i in range(16)
                ],
                "length_beats": 4.0,
            },
        }
        for key, val in defaults.items():
            if key not in self.part_parameters:
                self.part_parameters[key] = val

    def _load_pattern_lib(self, paths: list[str | Path]) -> dict[str, Any]:
        """Load drum pattern definitions from YAML files.

        Parameters
        ----------
        paths : list of str or Path
            One or more YAML files containing pattern definitions. Each file may
            contain multiple YAML documents. Documents may either provide a top
            level ``drum_patterns`` mapping or the mapping itself.

        Returns
        -------
        Dict[str, Any]
            Combined pattern dictionary keyed by style name.
        """

        library: dict[str, Any] = {}
        for p in paths:
            p = Path(p)
            if not p.is_absolute():
                repo_root = Path(__file__).resolve().parents[1]
                p = repo_root / p
            try:
                with p.open("r", encoding="utf-8") as fh:
                    for doc in yaml.safe_load_all(fh):
                        if not isinstance(doc, dict):
                            continue
                        if "drum_patterns" in doc and isinstance(
                            doc["drum_patterns"], dict
                        ):
                            library.update(doc["drum_patterns"])
                        else:
                            library.update(doc)
            except FileNotFoundError:
                logger.warning(f"DrumGen _load_pattern_lib: file not found: {p}")
            except Exception as exc:
                logger.warning(
                    f"DrumGen _load_pattern_lib: failed to load '{p}': {exc}"
                )
        return library

    def _resolve_style_key(
        self,
        musical_intent: dict[str, Any],
        overrides: dict[str, Any],
        section_data: dict[str, Any] | None = None,
    ) -> str:
        """オーバーライドと感情から最終的なリズムキーを決定する"""
        if overrides and overrides.get("rhythm_key"):
            return overrides["rhythm_key"]

        expr = None
        if section_data:
            expr = section_data.get("expression_details")
        if not expr:
            expr = musical_intent.get("expression_details")
        if expr:
            key = (expr.get("emotion_bucket"), expr.get("intensity"))
            lut_style = EMOTION_INTENSITY_LUT.get(key)
            if lut_style and lut_style in self.part_parameters:
                return lut_style

        emotion = musical_intent.get("emotion", "default").lower()
        intensity = musical_intent.get("intensity", "medium").lower()

        return self._choose_pattern_key(emotion, intensity, musical_intent)

    def _render_part(
        self,
        section_data: dict[str, Any],
        next_section_data: dict[str, Any] | None = None,
    ) -> stream.Part:
        """Generate a drum part for a single section."""
        part = stream.Part(id=self.part_name)
        part.insert(0, self.default_instrument)

        drum_params = section_data.setdefault("part_params", {}).setdefault(
            self.part_name, {}
        )
        musical_intent = section_data.get("musical_intent", {})
        style_key = self._resolve_style_key(
            musical_intent,
            drum_params,
            section_data,
        )
        drum_params.setdefault("final_style_key_for_render", style_key)

        self._render([section_data], part, section_data)
        return part

    def get_kick_offsets(self) -> list[float]:
        return list(self.kick_offsets)

    def get_kick_offsets_sec(self) -> list[float]:
        return [
            self._convert_ticks_to_seconds(int(o * self.ppq)) for o in self.kick_offsets
        ]

    def get_fill_offsets(self) -> list[float]:
        return [
            off if not isinstance(off, tuple) else off[0] for off in self.fill_offsets
        ]

    def render_kick_track(self, length_beats: float) -> stream.Part:
        """Return a simple kick-only part for ``length_beats`` beats."""
        part = stream.Part(id=f"{self.part_name}_kick_track")
        part.insert(0, self.default_instrument)
        self.current_bpm = self._current_bpm(0.0)
        self.kick_offsets.clear()
        events = [
            {"instrument": "kick", "offset": float(b)} for b in range(int(length_beats))
        ]
        self._apply_pattern(
            part,
            events,
            0.0,
            length_beats,
            90,
            "eighth",
            0.5,
            self.global_ts,
            {},
            None,
        )
        return part


__all__ = ["DrumGenerator", "GM_DRUM_MAP"]<|MERGE_RESOLUTION|>--- conflicted
+++ resolved
@@ -401,9 +401,7 @@
         self.fill_offsets: list[tuple[float, float]] = []
         global_cfg = self.main_cfg.get("global_settings", {}) if self.main_cfg else {}
         self.fade_beats_default = float(global_cfg.get("fill_fade_beats", 2.0))
-<<<<<<< HEAD
         self.strict_drum_map = bool(self.global_settings.get("strict_drum_map", False))
-=======
 
         lut = None
         if fill_density_lut is not None:
@@ -418,7 +416,7 @@
         self.strict_drum_map = bool(
             self.global_settings.get("strict_drum_map", False)
         )
->>>>>>> 5f933cc8
+
         self.drum_map_name = self.global_settings.get("drum_map", "gm")
         self.drum_map = get_drum_map(self.drum_map_name)
         # Simplified mapping to MIDI note numbers for internal use
