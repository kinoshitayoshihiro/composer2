<<<<<<< HEAD
import pytest

from utilities.progression_templates import get_progressions
=======
import importlib
from pathlib import Path

import pytest

from utilities.progression_templates import _load, get_progressions
>>>>>>> be1675de


@pytest.mark.parametrize(
    "bucket,mode",
    [
        ("soft_reflective", "major"),
        ("soft_reflective", "minor"),
        ("_default", "major"),
        ("_default", "minor"),
        ("unknown", "minor"),
    ],
)
<<<<<<< HEAD
def test_progressions(bucket: str, mode: str) -> None:
    progs = get_progressions(bucket, mode=mode)
    assert isinstance(progs, list)
    assert len(progs) >= 3
=======
def test_lookup(bucket: str, mode: str) -> None:
    lst = get_progressions(bucket, mode=mode)
    assert isinstance(lst, list) and lst


def test_cache() -> None:
    id1 = id(_load())
    id2 = id(_load())
    assert id1 == id2


@pytest.mark.parametrize(
    "bucket,mode",
    [
        ("missing", "major"),
        ("soft_reflective", "dorian"),
    ],
)
def test_keyerror(bucket: str, mode: str) -> None:
    with pytest.raises(KeyError):
        get_progressions(bucket, mode=mode)


def test_basic_lookup(tmp_path: Path) -> None:
    """YAML から emotion+mode で Progression が取れる."""
    yaml_file = tmp_path / "progs.yaml"
    yaml_file.write_text(
        "soft_reflective:\n"
        "  major:\n"
        "    - 'I V vi IV'\n"
        "  minor:\n"
        "    - 'i VII VI VII'\n"
    )
    mod = importlib.import_module("utilities.progression_templates")
    lst = mod.get_progressions("soft_reflective", mode="major", path=yaml_file)
    assert lst == ["I V vi IV"]


def test_cache_identity(tmp_path: Path) -> None:
    yaml_file = tmp_path / "progs.yaml"
    yaml_file.write_text("dummy: {}\n")
    mod = importlib.import_module("utilities.progression_templates")
    id1 = id(mod._load(path=yaml_file))
    id2 = id(mod._load(path=yaml_file))
    assert id1 == id2, "lru_cache should return same dict instance"


@pytest.mark.parametrize(
    "bucket, mode", [("missing", "major"), ("soft_reflective", "dorian")]
)
def test_key_error(tmp_path: Path, bucket: str, mode: str) -> None:
    """エラー系のテスト"""
    yaml_file = tmp_path / "progs.yaml"
    yaml_file.write_text("soft_reflective:\n  major: ['I IV V']\n")
    import utilities.progression_templates as pt

    with pytest.raises(KeyError):
        pt.get_progressions(bucket, mode=mode, path=yaml_file)
>>>>>>> be1675de
<|MERGE_RESOLUTION|>--- conflicted
+++ resolved
@@ -1,15 +1,12 @@
-<<<<<<< HEAD
 import pytest
 
 from utilities.progression_templates import get_progressions
-=======
 import importlib
 from pathlib import Path
 
 import pytest
 
 from utilities.progression_templates import _load, get_progressions
->>>>>>> be1675de
 
 
 @pytest.mark.parametrize(
@@ -22,12 +19,10 @@
         ("unknown", "minor"),
     ],
 )
-<<<<<<< HEAD
 def test_progressions(bucket: str, mode: str) -> None:
     progs = get_progressions(bucket, mode=mode)
     assert isinstance(progs, list)
     assert len(progs) >= 3
-=======
 def test_lookup(bucket: str, mode: str) -> None:
     lst = get_progressions(bucket, mode=mode)
     assert isinstance(lst, list) and lst
@@ -85,5 +80,4 @@
     import utilities.progression_templates as pt
 
     with pytest.raises(KeyError):
-        pt.get_progressions(bucket, mode=mode, path=yaml_file)
->>>>>>> be1675de
+        pt.get_progressions(bucket, mode=mode, path=yaml_file)