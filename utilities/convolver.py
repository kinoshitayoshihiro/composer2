from __future__ import annotations

import logging
from collections.abc import Iterable
from pathlib import Path
from typing import Any
import warnings

import numpy as np
from music21 import stream

try:
    import soundfile as sf  # type: ignore
    if not all(hasattr(sf, a) for a in ("read", "write")):
        raise ImportError
except Exception:  # pragma: no cover - optional
    sf = None  # type: ignore

try:
    import soxr  # type: ignore
except Exception:  # pragma: no cover - optional
    soxr = None  # type: ignore

import os
<<<<<<< HEAD
from functools import lru_cache
from typing import Final, Literal
=======
import shutil
import warnings
from functools import lru_cache
from typing import Literal
>>>>>>> d41bb011

from scipy.signal import resample_poly

try:
    import pyloudnorm as pyln  # type: ignore
except Exception:  # pragma: no cover - optional
    pyln = None  # type: ignore

try:
    from tqdm import tqdm  # type: ignore
except Exception:  # pragma: no cover - optional

    class _NoTqdm:
        def __init__(self, *a: object, **k: object) -> None: ...
        def update(self, *a: object, **k: object) -> None: ...
        def close(self) -> None: ...

    def tqdm(*a: object, **k: object) -> _NoTqdm:  # type: ignore
        return _NoTqdm()


logger = logging.getLogger(__name__)


# ---------------------------------------------------------------------------
# Utility helpers
# ---------------------------------------------------------------------------


def _next_pow2(n: int) -> int:
    return 1 << (n - 1).bit_length()


def _resample(data: np.ndarray, src: int, dst: int, *, quality: str) -> np.ndarray:
    if src == dst:
        return data
    if soxr is not None:
        qmap = {"fast": soxr.QQ, "high": soxr.HQ, "ultra": soxr.VHQ}
        return soxr.resample(data, src, dst, quality=qmap.get(quality, soxr.QQ))
    window = ("kaiser", 16.0) if quality == "ultra" else ("kaiser", 8.0)
    from fractions import Fraction

    frac = Fraction(dst, src).limit_denominator(1000)
    up, down = frac.numerator, frac.denominator
    try:
        res = resample_poly(data.astype(np.float64), up, down, axis=0, window=window)
    except TypeError:  # pragma: no cover - older SciPy
        res = resample_poly(data.astype(np.float64), up, down, axis=0)
    return res.astype(data.dtype, copy=False)


<<<<<<< HEAD
_STEREO_METHODS: Final = frozenset({"mean", "rms"})


def _mix_to_stereo(ir: np.ndarray, method: str = "rms") -> np.ndarray:  # (2, N)
    """Reduce multi-channel IR to stereo."""
    if method not in _STEREO_METHODS:
        raise ValueError(f"method must be one of {_STEREO_METHODS}")
=======
def _rms(arr: np.ndarray) -> float:
    """Return root-mean-square of ``arr``."""

    return float(np.sqrt(np.mean(np.square(arr, dtype=np.float64))))


def _mix_to_stereo(ir: np.ndarray, method: str = "rms") -> np.ndarray:
    """Return ``ir`` mixed down to stereo."""

>>>>>>> d41bb011
    if ir.ndim == 1:
        ir = ir[:, None]
    if ir.shape[1] == 1:
        return np.repeat(ir, 2, axis=1).astype(np.float32, copy=False)

    if ir.shape[1] == 2:
        left = ir[:, 0]
        right = ir[:, 1]
        return np.stack([left, right], axis=1).astype(np.float32, copy=False)

    if method == "rms":
        weights = np.array([_rms(ir[:, i]) for i in range(ir.shape[1])], dtype=np.float64)
        if np.all(weights == 0):
            weights = np.ones_like(weights)
        weights = weights / np.sum(weights)
        mix = np.sum(ir * weights[None, :], axis=1)
        orig_pow = float(np.sum(np.square(ir, dtype=np.float64)))
        pre_pow = float(np.sum(np.square(mix, dtype=np.float64)))
        if pre_pow > 0:
            mix = mix * np.sqrt(orig_pow / (pre_pow * 2.0))
        stereo = np.stack([mix, mix], axis=1)
        return stereo.astype(np.float32, copy=False)

    mid = ir.shape[1] // 2
<<<<<<< HEAD
    left_chunk = ir[:, :mid]
    right_chunk = ir[:, mid:]
    if method == "rms":
        left = np.sqrt(np.mean(left_chunk ** 2, axis=1))
        right = np.sqrt(np.mean(right_chunk ** 2, axis=1))
    else:
        left = left_chunk.mean(axis=1)
        right = right_chunk.mean(axis=1)
    return np.stack([left, right], axis=1)
=======
    left = ir[:, :mid].mean(axis=1)
    right = ir[:, mid:].mean(axis=1)
    return np.stack([left, right], axis=1).astype(np.float32, copy=False)
>>>>>>> d41bb011


def _downmix_ir(
    ir: np.ndarray, mode: Literal["auto", "stereo", "none"] = "auto"
) -> np.ndarray:
    """Return IR down-mixed according to ``mode``."""
    if mode == "none":
        return ir
    if mode == "stereo":
        return _mix_to_stereo(ir)
    # auto
    if ir.ndim == 1 or ir.shape[1] <= 2:
        return ir
    return _mix_to_stereo(ir)


def _fft_convolve(sig: np.ndarray, ir: np.ndarray) -> np.ndarray:
    n = len(sig) + len(ir) - 1
    nfft = _next_pow2(n)
    S = np.fft.rfft(sig, nfft)
    H = np.fft.rfft(ir, nfft)
    y = np.fft.irfft(S * H, nfft)[:n]
    return y


def convolve_ir(
    audio: np.ndarray,
    ir: np.ndarray,
    block_size: int = 2**14,
    *,
    progress: bool = False,
) -> np.ndarray:
    """Overlap-add FFT convolution returning ``len(audio)+len(ir)-1`` samples."""
    if audio.ndim == 1:
        audio = audio[:, None]
    if ir.ndim == 1:
        ir = ir[:, None]
    out_len = audio.shape[0] + ir.shape[0] - 1
    channels = max(audio.shape[1], ir.shape[1])
    if ir.shape[0] < 2**14:
        result = []
        for ch in range(channels):
            s = audio[:, ch] if audio.shape[1] > 1 else audio[:, 0]
            h = ir[:, ch] if ir.shape[1] > 1 else ir[:, 0]
            result.append(_fft_convolve(s, h))
        return np.stack(result, axis=1)[:out_len]

    fft_size = _next_pow2(ir.shape[0] * 2)
    hop = fft_size - ir.shape[0] + 1
    H = np.fft.rfft(ir, fft_size, axis=0)
    result = np.zeros((out_len + hop, channels), dtype=np.float64)
    pos = 0
    bar = tqdm(total=audio.shape[0], disable=not progress, desc="IR", leave=False)
    while pos < audio.shape[0]:
        chunk = audio[pos : pos + hop]
        buf = np.zeros((fft_size, audio.shape[1]), dtype=np.float64)
        buf[: chunk.shape[0]] = chunk
        X = np.fft.rfft(buf, axis=0)
        y = np.fft.irfft(X * H, axis=0)
        result[pos : pos + fft_size, : audio.shape[1]] += y
        pos += hop
        bar.update(chunk.shape[0])
    bar.close()
    return result[:out_len].astype(np.float32)


_IR_CACHE_SIZE = int(os.environ.get("CONVOLVER_IR_CACHE", "8"))

@lru_cache(maxsize=_IR_CACHE_SIZE)
def load_ir(path: str) -> tuple[np.ndarray, int]:
    """Return IR data and sample rate from ``path``."""
    if sf is None:
        raise RuntimeError("soundfile is required for load_ir")
    data, sr = sf.read(path, dtype="float32", always_2d=True)
    return data.astype(np.float32), int(sr)


def _apply_tpdf_dither(data: np.ndarray, bit_depth: int) -> np.ndarray:
    if bit_depth == 32:
        return data
    if bit_depth not in (16, 24):
        return data
    if bit_depth == 24:
        # soundfile expects 24-bit PCM data in an int32 container
        lsb = 1.0 / (2**31)
    else:
        lsb = 1.0 / (2**15)
    noise = (np.random.random(data.shape) - 0.5) + (np.random.random(data.shape) - 0.5)
    return data + noise * lsb


def _fade_tail(
    data: np.ndarray,
    drop_db: float,
    sr: int,
    ms: float = 10.0,
    *,
    max_len: int | None = None,
) -> np.ndarray:
    if data.ndim > 1:
        mag = np.max(np.abs(data), axis=1)
    else:
        mag = np.abs(data)
    peak = float(np.max(mag))
    if peak == 0:
        return data
    thresh = peak * (10 ** (drop_db / 20.0))
    idx = np.where(mag > thresh)[0]
    if idx.size == 0:
        start = 0
        fade_len = len(data)
    else:
        start = idx[-1]
        fade_len = min(len(data) - start, int(sr * ms / 1000.0))
    if fade_len <= 0:
        return data
    fade = np.linspace(1.0, 0.0, fade_len)
    if data.ndim > 1:
        fade = fade[:, None]
    out = data.copy()
    out[start : start + fade_len] *= fade
    end = start + fade_len
    if max_len is not None:
        end = min(end, max_len)
    return out[:end]


def _quantize_pcm(data: np.ndarray, bit_depth: int) -> tuple[np.ndarray, str]:
    """Return integer PCM array and subtype."""
    if bit_depth == 32:
        return data.astype(np.float32), "FLOAT"
    if bit_depth == 24:
        max_val = float(2**31 - 1)
    else:
        max_val = float(2 ** (bit_depth - 1) - 1)
    min_val = -max_val - 1
    q = np.clip(np.round(data * max_val), min_val, max_val)
    if bit_depth == 24:
        return q.astype(np.int32), "PCM_24"
    return q.astype(np.int16), "PCM_16"


def render_with_ir(
    input_wav: str | Path,
    ir_wav: str | Path,
    out_wav: str | Path,
    *,
    lufs_target: float | None = None,
    gain_db: float | None = None,
    block_size: int = 2**14,
    bit_depth: int = 24,
    quality: str = "fast",
    oversample: int = 1,
    normalize: bool = True,
    dither: bool = True,
    downmix: Literal["auto", "stereo", "none"] = "auto",
    tail_db_drop: float = -60.0,
    progress: bool = False,
) -> Path:
    """Convolve ``input_wav`` with ``ir_wav`` and write to ``out_wav``.

    ``downmix`` controls handling of multi-channel impulse responses.
    """

    if sf is None:
        warnings.warn(
            "soundfile not installed; skipping convolution",
            RuntimeWarning,
        )
        shutil.copyfile(input_wav, out_wav)
        return Path(out_wav)

    inp = Path(input_wav)
    irp = Path(ir_wav)
    out = Path(out_wav)
    gain_db = gain_db or 0.0

    dither = bool(dither)
    if not normalize:
        dither = False

    try:
        y, sr = sf.read(inp, always_2d=True)
    except Exception as exc:  # pragma: no cover - best effort
        logger.warning("Failed to read WAV: %s", exc)
        return out

    if not irp.is_file():
        logger.warning("IR file missing: %s", ir_wav)
        if y.shape[1] == 1:
            y = np.broadcast_to(y, (y.shape[0], 2))
        if dither:
            y = _apply_tpdf_dither(y, bit_depth)
        pcm, subtype = _quantize_pcm(y, bit_depth)
        sf.write(out, pcm, sr, subtype=subtype)
        return out

    ir, ir_sr = load_ir(str(irp))
    target_sr = 44100
    y = _resample(y, sr, target_sr, quality=quality)
    ir = _resample(ir, ir_sr, target_sr, quality=quality)
    ir = _downmix_ir(ir, downmix)
    sr = target_sr

    if oversample > 1:
        y = _resample(y, sr, sr * oversample, quality=quality)
        ir = _resample(ir, sr, sr * oversample, quality=quality)
        sr *= oversample

    if ir.shape[1] == 1 and y.shape[1] > 1:
        ir = np.broadcast_to(ir, (ir.shape[0], y.shape[1]))
    if y.shape[1] == 1 and ir.shape[1] > 1:
        y = np.broadcast_to(y, (y.shape[0], ir.shape[1]))

    orig_len = y.shape[0]
    data = convolve_ir(y, ir, block_size=block_size, progress=progress)
    if oversample > 1:
        data = _resample(data, sr, sr // oversample, quality=quality)
        sr //= oversample

    data = _fade_tail(data, tail_db_drop, sr, max_len=orig_len)

    if gain_db:
        data = data * (10 ** (gain_db / 20.0))

    if normalize:
        peak = float(np.max(np.abs(data)))
        if peak > 1.0:
            data = data / peak

    if lufs_target is not None:
        if pyln is None:
            logger.warning("pyloudnorm not installed; skipping LUFS normalization")
        else:
            try:
                meter = pyln.Meter(sr)
                diff = lufs_target - float(meter.integrated_loudness(data))
                diff = max(-3.0, min(3.0, diff))
                data = data * (10 ** (diff / 20.0))
            except Exception as exc:  # pragma: no cover - best effort
                logger.debug("pyloudnorm failed: %s", exc)

    if dither:
        data = _apply_tpdf_dither(data, bit_depth)
    pcm, subtype = _quantize_pcm(data, bit_depth)
    sf.write(out, pcm, sr, subtype=subtype)
    return out


def normalize_velocities(parts: list[stream.Part] | dict[str, stream.Part]) -> None:
    """Scale note velocities of ``parts`` so averages match."""
    if isinstance(parts, dict):
        all_parts = list(parts.values())
    else:
        all_parts = list(parts)
    if not all_parts:
        return
    avgs = []
    for p in all_parts:
        vals = [n.volume.velocity or 0 for n in p.recurse().notes if n.volume]
        if vals:
            avgs.append(sum(vals) / len(vals))
    if not avgs:
        return
    target = sum(avgs) / len(avgs)
    for p in all_parts:
        vals = [n.volume.velocity or 0 for n in p.recurse().notes if n.volume]
        if not vals:
            continue
        avg = sum(vals) / len(vals)
        if avg == 0:
            continue
        scale = target / avg
        for n in p.recurse().notes:
            if n.volume is None:
                continue
            val = int(max(1, min(127, round(n.volume.velocity * scale))))
            n.volume.velocity = val


def render_wav(
    midi_path: str,
    ir_path: str,
    out_path: str,
    sf2: str | None = None,
    *,
    parts: Iterable[stream.Part] | dict[str, stream.Part] | None = None,
    quality: str = "fast",
    bit_depth: int = 24,
    oversample: int = 1,
    normalize: bool = True,
    dither: bool = True,
    downmix: Literal["auto", "stereo", "none"] = "auto",
    tail_db_drop: float = -60.0,
    **kw: Any,
) -> Path:
    """Render ``midi_path`` with ``fluidsynth`` and apply ``ir_path``."""
    from utilities.synth import render_midi

    if sf is None:
        warnings.warn(
            "soundfile not installed; skipping render_wav",
            RuntimeWarning,
        )
        Path(out_path).touch()
        return Path(out_path)

    tmp_midi: Path | None = None
    if parts is not None:
        normalize_velocities(
            list(parts.values()) if isinstance(parts, dict) else list(parts)
        )
        score = stream.Score()
        for p in parts.values() if isinstance(parts, dict) else parts:
            score.insert(0, p)
        tmp_midi = Path(out_path).with_suffix(".norm.mid")
        score.write("midi", fp=str(tmp_midi))
        midi_in = tmp_midi
    else:
        midi_in = Path(midi_path)

    tmp = Path(out_path).with_suffix(".dry.wav")
    render_midi(midi_in, tmp, sf2_path=sf2)
    if "mix_opts" in kw:
        warnings.warn(
            "'mix_opts' dict is deprecated; pass options as keyword arguments",
            DeprecationWarning,
            stacklevel=2,
        )
        mo = kw.pop("mix_opts") or {}
        if isinstance(mo, Mapping):
            kw.update(mo)
    render_with_ir(
        tmp,
        ir_path,
        out_path,
        quality=quality,
        bit_depth=bit_depth,
        oversample=oversample,
        normalize=normalize,
        dither=dither,
        downmix=downmix,
        tail_db_drop=tail_db_drop,
        **kw,
    )
    tmp.unlink(missing_ok=True)
    if tmp_midi is not None:
        tmp_midi.unlink(missing_ok=True)
    return Path(out_path)


__all__ = [
    "render_with_ir",
    "load_ir",
    "convolve_ir",
    "normalize_velocities",
    "render_wav",
]<|MERGE_RESOLUTION|>--- conflicted
+++ resolved
@@ -1,47 +1,42 @@
 from __future__ import annotations
 
 import logging
-from collections.abc import Iterable
+import os
+import shutil
+import warnings
+from collections.abc import Iterable, Mapping
+from functools import lru_cache
 from pathlib import Path
-from typing import Any
-import warnings
+from typing import Any, Final, Literal
 
 import numpy as np
 from music21 import stream
-
+from scipy.signal import resample_poly
+
+# ---------------------------------------------------------------------------#
+# Optional native-deps (失敗しても graceful-degradation)
+# ---------------------------------------------------------------------------#
 try:
     import soundfile as sf  # type: ignore
+
     if not all(hasattr(sf, a) for a in ("read", "write")):
         raise ImportError
-except Exception:  # pragma: no cover - optional
+except Exception:  # pragma: no cover
     sf = None  # type: ignore
 
 try:
     import soxr  # type: ignore
-except Exception:  # pragma: no cover - optional
+except Exception:  # pragma: no cover
     soxr = None  # type: ignore
-
-import os
-<<<<<<< HEAD
-from functools import lru_cache
-from typing import Final, Literal
-=======
-import shutil
-import warnings
-from functools import lru_cache
-from typing import Literal
->>>>>>> d41bb011
-
-from scipy.signal import resample_poly
 
 try:
     import pyloudnorm as pyln  # type: ignore
-except Exception:  # pragma: no cover - optional
+except Exception:  # pragma: no cover
     pyln = None  # type: ignore
 
 try:
     from tqdm import tqdm  # type: ignore
-except Exception:  # pragma: no cover - optional
+except Exception:  # pragma: no cover
 
     class _NoTqdm:
         def __init__(self, *a: object, **k: object) -> None: ...
@@ -54,22 +49,31 @@
 
 logger = logging.getLogger(__name__)
 
-
-# ---------------------------------------------------------------------------
+# ---------------------------------------------------------------------------#
 # Utility helpers
-# ---------------------------------------------------------------------------
+# ---------------------------------------------------------------------------#
 
 
 def _next_pow2(n: int) -> int:
+    """Return the next power-of-two ≥ *n*."""
     return 1 << (n - 1).bit_length()
 
 
-def _resample(data: np.ndarray, src: int, dst: int, *, quality: str) -> np.ndarray:
+def _resample(
+    data: np.ndarray,
+    src: int,
+    dst: int,
+    *,
+    quality: str = "fast",
+) -> np.ndarray:
+    """Resample *data* from *src* Hz → *dst* Hz with optional quality."""
     if src == dst:
         return data
-    if soxr is not None:
+    if soxr is not None:  # fast/high/ultra ⇄ soxr quality map
         qmap = {"fast": soxr.QQ, "high": soxr.HQ, "ultra": soxr.VHQ}
         return soxr.resample(data, src, dst, quality=qmap.get(quality, soxr.QQ))
+
+    # Fallback: scipy polyphase resampler
     window = ("kaiser", 16.0) if quality == "ultra" else ("kaiser", 8.0)
     from fractions import Fraction
 
@@ -77,75 +81,77 @@
     up, down = frac.numerator, frac.denominator
     try:
         res = resample_poly(data.astype(np.float64), up, down, axis=0, window=window)
-    except TypeError:  # pragma: no cover - older SciPy
+    except TypeError:  # older SciPy
         res = resample_poly(data.astype(np.float64), up, down, axis=0)
     return res.astype(data.dtype, copy=False)
 
 
-<<<<<<< HEAD
+def _rms(arr: np.ndarray) -> float:
+    """Root-mean-square utility."""
+    return float(np.sqrt(np.mean(np.square(arr, dtype=np.float64))))
+
+
 _STEREO_METHODS: Final = frozenset({"mean", "rms"})
 
 
-def _mix_to_stereo(ir: np.ndarray, method: str = "rms") -> np.ndarray:  # (2, N)
-    """Reduce multi-channel IR to stereo."""
+def _mix_to_stereo(ir: np.ndarray, method: str = "rms") -> np.ndarray:
+    """
+    Down-mix multi-channel IR → stereo.
+
+    Parameters
+    ----------
+    ir
+        (N, C) IR array.
+    method
+        ``"rms"`` – RMS weighted mix (energy preserving).  
+        ``"mean"`` – Simple arithmetic mean.
+    """
     if method not in _STEREO_METHODS:
-        raise ValueError(f"method must be one of {_STEREO_METHODS}")
-=======
-def _rms(arr: np.ndarray) -> float:
-    """Return root-mean-square of ``arr``."""
-
-    return float(np.sqrt(np.mean(np.square(arr, dtype=np.float64))))
-
-
-def _mix_to_stereo(ir: np.ndarray, method: str = "rms") -> np.ndarray:
-    """Return ``ir`` mixed down to stereo."""
-
->>>>>>> d41bb011
+        raise ValueError(f"`method` must be one of {_STEREO_METHODS}")
+
     if ir.ndim == 1:
         ir = ir[:, None]
+
+    # Mono → duplicate
     if ir.shape[1] == 1:
         return np.repeat(ir, 2, axis=1).astype(np.float32, copy=False)
 
+    # Already stereo
     if ir.shape[1] == 2:
-        left = ir[:, 0]
-        right = ir[:, 1]
-        return np.stack([left, right], axis=1).astype(np.float32, copy=False)
-
+        return ir.astype(np.float32, copy=False)
+
+    # >2ch
     if method == "rms":
         weights = np.array([_rms(ir[:, i]) for i in range(ir.shape[1])], dtype=np.float64)
-        if np.all(weights == 0):
-            weights = np.ones_like(weights)
-        weights = weights / np.sum(weights)
+        if np.allclose(weights, 0):
+            weights[:] = 1.0
+        weights /= weights.sum()
         mix = np.sum(ir * weights[None, :], axis=1)
+
+        # Normalize to preserve power split to 2 ch
         orig_pow = float(np.sum(np.square(ir, dtype=np.float64)))
         pre_pow = float(np.sum(np.square(mix, dtype=np.float64)))
         if pre_pow > 0:
-            mix = mix * np.sqrt(orig_pow / (pre_pow * 2.0))
+            mix *= np.sqrt(orig_pow / (pre_pow * 2.0))
         stereo = np.stack([mix, mix], axis=1)
         return stereo.astype(np.float32, copy=False)
 
+    # mean – split in half to L/R then average
     mid = ir.shape[1] // 2
-<<<<<<< HEAD
-    left_chunk = ir[:, :mid]
-    right_chunk = ir[:, mid:]
-    if method == "rms":
-        left = np.sqrt(np.mean(left_chunk ** 2, axis=1))
-        right = np.sqrt(np.mean(right_chunk ** 2, axis=1))
-    else:
-        left = left_chunk.mean(axis=1)
-        right = right_chunk.mean(axis=1)
-    return np.stack([left, right], axis=1)
-=======
-    left = ir[:, :mid].mean(axis=1)
-    right = ir[:, mid:].mean(axis=1)
-    return np.stack([left, right], axis=1).astype(np.float32, copy=False)
->>>>>>> d41bb011
-
-
-def _downmix_ir(
-    ir: np.ndarray, mode: Literal["auto", "stereo", "none"] = "auto"
-) -> np.ndarray:
-    """Return IR down-mixed according to ``mode``."""
+    l_chunk, r_chunk = ir[:, :mid], ir[:, mid:]
+    l_mix = l_chunk.mean(axis=1)
+    r_mix = r_chunk.mean(axis=1)
+    return np.stack([l_mix, r_mix], axis=1).astype(np.float32, copy=False)
+
+
+def _downmix_ir(ir: np.ndarray, mode: Literal["auto", "stereo", "none"] = "auto") -> np.ndarray:
+    """
+    Down-mix IR according to *mode*.
+
+    * ``"none"``   – no change.  
+    * ``"stereo"`` – force stereo.  
+    * ``"auto"``   – <=2 ch keep, else stereo mix.
+    """
     if mode == "none":
         return ir
     if mode == "stereo":
@@ -157,12 +163,12 @@
 
 
 def _fft_convolve(sig: np.ndarray, ir: np.ndarray) -> np.ndarray:
+    """Single-channel FFT convolution."""
     n = len(sig) + len(ir) - 1
     nfft = _next_pow2(n)
     S = np.fft.rfft(sig, nfft)
     H = np.fft.rfft(ir, nfft)
-    y = np.fft.irfft(S * H, nfft)[:n]
-    return y
+    return np.fft.irfft(S * H, nfft)[:n]
 
 
 def convolve_ir(
@@ -172,25 +178,32 @@
     *,
     progress: bool = False,
 ) -> np.ndarray:
-    """Overlap-add FFT convolution returning ``len(audio)+len(ir)-1`` samples."""
+    """Overlap-add FFT convolution (handles multi-channel)."""
     if audio.ndim == 1:
         audio = audio[:, None]
     if ir.ndim == 1:
         ir = ir[:, None]
+
     out_len = audio.shape[0] + ir.shape[0] - 1
     channels = max(audio.shape[1], ir.shape[1])
+
+    # Small IR → simple mode
     if ir.shape[0] < 2**14:
-        result = []
-        for ch in range(channels):
-            s = audio[:, ch] if audio.shape[1] > 1 else audio[:, 0]
-            h = ir[:, ch] if ir.shape[1] > 1 else ir[:, 0]
-            result.append(_fft_convolve(s, h))
-        return np.stack(result, axis=1)[:out_len]
-
+        res = [
+            _fft_convolve(
+                audio[:, ch] if audio.shape[1] > 1 else audio[:, 0],
+                ir[:, ch] if ir.shape[1] > 1 else ir[:, 0],
+            )
+            for ch in range(channels)
+        ]
+        return np.stack(res, axis=1)[:out_len]
+
+    # Large IR → block FFT
     fft_size = _next_pow2(ir.shape[0] * 2)
     hop = fft_size - ir.shape[0] + 1
     H = np.fft.rfft(ir, fft_size, axis=0)
     result = np.zeros((out_len + hop, channels), dtype=np.float64)
+
     pos = 0
     bar = tqdm(total=audio.shape[0], disable=not progress, desc="IR", leave=False)
     while pos < audio.shape[0]:
@@ -206,27 +219,30 @@
     return result[:out_len].astype(np.float32)
 
 
+# ---------------------------------------------------------------------------#
+# IR cache
+# ---------------------------------------------------------------------------#
 _IR_CACHE_SIZE = int(os.environ.get("CONVOLVER_IR_CACHE", "8"))
+
 
 @lru_cache(maxsize=_IR_CACHE_SIZE)
 def load_ir(path: str) -> tuple[np.ndarray, int]:
-    """Return IR data and sample rate from ``path``."""
+    """Load IR WAV → (data, sr)."""
     if sf is None:
         raise RuntimeError("soundfile is required for load_ir")
     data, sr = sf.read(path, dtype="float32", always_2d=True)
     return data.astype(np.float32), int(sr)
 
 
+# ---------------------------------------------------------------------------#
+# Rendering helpers
+# ---------------------------------------------------------------------------#
 def _apply_tpdf_dither(data: np.ndarray, bit_depth: int) -> np.ndarray:
     if bit_depth == 32:
         return data
     if bit_depth not in (16, 24):
         return data
-    if bit_depth == 24:
-        # soundfile expects 24-bit PCM data in an int32 container
-        lsb = 1.0 / (2**31)
-    else:
-        lsb = 1.0 / (2**15)
+    lsb = 1.0 / (2**31) if bit_depth == 24 else 1.0 / (2**15)
     noise = (np.random.random(data.shape) - 0.5) + (np.random.random(data.shape) - 0.5)
     return data + noise * lsb
 
@@ -239,42 +255,28 @@
     *,
     max_len: int | None = None,
 ) -> np.ndarray:
-    if data.ndim > 1:
-        mag = np.max(np.abs(data), axis=1)
-    else:
-        mag = np.abs(data)
+    """Quick tail-fade to avoid clicks."""
+    mag = np.max(np.abs(data), axis=1) if data.ndim > 1 else np.abs(data)
     peak = float(np.max(mag))
     if peak == 0:
         return data
     thresh = peak * (10 ** (drop_db / 20.0))
     idx = np.where(mag > thresh)[0]
-    if idx.size == 0:
-        start = 0
-        fade_len = len(data)
-    else:
-        start = idx[-1]
-        fade_len = min(len(data) - start, int(sr * ms / 1000.0))
+    start = idx[-1] if idx.size else 0
+    fade_len = min(len(data) - start, int(sr * ms / 1000.0))
     if fade_len <= 0:
         return data
-    fade = np.linspace(1.0, 0.0, fade_len)
-    if data.ndim > 1:
-        fade = fade[:, None]
+    fade = np.linspace(1.0, 0.0, fade_len)[:, None] if data.ndim > 1 else np.linspace(1.0, 0.0, fade_len)
     out = data.copy()
     out[start : start + fade_len] *= fade
-    end = start + fade_len
-    if max_len is not None:
-        end = min(end, max_len)
+    end = min(start + fade_len, max_len) if max_len is not None else start + fade_len
     return out[:end]
 
 
 def _quantize_pcm(data: np.ndarray, bit_depth: int) -> tuple[np.ndarray, str]:
-    """Return integer PCM array and subtype."""
     if bit_depth == 32:
         return data.astype(np.float32), "FLOAT"
-    if bit_depth == 24:
-        max_val = float(2**31 - 1)
-    else:
-        max_val = float(2 ** (bit_depth - 1) - 1)
+    max_val = float(2**31 - 1) if bit_depth == 24 else float(2 ** (bit_depth - 1) - 1)
     min_val = -max_val - 1
     q = np.clip(np.round(data * max_val), min_val, max_val)
     if bit_depth == 24:
@@ -299,36 +301,29 @@
     tail_db_drop: float = -60.0,
     progress: bool = False,
 ) -> Path:
-    """Convolve ``input_wav`` with ``ir_wav`` and write to ``out_wav``.
-
-    ``downmix`` controls handling of multi-channel impulse responses.
-    """
-
-    if sf is None:
-        warnings.warn(
-            "soundfile not installed; skipping convolution",
-            RuntimeWarning,
-        )
+    """
+    Convolve *input_wav* with *ir_wav* and write *out_wav*.
+
+    Fallbacks gracefully if optional libs are missing.
+    """
+    if sf is None:  # pragma: no cover
+        warnings.warn("soundfile not installed – skipping convolution", RuntimeWarning)
         shutil.copyfile(input_wav, out_wav)
         return Path(out_wav)
 
-    inp = Path(input_wav)
-    irp = Path(ir_wav)
-    out = Path(out_wav)
+    inp, irp, out = Path(input_wav), Path(ir_wav), Path(out_wav)
     gain_db = gain_db or 0.0
-
-    dither = bool(dither)
-    if not normalize:
-        dither = False
-
+    dither = bool(dither and normalize)
+
+    # ------------------------------------------------------------------- load
     try:
         y, sr = sf.read(inp, always_2d=True)
-    except Exception as exc:  # pragma: no cover - best effort
+    except Exception as exc:  # pragma: no cover
         logger.warning("Failed to read WAV: %s", exc)
         return out
 
     if not irp.is_file():
-        logger.warning("IR file missing: %s", ir_wav)
+        logger.warning("IR file missing: %s – dry render", ir_wav)
         if y.shape[1] == 1:
             y = np.broadcast_to(y, (y.shape[0], 2))
         if dither:
@@ -338,6 +333,8 @@
         return out
 
     ir, ir_sr = load_ir(str(irp))
+
+    # ---------------------------------------------------------------- resample
     target_sr = 44100
     y = _resample(y, sr, target_sr, quality=quality)
     ir = _resample(ir, ir_sr, target_sr, quality=quality)
@@ -349,6 +346,7 @@
         ir = _resample(ir, sr, sr * oversample, quality=quality)
         sr *= oversample
 
+    # ---------------------------------------------------------------- convo
     if ir.shape[1] == 1 and y.shape[1] > 1:
         ir = np.broadcast_to(ir, (ir.shape[0], y.shape[1]))
     if y.shape[1] == 1 and ir.shape[1] > 1:
@@ -356,32 +354,34 @@
 
     orig_len = y.shape[0]
     data = convolve_ir(y, ir, block_size=block_size, progress=progress)
+
     if oversample > 1:
         data = _resample(data, sr, sr // oversample, quality=quality)
         sr //= oversample
 
     data = _fade_tail(data, tail_db_drop, sr, max_len=orig_len)
 
+    # ---------------------------------------------------------------- gain / LUFS
     if gain_db:
-        data = data * (10 ** (gain_db / 20.0))
+        data *= 10 ** (gain_db / 20.0)
 
     if normalize:
         peak = float(np.max(np.abs(data)))
         if peak > 1.0:
-            data = data / peak
-
-    if lufs_target is not None:
-        if pyln is None:
-            logger.warning("pyloudnorm not installed; skipping LUFS normalization")
-        else:
-            try:
-                meter = pyln.Meter(sr)
-                diff = lufs_target - float(meter.integrated_loudness(data))
-                diff = max(-3.0, min(3.0, diff))
-                data = data * (10 ** (diff / 20.0))
-            except Exception as exc:  # pragma: no cover - best effort
-                logger.debug("pyloudnorm failed: %s", exc)
-
+            data /= peak
+
+    if lufs_target is not None and pyln is not None:
+        try:
+            meter = pyln.Meter(sr)
+            diff = lufs_target - float(meter.integrated_loudness(data))
+            diff = max(-3.0, min(3.0, diff))
+            data *= 10 ** (diff / 20.0)
+        except Exception as exc:  # pragma: no cover
+            logger.debug("pyloudnorm failed: %s", exc)
+    elif lufs_target is not None:
+        logger.warning("pyloudnorm not installed; LUFS normalization skipped")
+
+    # ---------------------------------------------------------------- dither / write
     if dither:
         data = _apply_tpdf_dither(data, bit_depth)
     pcm, subtype = _quantize_pcm(data, bit_depth)
@@ -389,14 +389,15 @@
     return out
 
 
+# ---------------------------------------------------------------------------#
+# External helpers
+# ---------------------------------------------------------------------------#
 def normalize_velocities(parts: list[stream.Part] | dict[str, stream.Part]) -> None:
-    """Scale note velocities of ``parts`` so averages match."""
-    if isinstance(parts, dict):
-        all_parts = list(parts.values())
-    else:
-        all_parts = list(parts)
+    """Normalize average note velocities across parts."""
+    all_parts = list(parts.values()) if isinstance(parts, dict) else list(parts)
     if not all_parts:
         return
+
     avgs = []
     for p in all_parts:
         vals = [n.volume.velocity or 0 for n in p.recurse().notes if n.volume]
@@ -404,6 +405,7 @@
             avgs.append(sum(vals) / len(vals))
     if not avgs:
         return
+
     target = sum(avgs) / len(avgs)
     for p in all_parts:
         vals = [n.volume.velocity or 0 for n in p.recurse().notes if n.volume]
@@ -416,8 +418,7 @@
         for n in p.recurse().notes:
             if n.volume is None:
                 continue
-            val = int(max(1, min(127, round(n.volume.velocity * scale))))
-            n.volume.velocity = val
+            n.volume.velocity = int(max(1, min(127, round(n.volume.velocity * scale))))  # type: ignore[arg-type]
 
 
 def render_wav(
@@ -436,24 +437,24 @@
     tail_db_drop: float = -60.0,
     **kw: Any,
 ) -> Path:
-    """Render ``midi_path`` with ``fluidsynth`` and apply ``ir_path``."""
-    from utilities.synth import render_midi
-
-    if sf is None:
-        warnings.warn(
-            "soundfile not installed; skipping render_wav",
-            RuntimeWarning,
-        )
+    """
+    Render *midi_path* with Fluidsynth then apply IR.
+
+    If *parts* is supplied, velocities are normalized and a temporary MIDI
+    is rendered instead.
+    """
+    from utilities.synth import render_midi  # lazy import
+
+    if sf is None:  # pragma: no cover
+        warnings.warn("soundfile not installed – skipping render_wav", RuntimeWarning)
         Path(out_path).touch()
         return Path(out_path)
 
     tmp_midi: Path | None = None
     if parts is not None:
-        normalize_velocities(
-            list(parts.values()) if isinstance(parts, dict) else list(parts)
-        )
+        normalize_velocities(parts)
         score = stream.Score()
-        for p in parts.values() if isinstance(parts, dict) else parts:
+        for p in parts.values() if isinstance(parts, Mapping) else parts:
             score.insert(0, p)
         tmp_midi = Path(out_path).with_suffix(".norm.mid")
         score.write("midi", fp=str(tmp_midi))
@@ -461,19 +462,17 @@
     else:
         midi_in = Path(midi_path)
 
-    tmp = Path(out_path).with_suffix(".dry.wav")
-    render_midi(midi_in, tmp, sf2_path=sf2)
+    dry_wav = Path(out_path).with_suffix(".dry.wav")
+    render_midi(midi_in, dry_wav, sf2_path=sf2)
+
+    # legacy 'mix_opts' shim
     if "mix_opts" in kw:
-        warnings.warn(
-            "'mix_opts' dict is deprecated; pass options as keyword arguments",
-            DeprecationWarning,
-            stacklevel=2,
-        )
-        mo = kw.pop("mix_opts") or {}
-        if isinstance(mo, Mapping):
-            kw.update(mo)
+        warnings.warn("'mix_opts' dict is deprecated; pass keyword args instead", DeprecationWarning)
+        if isinstance(kw["mix_opts"], Mapping):
+            kw.update(kw.pop("mix_opts"))
+
     render_with_ir(
-        tmp,
+        dry_wav,
         ir_path,
         out_path,
         quality=quality,
@@ -485,7 +484,7 @@
         tail_db_drop=tail_db_drop,
         **kw,
     )
-    tmp.unlink(missing_ok=True)
+    dry_wav.unlink(missing_ok=True)
     if tmp_midi is not None:
         tmp_midi.unlink(missing_ok=True)
     return Path(out_path)
