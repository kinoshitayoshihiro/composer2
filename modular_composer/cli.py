--- conflicted
+++ resolved
@@ -1261,8 +1261,7 @@
     print(f"wrote {ns.out}")
 
 
-<<<<<<< HEAD
-=======
+
 
 def _dump_tree(root: Path, version: int) -> Path:
     if version != 3:
@@ -1288,7 +1287,7 @@
     out = _dump_tree(ns.root, ns.version)
 
     print(out)
->>>>>>> 9cb7154c
+
 
 
 def main(argv: list[str] | None = None) -> None:
