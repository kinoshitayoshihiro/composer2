--- conflicted
+++ resolved
@@ -1,15 +1,35 @@
 from utilities.tone_shaper import ToneShaper
 
 
-<<<<<<< HEAD
+# ----------------------------------------------------------------------
+# ToneShaper - preset–selection tests
+#  Both the explicit-table variant（旧 codex ブランチ）と
+#  デフォルト・テーブル variant（旧 main ブランチ）を共存させる。
+#  現在の ToneShaper.choose_preset の
+#   シグネチャは (amp_hint: str | None,
+#                intensity: str | None,
+#                avg_velocity: float | None) -> str
+# ----------------------------------------------------------------------
+
 def test_choose_preset_drive() -> None:
+    """
+    プリセット・テーブルをコンストラクタで与えた場合に
+    intensity と avg_velocity でマッチング出来ることを確認。
+    """
     shaper = ToneShaper({"drive": {"amp": 90}})
     preset = shaper.choose_preset(None, "high", 90.0)
     assert preset == "drive"
-=======
+
+
 def test_choose_preset_table() -> None:
+    """
+    ToneShaper がデフォルトのプリセット・ルールを保持している場合の
+    マッチング動作を確認。
+    """
     shaper = ToneShaper()
-    assert shaper.choose_preset(50.0, "low") == "clean"
-    assert shaper.choose_preset(70.0, "medium") == "drive"
-    assert shaper.choose_preset(90.0, "high") == "fuzz"
->>>>>>> 4a85eeba
+    # avg_velocity が 50 / intensity "low" → clean
+    assert shaper.choose_preset(None, "low", 50.0) == "clean"
+    # avg_velocity が 70 / intensity "medium" → drive
+    assert shaper.choose_preset(None, "medium", 70.0) == "drive"
+    # avg_velocity が 90 / intensity "high" → fuzz
+    assert shaper.choose_preset(None, "high", 90.0) == "fuzz"