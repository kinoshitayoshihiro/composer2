--- conflicted
+++ resolved
@@ -27,15 +27,10 @@
     assert len(part.notes) == 4
 PY
 end=$(date +%s)
-<<<<<<< HEAD
+
 runtime=$((end - start))
 echo "Bass CI runtime: ${runtime}s"
 if [ "$runtime" -gt 60 ]; then
   echo "Runtime exceeded 60 seconds" >&2
-=======
-elapsed=$((end - start))
-if [ "$elapsed" -gt 60 ]; then
-  echo "ci_groove_bass.sh took ${elapsed}s" >&2
->>>>>>> 56e32b0f
   exit 1
 fi