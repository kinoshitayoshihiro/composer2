--- conflicted
+++ resolved
@@ -28,10 +28,7 @@
 )
 
 from utilities import MIN_NOTE_DURATION_QL, humanizer
-<<<<<<< HEAD
-=======
 from utilities.bass_transformer import BassTransformer
->>>>>>> 8a6e04cc
 from utilities.tone_shaper import ToneShaper
 
 try:
@@ -469,25 +466,48 @@
                 midi += 12
             midi = max(self.bass_range_lo, min(self.bass_range_hi, midi))
             n.pitch.midi = midi
-
     def _apply_tone(
-        self, part: stream.Part, intensity: str, preset: str | None = None
+        self,
+        part: stream.Part,
+        intensity: str,
+        preset: str | None = None,
     ) -> str:
+        """
+        Piano/Bass パートに ToneShaper の CC31 系を付与する。
+
+        Parameters
+        ----------
+        part : music21.stream.Part
+        intensity : str
+            "low" / "medium" / "high" などのセクション強度ラベル
+        preset : str | None
+            ユーザーが明示指定したプリセット名（無ければ自動選択）
+
+        Returns
+        -------
+        str
+            実際に適用されたプリセット名
+        """
+        # ── 平均ベロシティを算出 ──────────────────────────────
         notes = list(part.flatten().notes)
         if not notes:
             return preset or "clean"
-        avg = statistics.mean(n.volume.velocity or self.base_velocity for n in notes)
+
+        avg_vel = statistics.mean(n.volume.velocity or self.base_velocity for n in notes)
+
+        # ── ToneShaper でプリセット選択 ─────────────────────
         shaper = ToneShaper()
-        use_preset = preset or shaper.choose_preset(None, intensity, avg)
-        existing = [c for c in getattr(part, "extra_cc", []) if c.get("cc") != 31]
-<<<<<<< HEAD
-        part.extra_cc = existing + shaper.to_cc_events(
-            use_preset, intensity, as_dict=True
-        )
-=======
+        chosen = preset or shaper.choose_preset(
+            amp_preset=None,
+            intensity=intensity,
+            avg_velocity=avg_vel,
+        )
+
+        # ── 既存 extra_cc から CC31 系を除去して付け替え ────
+        existing = [cc for cc in getattr(part, "extra_cc", []) if cc.get("cc") != 31]
         part.extra_cc = existing + shaper.to_cc_events(offset_ql=0.0, as_dict=True)
->>>>>>> 8a6e04cc
-        return use_preset
+
+        return chosen
 
     def _apply_kick_lock(self, part: stream.Part, kick_offsets_sec: list[float]) -> None:
         if not kick_offsets_sec:
