# ruff: noqa
"""utilities package -- 音楽生成プロジェクト全体で利用されるコアユーティリティ群
--------------------------------------------------------------------------
公開API:
    - core_music_utils:
        - MIN_NOTE_DURATION_QL
        - get_time_signature_object
        - sanitize_chord_label
    - scale_registry:
        - build_scale_object
        - ScaleRegistry (クラス)
    - humanizer:
        - generate_fractional_noise
        - apply_humanization_to_element
        - apply_humanization_to_part
        - HUMANIZATION_TEMPLATES
        - NUMPY_AVAILABLE
"""

import os

try:
    import numpy as np
except ModuleNotFoundError:  # pragma: no cover - optional dependency
    np = None  # type: ignore
try:
    import pretty_midi
except ModuleNotFoundError:  # pragma: no cover - optional dependency
    pretty_midi = None  # type: ignore
_orig = pretty_midi.PrettyMIDI.get_tempo_changes if pretty_midi else None


def _patched_get_tempo_changes(self, *args, **kwargs):
    """Return numpy arrays if the original returns lists."""
    times, tempi = _orig(self, *args, **kwargs)
    if np is None:
        return tempi, times
    if isinstance(tempi, list) and os.environ.get("COMPOSER2_DISABLE_PM_PATCH") != "1":
        return np.asarray(tempi), np.asarray(times)
    return tempi, times


if pretty_midi is not None and _orig is not None:
    pretty_midi.PrettyMIDI.get_tempo_changes = _patched_get_tempo_changes
    # Ensure pretty_midi always returns ndarray for tempo changes.
    # The import has side effects (monkey patch), but it's lightweight and idempotent.
    from . import pretty_midi_compat  # noqa: F401

import importlib  # noqa: E402
import importlib.util as importlib_util  # noqa: E402
from typing import TYPE_CHECKING, Any  # noqa: E402

__all__: list[str] = []

_HAS_MUSIC21 = importlib_util.find_spec("music21") is not None
_HAS_YAML = importlib_util.find_spec("yaml") is not None

if TYPE_CHECKING:  # pragma: no cover - used for type checking only
    from . import groove_sampler_ngram as groove_sampler_ngram
    from . import vocal_sync as vocal_sync

from .accent_mapper import AccentMapper  # noqa: E402

try:
    from .kde_velocity import KDEVelocityModel as _KDEVelocityModel  # noqa: E402
except Exception:  # pragma: no cover - optional dependency missing
    _KDEVelocityModel = None  # type: ignore
if _HAS_YAML:
    from .loader import load_chordmap  # noqa: E402
else:  # pragma: no cover - optional dependency missing
    load_chordmap = None  # type: ignore
if _HAS_YAML:
    from .progression_templates import get_progressions  # noqa: E402
else:  # pragma: no cover - optional dependency missing
    get_progressions = None  # type: ignore
from .rest_utils import get_rest_windows  # noqa: E402

try:
    from .velocity_model import KDEVelocityModel  # noqa: E402
except Exception:  # pragma: no cover - optional dependency missing
    KDEVelocityModel = None  # type: ignore

__all__.append("get_progressions")

from .tempo_utils import beat_to_seconds  # noqa: E402  # isort: skip

# ---- section_validator (optional) ------------------------------------------

__all__.append("beat_to_seconds")
__all__.append("load_chordmap")

try:
    from .section_validator import (  # noqa: E402
        SectionValidationError,
        validate_sections,
    )
except Exception:  # pragma: no cover - optional dependency missing
<<<<<<< HEAD

    class SectionValidationError(Exception):  # type: ignore
        """Raised when section validation fails (pretty_midi unavailable)."""

    def validate_sections(*_a: Any, **_kw: Any) -> None:
        raise SectionValidationError(
            "pretty_midi (and setuptools) がインストールされていないため "
            "セクション検証を実行できません。"
=======
    SectionValidationError = type("SectionValidationError", (Exception,), {})

    def validate_sections(*_a: Any, **_kw: Any) -> None:
        raise RuntimeError(
            "pretty_midi and its dependencies are required to validate sections. "
            "Please install pretty_midi to use validate_sections."
>>>>>>> 3d062cb9
        )


__all__.extend(["validate_sections", "SectionValidationError"])


try:
    from .consonant_extract import (
        EssentiaUnavailable,
        detect_consonant_peaks,
        extract_to_json,
    )
except Exception:  # pragma: no cover - optional dependency

    class EssentiaUnavailable(RuntimeError):
        """Raised when librosa-based peak extraction is unavailable."""

    def detect_consonant_peaks(*_args: Any, **_kwargs: Any) -> list[float]:
        raise EssentiaUnavailable("librosa is required for peak detection")

    def extract_to_json(*_args: Any, **_kwargs: Any) -> None:
        raise EssentiaUnavailable("librosa is required for peak detection")


if _HAS_MUSIC21:
    from .core_music_utils import (
        MIN_NOTE_DURATION_QL,
        get_time_signature_object,
        sanitize_chord_label,
    )
else:  # pragma: no cover - optional dependency
    MIN_NOTE_DURATION_QL = 0.0625

    def _missing(*_args: Any, **_kwargs: Any) -> Any:
        raise ModuleNotFoundError(
            "music21 is required. Please run 'pip install -r requirements.txt'."
        )

    get_time_signature_object = _missing
    sanitize_chord_label = _missing
from .drum_map import get_drum_map

if _HAS_MUSIC21:
    from .humanizer import (
        HUMANIZATION_TEMPLATES,
        NUMPY_AVAILABLE,
        apply_humanization_to_element,
        apply_humanization_to_part,
        generate_fractional_noise,
    )
else:
    HUMANIZATION_TEMPLATES = {}
    NUMPY_AVAILABLE = False

    def _missing(*_args: Any, **_kwargs: Any) -> Any:
        raise ModuleNotFoundError(
            "music21 is required. Please run 'pip install -r requirements.txt'."
        )

    apply_humanization_to_element = _missing
    apply_humanization_to_part = _missing
    generate_fractional_noise = _missing
if _HAS_MUSIC21:
    from .midi_export import write_demo_bar
else:

    def write_demo_bar(*_args: Any, **_kwargs: Any) -> None:
        raise ModuleNotFoundError(
            "music21 is required. Please run 'pip install -r requirements.txt'."
        )


if _HAS_MUSIC21:
    from .arrangement_builder import build_arrangement, score_to_pretty_midi
else:

    def build_arrangement(*_args: Any, **_kwargs: Any) -> tuple[Any, list[str]]:
        raise ModuleNotFoundError(
            "music21 is required. Please run 'pip install -r requirements.txt'."
        )

    def score_to_pretty_midi(*_args: Any, **_kwargs: Any) -> Any:
        raise ModuleNotFoundError(
            "music21 is required. Please run 'pip install -r requirements.txt'."
        )


if _HAS_MUSIC21:
    from .scale_registry import ScaleRegistry, build_scale_object
else:

    class ScaleRegistry:  # type: ignore[misc]
        pass

    def build_scale_object(*_args: Any, **_kwargs: Any) -> Any:
        raise ModuleNotFoundError(
            "music21 is required. Please run 'pip install -r requirements.txt'."
        )


if _HAS_MUSIC21:
    from .synth import export_audio, render_midi
else:

    def render_midi(*_args: Any, **_kwargs: Any) -> None:
        raise ModuleNotFoundError(
            "music21 is required. Please run 'pip install -r requirements.txt'."
        )

    def export_audio(*_args: Any, **_kwargs: Any) -> None:
        raise ModuleNotFoundError(
            "music21 is required. Please run 'pip install -r requirements.txt'."
        )


if _HAS_MUSIC21 and _HAS_YAML:
    from .tempo_curve import TempoCurve, TempoPoint, load_tempo_curve
else:

    class TempoPoint:  # type: ignore[misc]
        beat: float
        bpm: float

    class TempoCurve:  # type: ignore[misc]
        def __init__(self, *_args: Any, **_kwargs: Any) -> None:
            raise ModuleNotFoundError(
                "PyYAML and music21 are required. Please run 'pip install -r requirements.txt'."
            )

    def load_tempo_curve(*_args: Any, **_kwargs: Any) -> Any:
        raise ModuleNotFoundError(
            "PyYAML and music21 are required. Please run 'pip install -r requirements.txt'."
        )


from .tempo_utils import (
    TempoMap,
    TempoVelocitySmoother,
    get_bpm_at,
    get_tempo_at_beat,
    interpolate_bpm,
)
from .tempo_utils import load_tempo_curve as load_tempo_curve_simple
from .tempo_utils import load_tempo_map
from .velocity_curve import PREDEFINED_CURVES, resolve_velocity_curve
from .velocity_smoother import EMASmoother, VelocitySmoother

if _HAS_MUSIC21:
    from .humanizer import apply_velocity_histogram, apply_velocity_histogram_profile
else:

    def apply_velocity_histogram(*_args: Any, **_kwargs: Any) -> None:
        raise ModuleNotFoundError(
            "music21 is required. Please run 'pip install -r requirements.txt'."
        )

    def apply_velocity_histogram_profile(*_args: Any, **_kwargs: Any) -> None:
        raise ModuleNotFoundError(
            "music21 is required. Please run 'pip install -r requirements.txt'."
        )


if _HAS_MUSIC21:
    from .timing_corrector import TimingCorrector
else:

    class TimingCorrector:  # type: ignore[misc]
        def __init__(self, *_args: Any, **_kwargs: Any) -> None:
            raise ModuleNotFoundError(
                "music21 is required. Please run 'pip install -r requirements.txt'."
            )


if _HAS_YAML:
    from .emotion_profile_loader import load_emotion_profile
else:

    def load_emotion_profile(*_args: Any, **_kwargs: Any) -> None:
        raise ModuleNotFoundError(
            "PyYAML is required. Please run 'pip install -r requirements.txt'."
        )


if importlib_util.find_spec("numpy") is not None:
    from .loudness_meter import RealtimeLoudnessMeter
else:

    class RealtimeLoudnessMeter:  # type: ignore[misc]
        def __init__(self, *_args: Any, **_kwargs: Any) -> None:
            raise ModuleNotFoundError(
                "numpy is required. Please run 'pip install -r requirements.txt'."
            )


from . import mix_profile
from .install_utils import run_with_retry

try:
    from .cc_map import cc_map, load_cc_map
except Exception:
    cc_map = {}

    def load_cc_map(*_a: Any, **_k: Any) -> None:
        raise ModuleNotFoundError(
            "PyYAML is required. Please run 'pip install -r requirements.txt'."
        )


try:
    importlib.import_module("utilities.ir_renderer")
    from . import ir_renderer
except ModuleNotFoundError:
    ir_renderer = None  # type: ignore
try:
    from . import vocal_sync
except Exception:
    vocal_sync = None  # type: ignore
if importlib_util.find_spec("numpy") is not None:
    from .audio_render import render_part_audio
    from .convolver import convolve_ir, load_ir, render_wav
    from .effect_preset_loader import EffectPresetLoader
else:
    import sys
    import types

    convolver_stub = types.ModuleType("utilities.convolver")

    def _missing(*_a: Any, **_k: Any) -> None:
        raise ModuleNotFoundError(
            "numpy is required. Please run 'pip install -r requirements.txt'."
        )

    convolver_stub.load_ir = _missing
    convolver_stub.convolve_ir = _missing
    convolver_stub.render_wav = _missing
    convolver_stub.render_with_ir = _missing
    sys.modules[__name__ + ".convolver"] = convolver_stub

    load_ir = convolver_stub.load_ir
    convolve_ir = convolver_stub.convolve_ir
    render_wav = convolver_stub.render_wav

    def render_part_audio(*_a: Any, **_k: Any) -> None:
        _missing()

    EffectPresetLoader = None  # type: ignore

__all__ += [
    "MIN_NOTE_DURATION_QL",
    "get_time_signature_object",
    "sanitize_chord_label",  # "get_music21_chord_object" を削除
    "build_scale_object",
    "ScaleRegistry",
    "generate_fractional_noise",
    "apply_humanization_to_element",
    "apply_humanization_to_part",
    "HUMANIZATION_TEMPLATES",
    "NUMPY_AVAILABLE",
    "resolve_velocity_curve",
    "PREDEFINED_CURVES",
    "TempoCurve",
    "TempoPoint",
    "load_tempo_curve",
    "VelocitySmoother",
    "EMASmoother",
    "apply_velocity_histogram",
    "apply_velocity_histogram_profile",
    "TimingCorrector",
    "load_tempo_curve_simple",
    "get_tempo_at_beat",
    "get_bpm_at",
    "interpolate_bpm",
    "beat_to_seconds",
    "TempoMap",
    "load_tempo_map",
    "TempoVelocitySmoother",
    "write_demo_bar",
    "render_midi",
    "export_audio",
    "get_drum_map",
    "AccentMapper",
    "EssentiaUnavailable",
    "detect_consonant_peaks",
    "extract_to_json",
    "load_emotion_profile",
    "RealtimeLoudnessMeter",
    "run_with_retry",
    "groove_sampler_ngram",
    "groove_sampler_rnn",
    "mix_profile",
    "cc_map",
    "load_cc_map",
    "ir_renderer",
    "load_ir",
    "convolve_ir",
    "render_wav",
    "render_part_audio",
    "EffectPresetLoader",
    "KDEVelocityModel",
    "build_arrangement",
    "score_to_pretty_midi",
    "get_rest_windows",
    "get_progressions",
    "load_chordmap",
    "vocal_sync",
]


def __getattr__(name: str) -> Any:  # pragma: no cover - thin wrapper
    if name == "groove_sampler_ngram":
        module = importlib.import_module("utilities.groove_sampler_ngram")
        globals()[name] = module
        return module
    if name == "groove_sampler_rnn":
        module = importlib.import_module("utilities.groove_sampler_rnn")
        globals()[name] = module
        return module
    if name == "vocal_sync":
        module = importlib.import_module("utilities.vocal_sync")
        globals()[name] = module
        return module
    raise AttributeError(name)


__all__ = list(dict.fromkeys(__all__))  # de-dup

# Project version
__version__ = "0.1.0"<|MERGE_RESOLUTION|>--- conflicted
+++ resolved
@@ -89,31 +89,23 @@
 __all__.append("beat_to_seconds")
 __all__.append("load_chordmap")
 
+from typing import Any  # noqa: E402
+
 try:
     from .section_validator import (  # noqa: E402
         SectionValidationError,
         validate_sections,
     )
 except Exception:  # pragma: no cover - optional dependency missing
-<<<<<<< HEAD
 
     class SectionValidationError(Exception):  # type: ignore
-        """Raised when section validation fails (pretty_midi unavailable)."""
-
-    def validate_sections(*_a: Any, **_kw: Any) -> None:
+        """Raised when section validation cannot run because pretty_midi (and setuptools) are missing."""
+
+    def validate_sections(*_args: Any, **_kwargs: Any) -> None:  # type: ignore
         raise SectionValidationError(
-            "pretty_midi (and setuptools) がインストールされていないため "
-            "セクション検証を実行できません。"
-=======
-    SectionValidationError = type("SectionValidationError", (Exception,), {})
-
-    def validate_sections(*_a: Any, **_kw: Any) -> None:
-        raise RuntimeError(
-            "pretty_midi and its dependencies are required to validate sections. "
-            "Please install pretty_midi to use validate_sections."
->>>>>>> 3d062cb9
-        )
-
+            "pretty_midi とその依存関係 (setuptools) がインストールされていないため "
+            "validate_sections を実行できません。"
+        )
 
 __all__.extend(["validate_sections", "SectionValidationError"])
 
